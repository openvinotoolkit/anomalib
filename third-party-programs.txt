
Third Party Programs File

This file contains the list of third party software ("third party programs")
contained in the Intel software and their required notices and/or license
terms. This third party software, even if included with the distribution of
the Intel software, may be governed by separate license terms, including
without limitation, third party license terms, other Intel software license
terms, and open source software license terms. These separate license terms
govern your use of the third party programs as set forth in the
"third-party-programs.txt" or other similarly-named text file.

Third party programs and their corresponding required notices and/or license
terms are listed below.

-------------------------------------------------------------

1. Encoder, Decoder, Discriminator, Generator
   Copyright (c) 2018-2022 Samet Akcay, Durham University, UK
   SPDX-License-Identifier: MIT

2. SequenceINN, InvertibleModule, AllInOneBlock
   Copyright (c) 2018-2022 Lynton Ardizzone, Visual Learning Lab Heidelberg.
   SPDX-License-Identifier: MIT

<<<<<<< HEAD
3. Reverse Distillation AnomalyMapGenerator, De-Convolution
   Copyright (c) 2022 @hq-deng, https://github.com/hq-deng/RD4AD
    SPDX-License-Identifier: MIT
=======
3. FastFlowModel
   Copyright (c) 2022 @gathierry, https://github.com/gathierry/FastFlow
   SPDX-License-Identifier: Apache-2.0
>>>>>>> 1c992fb0
<|MERGE_RESOLUTION|>--- conflicted
+++ resolved
@@ -23,12 +23,10 @@
    Copyright (c) 2018-2022 Lynton Ardizzone, Visual Learning Lab Heidelberg.
    SPDX-License-Identifier: MIT
 
-<<<<<<< HEAD
-3. Reverse Distillation AnomalyMapGenerator, De-Convolution
-   Copyright (c) 2022 @hq-deng, https://github.com/hq-deng/RD4AD
-    SPDX-License-Identifier: MIT
-=======
 3. FastFlowModel
    Copyright (c) 2022 @gathierry, https://github.com/gathierry/FastFlow
    SPDX-License-Identifier: Apache-2.0
->>>>>>> 1c992fb0
+
+4. Reverse Distillation AnomalyMapGenerator, De-Convolution
+   Copyright (c) 2022 @hq-deng, https://github.com/hq-deng/RD4AD
+    SPDX-License-Identifier: MIT