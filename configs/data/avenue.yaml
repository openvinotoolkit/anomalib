class_path: anomalib.data.Avenue
init_args:
  root: ./datasets/avenue
  gt_dir: ./datasets/avenue/masks
  clip_length_in_frames: 1
  frames_between_clips: 1
  target_frame: last
<<<<<<< HEAD
  train_batch_size: 32
  eval_batch_size: 32
  num_workers: 8
=======
  image_size: [256, 256]
  transform: null
  train_batch_size: 32
  eval_batch_size: 32
  num_workers: 8
  train_transform: null
  eval_transform: null
>>>>>>> 6c9fd4e2
  val_split_mode: from_test
  val_split_ratio: 0.5
  seed: null<|MERGE_RESOLUTION|>--- conflicted
+++ resolved
@@ -5,19 +5,12 @@
   clip_length_in_frames: 1
   frames_between_clips: 1
   target_frame: last
-<<<<<<< HEAD
   train_batch_size: 32
   eval_batch_size: 32
   num_workers: 8
-=======
-  image_size: [256, 256]
   transform: null
-  train_batch_size: 32
-  eval_batch_size: 32
-  num_workers: 8
   train_transform: null
   eval_transform: null
->>>>>>> 6c9fd4e2
   val_split_mode: from_test
   val_split_ratio: 0.5
   seed: null