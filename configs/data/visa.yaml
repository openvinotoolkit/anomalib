--- conflicted
+++ resolved
@@ -2,19 +2,12 @@
 init_args:
   root: "./datasets/visa"
   category: "capsules"
-<<<<<<< HEAD
   train_batch_size: 32
   eval_batch_size: 32
   num_workers: 8
-=======
-  image_size: [256, 256]
   transform: null
-  train_batch_size: 32
-  eval_batch_size: 32
-  num_workers: 8
   train_transform: null
   eval_transform: null
->>>>>>> 6c9fd4e2
   test_split_mode: from_dir
   test_split_ratio: 0.2
   val_split_mode: same_as_test
