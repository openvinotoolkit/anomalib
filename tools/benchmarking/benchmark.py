"""Benchmark all the algorithms in the repo."""

# Copyright (C) 2020 Intel Corporation
#
# Licensed under the Apache License, Version 2.0 (the "License");
# you may not use this file except in compliance with the License.
# You may obtain a copy of the License at
#
# http://www.apache.org/licenses/LICENSE-2.0
#
# Unless required by applicable law or agreed to in writing,
# software distributed under the License is distributed on an "AS IS" BASIS,
# WITHOUT WARRANTIES OR CONDITIONS OF ANY KIND, either express or implied.
# See the License for the specific language governing permissions
# and limitations under the License.


import functools
import io
import logging
import math
import multiprocessing
import sys
import time
import warnings
from argparse import ArgumentParser
from concurrent.futures import ProcessPoolExecutor, as_completed
from pathlib import Path
from tempfile import TemporaryDirectory
from typing import Dict, List, Union, cast

import torch
from omegaconf import DictConfig, ListConfig, OmegaConf
from pytorch_lightning import Trainer, seed_everything
from utils import convert_to_openvino, upload_to_wandb, write_metrics

from anomalib.config import get_configurable_parameters, update_input_size_config
from anomalib.data import get_datamodule
from anomalib.models import get_model
from anomalib.utils.loggers import configure_logger
from anomalib.utils.sweep import (
    get_meta_data,
    get_openvino_throughput,
    get_run_config,
    get_sweep_callbacks,
    get_torch_throughput,
    set_in_nested_config,
)

warnings.filterwarnings("ignore")

logger = logging.getLogger(__name__)
configure_logger()
pl_logger = logging.getLogger(__file__)
for logger_name in ["pytorch_lightning", "torchmetrics", "os"]:
    logging.getLogger(logger_name).setLevel(logging.ERROR)


def hide_output(func):
    """Decorator to hide output of the function.

    Args:
        func (function): Hides output of this function.

    Raises:
        Exception: Incase the execution of function fails, it raises an exception.

    Returns:
        object of the called function
    """

    @functools.wraps(func)
    def wrapper(*args, **kwargs):
        std_out = sys.stdout
        sys.stdout = buf = io.StringIO()
        try:
            value = func(*args, **kwargs)
        except Exception as exp:
            raise Exception(buf.getvalue()) from exp
        sys.stdout = std_out
        return value

    return wrapper


@hide_output
def get_single_model_metrics(model_config: Union[DictConfig, ListConfig], openvino_metrics: bool = False) -> Dict:
    """Collects metrics for `model_name` and returns a dict of results.

    Args:
        model_config (DictConfig, ListConfig): Configuration for run
        openvino_metrics (bool): If True, converts the model to OpenVINO format and gathers inference metrics.

    Returns:
        Dict: Collection of all the metrics such as time taken, throughput and performance scores.
    """

    with TemporaryDirectory() as project_path:
        model_config.project.path = project_path
        datamodule = get_datamodule(model_config)
        model = get_model(model_config)

        callbacks = get_sweep_callbacks()

        trainer = Trainer(**model_config.trainer, logger=None, callbacks=callbacks)

        start_time = time.time()

        trainer.fit(model=model, datamodule=datamodule)

        # get start time
        training_time = time.time() - start_time

        # Creating new variable is faster according to https://stackoverflow.com/a/4330829
        start_time = time.time()
        # get test results
        test_results = trainer.test(model=model, datamodule=datamodule)

        # get testing time
        testing_time = time.time() - start_time

        meta_data = get_meta_data(model, model_config.model.input_size)

        throughput = get_torch_throughput(model_config, model, datamodule.test_dataloader().dataset, meta_data)

        # Get OpenVINO metrics
        openvino_throughput = float("nan")
        if openvino_metrics:
            # Create dirs for openvino model export
            openvino_export_path = project_path / Path("exported_models")
            openvino_export_path.mkdir(parents=True, exist_ok=True)
            convert_to_openvino(model, openvino_export_path, model_config.model.input_size)
            openvino_throughput = get_openvino_throughput(
                model_config, openvino_export_path, datamodule.test_dataloader().dataset, meta_data
            )

        # arrange the data
        data = {
            "Training Time (s)": training_time,
            "Testing Time (s)": testing_time,
            "Inference Throughput (fps)": throughput,
            "OpenVINO Inference Throughput (fps)": openvino_throughput,
        }
        for key, val in test_results[0].items():
            data[key] = float(val)

    return data


def compute_on_cpu(config: Path):
    """Compute all run configurations over a sigle CPU."""
    sweep_config = OmegaConf.load(config)
    for run_config in get_run_config(sweep_config.grid_search):
        model_metrics = sweep(run_config, 0, sweep_config.seed, False)
        write_metrics(model_metrics, sweep_config.writer)


def compute_on_gpu(
    run_configs: List[DictConfig],
    device: int,
    seed: int,
    writers: List[str],
    compute_openvino: bool = False,
):
    """Go over each run config and collect the result.

    Args:
        run_configs (Union[DictConfig, ListConfig]): List of run configurations.
        device (int): The GPU id used for running the sweep.
        seed (int): Fix a seed.
        writers (List[str]): Destinations to write to.
        compute_openvino (bool, optional): Compute OpenVINO throughput. Defaults to False.
    """
    for run_config in run_configs:
        if isinstance(run_config, (DictConfig, ListConfig)):
            model_metrics = sweep(run_config, device, seed, compute_openvino)
            write_metrics(model_metrics, writers)
        else:
            raise ValueError(
                f"Expecting `run_config` of type DictConfig or ListConfig. Got {type(run_config)} instead."
            )


def distribute_over_gpus(config: Path):
    """Distribute metric collection over all available GPUs. This is done by splitting the list of configurations."""
    sweep_config = OmegaConf.load(config)
    with ProcessPoolExecutor(
        max_workers=torch.cuda.device_count(), mp_context=multiprocessing.get_context("spawn")
    ) as executor:
        run_configs = list(get_run_config(sweep_config.grid_search))
        jobs = []
        for device_id, run_split in enumerate(
            range(0, len(run_configs), math.ceil(len(run_configs) / torch.cuda.device_count()))
        ):
            jobs.append(
                executor.submit(
                    compute_on_gpu,
                    run_configs[run_split : run_split + math.ceil(len(run_configs) / torch.cuda.device_count())],
                    device_id + 1,
                    sweep_config.seed,
                    sweep_config.writer,
                    sweep_config.compute_openvino,
                )
            )
        for job in jobs:
            try:
                job.result()
            except Exception as exc:
                raise Exception(f"Error occurred while computing benchmark on GPU {job}") from exc


def distribute(config: Path):
    """Run all cpu experiments on a single process. Distribute gpu experiments over all available gpus.

    Args:
        config: (Path): Path to sweep configuration.
    """
    sweep_config = OmegaConf.load(config)
    devices = sweep_config.hardware
    if not torch.cuda.is_available() and "gpu" in devices:
        pl_logger.warning("Config requested GPU benchmarking but torch could not detect any cuda enabled devices")
    elif {"cpu", "gpu"}.issubset(devices):
        # Create process for gpu and cpu
        with ProcessPoolExecutor(max_workers=2, mp_context=multiprocessing.get_context("spawn")) as executor:
            jobs = [executor.submit(compute_on_cpu, config), executor.submit(distribute_over_gpus, config)]
            for job in as_completed(jobs):
                try:
                    job.result()
                except Exception as exception:
                    raise Exception(f"Error occurred while computing benchmark on device {job}") from exception
    elif "cpu" in devices:
        compute_on_cpu(config)
    elif "gpu" in devices:
        distribute_over_gpus(config)
    if "wandb" in sweep_config.writer:
        upload_to_wandb(team="anomalib")


def sweep(
    run_config: Union[DictConfig, ListConfig], device: int = 0, seed: int = 42, convert_openvino: bool = False
) -> Dict[str, Union[float, str]]:
    """Go over all the values mentioned in `grid_search` parameter of the benchmarking config.

    Args:
        run_config: (Union[DictConfig, ListConfig], optional): Configuration for current run.
        device (int, optional): Name of the device on which the model is trained. Defaults to 0 "cpu".
        convert_openvino (bool, optional): Whether to convert the model to openvino format. Defaults to False.

    Returns:
        Dict[str, Union[float, str]]: Dictionary containing the metrics gathered from the sweep.
    """
    seed_everything(seed, workers=True)
    # This assumes that `model_name` is always present in the sweep config.
    model_config = get_configurable_parameters(model_name=run_config.model_name)
    model_config.project.seed = seed

    model_config = cast(DictConfig, model_config)  # placate mypy
    for param in run_config.keys():
        # grid search keys are always assumed to be strings
        param = cast(str, param)  # placate mypy
        set_in_nested_config(model_config, param.split("."), run_config[param])  # type: ignore

    # convert image size to tuple in case it was updated by run config
    model_config = update_input_size_config(model_config)

    # Set device in config. 0 - cpu, [0], [1].. - gpu id
    if device != 0:
        model_config.trainer.devices = [device - 1]
        model_config.trainer.accelerator = "gpu"
    else:
        model_config.trainer.accelerator = "cpu"

    # Remove legacy flags
    for legacy_device in ["num_processes", "gpus", "ipus", "tpu_cores"]:
        if legacy_device in model_config.trainer:
            model_config.trainer[legacy_device] = None

    if run_config.model_name in ["patchcore", "cflow"]:
        convert_openvino = False  # `torch.cdist` is not supported by onnx version 11
        # TODO Remove this line when issue #40 is fixed https://github.com/openvinotoolkit/anomalib/issues/40
        if model_config.model.input_size != (224, 224):
            return {}  # go to next run

    # Run benchmarking for current config
    model_metrics = get_single_model_metrics(model_config=model_config, openvino_metrics=convert_openvino)
    output = f"One sweep run complete for model {model_config.model.name}"
    output += f" On category {model_config.dataset.category}" if model_config.dataset.category is not None else ""
    output += str(model_metrics)
    logger.info(output)

    # Append configuration of current run to the collected metrics
    for key, value in run_config.items():
        # Skip adding model name to the dataframe
        if key != "model_name":
            model_metrics[key] = value

    # Add device name to list
    model_metrics["device"] = "gpu" if device > 0 else "cpu"
    model_metrics["model_name"] = run_config.model_name

    return model_metrics


if __name__ == "__main__":
    # Benchmarking entry point.
    # Spawn multiple processes one for cpu and rest for the number of gpus available in the system.
    # The idea is to distribute metrics collection over all the available devices.

<<<<<<< HEAD
    parser = ArgumentParser()
    parser.add_argument("--config", type=Path, help="Path to sweep configuration")
    _args = parser.parse_args()

    print("Benchmarking started 🏃‍♂️. This will take a while ⏲ depending on your configuration.")
    distribute(_args.config)
    print("Finished gathering results ⚡")
=======
    logger.info("Benchmarking started 🏃‍♂️. This will take a while ⏲ depending on your configuration.")
    distribute()
    logger.info("Finished gathering results ⚡")
>>>>>>> 232c1f8d
<|MERGE_RESOLUTION|>--- conflicted
+++ resolved
@@ -306,16 +306,10 @@
     # Spawn multiple processes one for cpu and rest for the number of gpus available in the system.
     # The idea is to distribute metrics collection over all the available devices.
 
-<<<<<<< HEAD
     parser = ArgumentParser()
     parser.add_argument("--config", type=Path, help="Path to sweep configuration")
     _args = parser.parse_args()
 
     print("Benchmarking started 🏃‍♂️. This will take a while ⏲ depending on your configuration.")
     distribute(_args.config)
-    print("Finished gathering results ⚡")
-=======
-    logger.info("Benchmarking started 🏃‍♂️. This will take a while ⏲ depending on your configuration.")
-    distribute()
-    logger.info("Finished gathering results ⚡")
->>>>>>> 232c1f8d
+    print("Finished gathering results ⚡")