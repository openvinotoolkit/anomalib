--- conflicted
+++ resolved
@@ -25,16 +25,11 @@
 - always reorder inputs when computing AUROC by @djdameln in https://github.com/openvinotoolkit/anomalib/pull/945
 - always reorder for aupr metric by @triet1102 in https://github.com/openvinotoolkit/anomalib/pull/975
 - Add `README.md` files to `notebooks` directories and its subdirectories (<https://github.com/openvinotoolkit/anomalib/issues/993>)
-<<<<<<< HEAD
-- Add `Kolektor` dataset and datamodel in a new file to the `src/anomalib/data` directory (<https://github.com/openvinotoolkit/anomalib/issues/964>)
-- Updated the `download` util such that `DownloadInfo` can take in a filename if needed
-=======
 - Set transformations from the config file by @alexriedel1 in https://github.com/openvinotoolkit/anomalib/pull/990
 - Add contributors to `README.md` by @samet-akcay in https://github.com/openvinotoolkit/anomalib/pull/995
 - Add codeowners file by @samet-akcay in https://github.com/openvinotoolkit/anomalib/pull/1019
 - Configure reference frame for multi-frame video clips by @djdameln in https://github.com/openvinotoolkit/anomalib/pull/1023
 - [Algo] Attribute-based Representations for Accurate and Interpretable Video Anomaly Detection by @djdameln in https://github.com/openvinotoolkit/anomalib/pull/1040
->>>>>>> f0b2db85
 
 ### Changed
 
