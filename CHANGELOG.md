--- conflicted
+++ resolved
@@ -11,6 +11,8 @@
 ### Changed
 
 ### Deprecated
+
+- Support only Python 3.10 and greater in https://github.com/openvinotoolkit/anomalib/pull/1299
 
 ### Fixed
 
@@ -24,19 +26,11 @@
 
 ### Changed
 
-<<<<<<< HEAD
-- Support only Python 3.10 and greater in https://github.com/openvinotoolkit/anomalib/pull/1299
-- Enable training with only normal images for MVTecv in https://github.com/openvinotoolkit/anomalib/pull/1241
-- Improve default settings of EfficientAD
-
-### Deprecated
-=======
 - Enable training with only normal images for MVTec by @djdameln in https://github.com/openvinotoolkit/anomalib/pull/1241
 - Improve default settings of EfficientAD in https://github.com/openvinotoolkit/anomalib/pull/1143
 - Added the tracer_kwargs to the TorchFXFeatureExtractor class by @JoaoGuibs in https://github.com/openvinotoolkit/anomalib/pull/1214
 - Replace cdist in Patchcore by @blaz-r in https://github.com/openvinotoolkit/anomalib/pull/1267
 - Ignore hidden directories when creating Folder dataset by @samet-akcay in https://github.com/openvinotoolkit/anomalib/pull/1268
->>>>>>> 02fd346a
 
 ### Fixed
 
