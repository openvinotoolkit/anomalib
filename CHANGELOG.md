--- conflicted
+++ resolved
@@ -4,17 +4,17 @@
 
 The format is based on [Keep a Changelog](https://keepachangelog.com/en/1.0.0/).
 
+## [v0.7.0+obx.1.2.5]
+
+### Fixed
+
+- Fix efficient_ad compatibility with trainer.deterministic=True
+
 ## [v0.7.0+obx.1.2.4]
 
-<<<<<<< HEAD
-### Fixed
-
-- Fix efficient_ad compatibility with trainer.deterministic=True
-=======
 ### Updated
 
 - Update pandas requirement to be <2.0.0
->>>>>>> d2f5bf4d
 
 ## [v0.7.0+obx.1.2.3]
 
