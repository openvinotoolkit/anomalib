--- conflicted
+++ resolved
@@ -8,11 +8,8 @@
 
 ### Added
 
-<<<<<<< HEAD
 🚀 Add new SOTA video Anomaly detection module FUVAS
-=======
 - 🚀 Add VAD dataset by @abc-125 in https://github.com/openvinotoolkit/anomalib/pull/2603
->>>>>>> c026ed7a
 
 ### Removed
 
