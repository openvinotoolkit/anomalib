# Changelog

All notable changes to this project will be documented in this file.

The format is based on [Keep a Changelog](https://keepachangelog.com/en/1.0.0/).

## [Unreleased]

### Added

<<<<<<< HEAD
- 🚀 Add XPU accelerator and strategy by @ashwinvaidya17 in https://github.com/openvinotoolkit/anomalib/pull/2530
- 🚀 Add VAD dataset by @abc-125 in https://github.com/openvinotoolkit/anomalib/pull/2603

=======
>>>>>>> 030c2df6
### Removed

### Changed

### Deprecated

### Fixed

### New Contributors

## v2.0.0

### Added

- 🚀 Add `Dataclasses` and `PostProcessor` by @djdameln in https://github.com/openvinotoolkit/anomalib/pull/2098
- 🚀 Add dataclass validators by @samet-akcay in https://github.com/openvinotoolkit/anomalib/pull/2307
- 🚀 Add Customisable Image Visualizer by @samet-akcay in https://github.com/openvinotoolkit/anomalib/pull/2334
- 🚀 Metrics redesign by @djdameln in https://github.com/openvinotoolkit/anomalib/pull/2326
- 🚀 Add `PreProcessor` to `AnomalyModule` by @samet-akcay in https://github.com/openvinotoolkit/anomalib/pull/2358
- 🚀 Add Multi-GPU Training Support by @ashwinvaidya17 in https://github.com/openvinotoolkit/anomalib/pull/2435
- 🔨 Refactor: Add missing auxiliary attributes to `AnomalibModule` by @samet-akcay in https://github.com/openvinotoolkit/anomalib/pull/2460
- 🔨 Rename `AnomalyModule` to `AnomalibModule` by @samet-akcay in https://github.com/openvinotoolkit/anomalib/pull/2423
- 🚀 Add `AUPIMO` metric by [jpcbertoldo](https://github.com/jpcbertoldo) in https://github.com/openvinotoolkit/anomalib/pull/1726 and refactored by [ashwinvaidya17](https://github.com/ashwinvaidya17) in https://github.com/openvinotoolkit/anomalib/pull/2329
- 📚 Add `AUPIMO` tutorials notebooks in https://github.com/openvinotoolkit/anomalib/pull/2330 and https://github.com/openvinotoolkit/anomalib/pull/2336
- 🚀 Add XPU accelerator by @ashwinvaidya17 in https://github.com/openvinotoolkit/anomalib/pull/2530
- Add beta release support by @samet-akcay in https://github.com/openvinotoolkit/anomalib/pull/2493
- Add merge group to main branch by @ashwinvaidya17 in https://github.com/openvinotoolkit/anomalib/pull/2520
- Add non-strict mode to AnomalibMetric by @djdameln in https://github.com/openvinotoolkit/anomalib/pull/2508
- Add DCO merge group workflow configuration by @ashwinvaidya17 in https://github.com/openvinotoolkit/anomalib/pull/2528
- Add configuration options to PostProcessor by @djdameln in https://github.com/openvinotoolkit/anomalib/pull/2547
- Add MVTec backward compatibility by @samet-akcay in https://github.com/openvinotoolkit/anomalib/pull/2602
- Add unit tests for MinMax metric by @djdameln in https://github.com/openvinotoolkit/anomalib/pull/2516

### Removed

- 🗑️ Remove RKDE by @ashwinvaidya17 in https://github.com/openvinotoolkit/anomalib/pull/2455
- 🗑️ Remove rich methods by @ashwinvaidya17 in https://github.com/openvinotoolkit/anomalib/pull/2283
- 🔨 Replace `imgaug` with Native PyTorch Transforms by @samet-akcay in https://github.com/openvinotoolkit/anomalib/pull/2436
- 🗑️ Remove task type by @djdameln in https://github.com/openvinotoolkit/anomalib/pull/2450

### Changed

- Refactor Lightning's `trainer.model` to `trainer.lightning_module` by @samet-akcay in https://github.com/openvinotoolkit/anomalib/pull/2255
- Update open-clip-torch requirement from <2.26.1,>=2.23.0 to >=2.23.0,<2.26.2 by @dependabot in https://github.com/openvinotoolkit/anomalib/pull/2189
- Update sphinx requirement by @dependabot in https://github.com/openvinotoolkit/anomalib/pull/2235
- Update ruff configuration by @samet-akcay in https://github.com/openvinotoolkit/anomalib/pull/2269
- Revert "Update open-clip-torch requirement from <2.26.1,>=2.23.0 to >=2.23.0,<2.26.2" by @samet-akcay in https://github.com/openvinotoolkit/anomalib/pull/2270
- 🔨 Lint: U\* 🔨 Refactor BaseThreshold to Threshold by @samet-akcay in https://github.com/openvinotoolkit/anomalib/pull/2278
- 🔨 Enable Ruff Rules: PLW1514 and PLR6201 by @samet-akcay in https://github.com/openvinotoolkit/anomalib/pull/2284
- 🔨 Update nncf export by @ashwinvaidya17 in https://github.com/openvinotoolkit/anomalib/pull/2286
- 🔨 Linting: Enable `PLR6301`, # could be a function, class method or static method by @samet-akcay in https://github.com/openvinotoolkit/anomalib/pull/2288
- 🔨 Restructure unit tests and fix ruff issues by @samet-akcay in https://github.com/openvinotoolkit/anomalib/pull/2306pdate Ruff Config - Add Missing Copyright Headers by @samet-akcay in https://github.com/openvinotoolkit/anomalib/pull/2281
- 🔨 optimization/quantization added into 500 series by @paularamo in https://github.com/openvinotoolkit/anomalib/pull/2197
- 🚀 Made OpenVINOInferencer and TorchInferencer predict accept all the following types: str, Path, np.ndarray, PIL.Image.Image, torch.Tensor by @adrianboguszewski in https://github.com/openvinotoolkit/anomalib/pull/2565

### Fixed

- 🐞Replace package_available with module_available by @harimkang in https://github.com/openvinotoolkit/anomalib/pull/2407
- Fix multi-GPU support for post-processor by @djdameln in https://github.com/openvinotoolkit/anomalib/pull/2499
- fix minmax by @alexriedel1 in https://github.com/openvinotoolkit/anomalib/pull/2512
- 🛠️ Fix pre-commit issues by @ashwinvaidya17 in https://github.com/openvinotoolkit/anomalib/pull/2517
- Minor fixes by @ashwinvaidya17 in https://github.com/openvinotoolkit/anomalib/pull/2522
- 🐞Fix ollama by @ashwinvaidya17 in https://github.com/openvinotoolkit/anomalib/pull/2519
- fix synthetic anomaly datasets by @alexriedel1 in https://github.com/openvinotoolkit/anomalib/pull/2497
- Fix compatibility issue with cPython<=3.11.3 by @Kogia-sima in https://github.com/openvinotoolkit/anomalib/pull/2416
- Fix onnx input parameter name by @terrarier2111 in https://github.com/openvinotoolkit/anomalib/pull/2525
- Fix latest torch and torchvision compatibility by @djdameln in https://github.com/openvinotoolkit/anomalib/pull/2548
- Fix post-processing visualization issues by @djdameln in https://github.com/openvinotoolkit/anomalib/pull/2534
- Keep weights in state dict when exporting by @ashwinvaidya17 in https://github.com/openvinotoolkit/anomalib/pull/2582

### New Contributors

- @Kogia-sima made their first contribution in https://github.com/openvinotoolkit/anomalib/pull/2416
- @terrarier2111 made their first contribution in https://github.com/openvinotoolkit/anomalib/pull/2525

## [v1.2.0]

### Added

- 🚀 Add ensembling methods for tiling to Anomalib by @blaz-r in https://github.com/openvinotoolkit/anomalib/pull/1226
- 📚 optimization/quantization added into 500 series by @paularamo in https://github.com/openvinotoolkit/anomalib/pull/2197
- 🚀 Add PIMO by @ashwinvaidya17 in https://github.com/openvinotoolkit/anomalib/pull/2329
- 📚 Add PIMO tutorial advanced i (fixed) by @jpcbertoldo in https://github.com/openvinotoolkit/anomalib/pull/2336
- 🚀 Add VLM based Anomaly Model by @ashwinvaidya17 in https://github.com/openvinotoolkit/anomalib/pull/2344
- 📚 Add PIMO tutorials/02 advanced ii by @jpcbertoldo in https://github.com/openvinotoolkit/anomalib/pull/2347
- 📚 Add PIMO tutorials/03 advanced iii by @jpcbertoldo in https://github.com/openvinotoolkit/anomalib/pull/2348
- 📚 Add PIMO tutorials/04 advanced iv by @jpcbertoldo in https://github.com/openvinotoolkit/anomalib/pull/2352
- 🚀 Add datumaro annotation dataloader by @ashwinvaidya17 in https://github.com/openvinotoolkit/anomalib/pull/2377
- 📚 Add training from a checkpoint example by @samet-akcay in https://github.com/openvinotoolkit/anomalib/pull/2389

### Changed

- 🔨 Refactor folder3d to avoid complex-structure (C901) issue by @samet-akcay in https://github.com/openvinotoolkit/anomalib/pull/2185
- Update open-clip-torch requirement from <2.26.1,>=2.23.0 to >=2.23.0,<2.26.2 by @dependabot in https://github.com/openvinotoolkit/anomalib/pull/2189
- Update sphinx requirement by @dependabot in https://github.com/openvinotoolkit/anomalib/pull/2235
- Refactor Lightning's `trainer.model` to `trainer.lightning_module` by @samet-akcay in https://github.com/openvinotoolkit/anomalib/pull/2255
- Revert "Update open-clip-torch requirement from <2.26.1,>=2.23.0 to >=2.23.0,<2.26.2" by @samet-akcay in https://github.com/openvinotoolkit/anomalib/pull/2270
- Update ruff configuration by @samet-akcay in https://github.com/openvinotoolkit/anomalib/pull/2269
- Update timm requirement by @dependabot in https://github.com/openvinotoolkit/anomalib/pull/2274
- Refactor BaseThreshold to Threshold by @samet-akcay in https://github.com/openvinotoolkit/anomalib/pull/2278
- 🔨 Lint: Update Ruff Config - Add Missing Copyright Headers by @samet-akcay in https://github.com/openvinotoolkit/anomalib/pull/2281
- Reduce rich methods by @ashwinvaidya17 in https://github.com/openvinotoolkit/anomalib/pull/2283
- Enable Ruff Rules: PLW1514 and PLR6201 by @samet-akcay in https://github.com/openvinotoolkit/anomalib/pull/2284
- Update nncf export by @ashwinvaidya17 in https://github.com/openvinotoolkit/anomalib/pull/2286
- Linting: Enable `PLR6301`, # could be a function, class method or static method by @samet-akcay in https://github.com/openvinotoolkit/anomalib/pull/2288
- 🐞 Update `setuptools` requirement for PEP 660 support by @samet-akcay in https://github.com/openvinotoolkit/anomalib/pull/2320
- 🔨 Update the issue templates by @samet-akcay in https://github.com/openvinotoolkit/anomalib/pull/2363
- 🐞 Defer OpenVINO import to avoid unnecessary warnings by @samet-akcay in https://github.com/openvinotoolkit/anomalib/pull/2385
- 🔨 Make single GPU benchmarking 5x more efficient by @mzweilin in https://github.com/openvinotoolkit/anomalib/pull/2390
- 🐞 Export the flattened config in benchmark CSV. by @mzweilin in https://github.com/openvinotoolkit/anomalib/pull/2391
- 🔨 Export experiment duration in seconds in CSV. by @mzweilin in https://github.com/openvinotoolkit/anomalib/pull/2392
- 🐞 Fix installation package issues by @samet-akcay in https://github.com/openvinotoolkit/anomalib/pull/2395

### Deprecated

- 🔨 Deprecate try import and replace it with Lightning's package_available by @samet-akcay in https://github.com/openvinotoolkit/anomalib/pull/2373

### Fixed

- Add check before loading metrics data from checkpoint by @blaz-r in https://github.com/openvinotoolkit/anomalib/pull/2323
- Fix transforms for draem, dsr and rkde by @blaz-r in https://github.com/openvinotoolkit/anomalib/pull/2324
- Makes batch size dynamic by @Marcus1506 in https://github.com/openvinotoolkit/anomalib/pull/2339

## New Contributors

- @Marcus1506 made their first contribution in https://github.com/openvinotoolkit/anomalib/pull/2339

**Full Changelog**: https://github.com/openvinotoolkit/anomalib/compare/v1.1.1...v1.2.0

### New Contributors

**Full Changelog**:

## [v1.1.1]

### Added

- 📚Ppipelines how-to guide by @ashwinvaidya17 in https://github.com/openvinotoolkit/anomalib/pull/2109

### Changed

- Implement new design for metrics by @djdameln https://github.com/openvinotoolkit/anomalib/pull/2326
- Set permissions for github workflows by @djdameln in https://github.com/openvinotoolkit/anomalib/pull/2127
- Update timm requirement from <=1.0.3,>=0.5.4 to >=0.5.4,<=1.0.7 by @dependabot in https://github.com/openvinotoolkit/anomalib/pull/2151
- 🚀 Use gh actions runners for pre-commit checks by @ashwinvaidya17 in https://github.com/openvinotoolkit/anomalib/pull/2160
- Bump AlexanderDokuchaev/md-dead-link-check from 0.8 to 0.9 by @dependabot in https://github.com/openvinotoolkit/anomalib/pull/2162
- Added accuracy control quantization by @adrianboguszewski in https://github.com/openvinotoolkit/anomalib/pull/2070

### Deprecated

- 🔨Remove device postfix by @ashwinvaidya17 in https://github.com/openvinotoolkit/anomalib/pull/2233

### Fixed

- Fix: get MLFLOW_TRACKING_UTI from env variables as default by @CarlosNacher in https://github.com/openvinotoolkit/anomalib/pull/2107
- Fix normalization by @alexriedel1 in https://github.com/openvinotoolkit/anomalib/pull/2130
- Fix image-level heatmap normalization by @djdameln in https://github.com/openvinotoolkit/anomalib/pull/2131
- Fix: efficient ad model_size str fixes by @Gornoka in https://github.com/openvinotoolkit/anomalib/pull/2159
- Fix the CI by @samet-akcay in https://github.com/openvinotoolkit/anomalib/pull/2178
- Fix BTech Dataset by @samet-akcay in https://github.com/openvinotoolkit/anomalib/pull/2180

### New Contributors

- @CarlosNacher made their first contribution in https://github.com/openvinotoolkit/anomalib/pull/2107

**Full Changelog**: https://github.com/openvinotoolkit/anomalib/compare/v1.1.0...v1.1.1

## [v1.1.0]

### Added

- 🚀 Add support for MLFlow logger by @DoMaLi94 in https://github.com/openvinotoolkit/anomalib/pull/1847
- 📚 Add Transform behaviour+documentation by @djdameln in https://github.com/openvinotoolkit/anomalib/pull/1953
- 📚 Add documentation on how to use the tiler by @blaz-r in https://github.com/openvinotoolkit/anomalib/pull/1960
- 💬 Add Discord badge to `README.md` by @samet-akcay in https://github.com/openvinotoolkit/anomalib/pull/2012
- 🚀 Add Auto-Encoder based FRE by @nahuja-intel in https://github.com/openvinotoolkit/anomalib/pull/2025
- 🚀 Add compression and quantization for OpenVINO export by @adrianboguszewski in https://github.com/openvinotoolkit/anomalib/pull/2052
- 🚀 Add Anomalib Pipelines by @ashwinvaidya17 in https://github.com/openvinotoolkit/anomalib/pull/2060
- 🚀 Add `from_config` API: Create a path between API & configuration file (CLI) by @harimkang in https://github.com/openvinotoolkit/anomalib/pull/2065
- 🚀 Add data filter in tar extract by @ashwinvaidya17 in https://github.com/openvinotoolkit/anomalib/pull/2084

### Changed

- 🔨 Move all export functionalities to AnomalyModule as base methods by @thinhngo-x in (<https://github.com/openvinotoolkit/anomalib/pull/1803>)
- ⬆️ Update torch and lightning package versions by @samet-akcay in https://github.com/openvinotoolkit/anomalib/pull/1949
- 🔨 Use default model-specific eval transform when only train_transform specified by @djdameln(https://github.com/djdameln) in (<https://github.com/openvinotoolkit/anomalib/pull/1953>)
- 🔨 Replace `@abstractproperty` since it is deprecated by @samet-akcay in https://github.com/openvinotoolkit/anomalib/pull/1964
- 🛠️ Update OptimalF1 Score by @ashwinvaidya17 in https://github.com/openvinotoolkit/anomalib/pull/1972
- 🔨 Rename OptimalF1 to F1Max for consistency with the literature, by @samet-akcay in https://github.com/openvinotoolkit/anomalib/pull/1980
- 🔨 WinCLIP: set device in text embedding collection and apply forward pass with no grad, by @djdameln in https://github.com/openvinotoolkit/anomalib/pull/1984
- 🔨 WinCLIP improvements by @djdameln in https://github.com/openvinotoolkit/anomalib/pull/1985
- 🚀 Update OpenVINO and ONNX export to support fixed input shape by @adrianboguszewski in https://github.com/openvinotoolkit/anomalib/pull/2006
- 🔨 Update lightning inference by @djdameln in https://github.com/openvinotoolkit/anomalib/pull/2018
- ⬆️ Upgrade wandb by @ashwinvaidya17 in https://github.com/openvinotoolkit/anomalib/pull/2040
- 🔨 Refactor Export by @ashwinvaidya17 in https://github.com/openvinotoolkit/anomalib/pull/2057
- ⬆️ Update `pyproject.toml` so `liccheck` can pick the license by @samet-akcay in https://github.com/openvinotoolkit/anomalib/pull/2074
- ⬆️ Update timm requirement from <=0.9.16,>=0.5.4 to >=0.5.4,<=1.0.3 by @dependabot in https://github.com/openvinotoolkit/anomalib/pull/2075
- 🔨 Update model `README.md` files by @samet-akcay in https://github.com/openvinotoolkit/anomalib/pull/2076

### Deprecated

- 🗑️ Remove labeler and update codeowners by @samet-akcay in https://github.com/openvinotoolkit/anomalib/pull/1946
- 🗑️ Remove requirements directory by @samet-akcay in https://github.com/openvinotoolkit/anomalib/pull/1945
- 🗑️ Remove Docker related files by @ashwinvaidya17 in https://github.com/openvinotoolkit/anomalib/pull/2039
- 🗑️ Remove references to nightly tests by @ashwinvaidya17 in https://github.com/openvinotoolkit/anomalib/pull/2048
- 🗑️ Remove unnecessary jsonargparse dependencies by @davnn in https://github.com/openvinotoolkit/anomalib/pull/2046

### Fixed

- Fix image-level heatmap normalization in visualizer by @djdameln in https://github.com/openvinotoolkit/anomalib/pull/2131
- 🐞 Fix dimensionality mismatch issue caused by the new kornia version by @samet-akcay in https://github.com/openvinotoolkit/anomalib/pull/1944
- 🐞 Fix DFM PyTorch inference by @adrianboguszewski in https://github.com/openvinotoolkit/anomalib/pull/1952
- 🐞 Fix anomaly map shape to also work with tiling by @blaz-r in https://github.com/openvinotoolkit/anomalib/pull/1959
- 🐞 Fix EfficientAD's pretrained weigths load path by @seyeon923 in https://github.com/openvinotoolkit/anomalib/pull/1966
- 🐞 fixbug: use BinaryPrecisionRecallCurve instead of PrecisionRecallCurve by @rglkt in https://github.com/openvinotoolkit/anomalib/pull/1956
- 🚨 Hotfix: compute precision recall on raw scores by @ashwinvaidya17 in https://github.com/openvinotoolkit/anomalib/pull/1973
- 🐞 Minor fix to remove input_size from Padim config by @ashwinvaidya17 in https://github.com/openvinotoolkit/anomalib/pull/1988
- 🐞 Fix Reverse Distillation export to ONNX by @adrianboguszewski in https://github.com/openvinotoolkit/anomalib/pull/1990
- 🐞 Fix DSR training when no GPU by @adrianboguszewski in https://github.com/openvinotoolkit/anomalib/pull/2004
- 🐞 Fix efficient ad by @abc-125 in https://github.com/openvinotoolkit/anomalib/pull/2015
- 🐞 Fix keys in data configs to fit AnomalibDataModule parameters by @abc-125 in https://github.com/openvinotoolkit/anomalib/pull/2032
- 🐞 Fix Export docstring in CLI by @ashwinvaidya17 in https://github.com/openvinotoolkit/anomalib/pull/2058
- 🐞 Fix UFlow links by @ashwinvaidya17 in https://github.com/openvinotoolkit/anomalib/pull/2059

### New Contributors

- @seyeon923 made their first contribution in https://github.com/openvinotoolkit/anomalib/pull/1966
- @rglkt made their first contribution in https://github.com/openvinotoolkit/anomalib/pull/1956
- @DoMaLi94 made their first contribution in https://github.com/openvinotoolkit/anomalib/pull/1847

**Full Changelog**: https://github.com/openvinotoolkit/anomalib/compare/v1.0.1...v1.1.0

## [v1.0.1] - 2024-03-27

### Added

- Add requirements into `pyproject.toml` & Refactor anomalib install `get_requirements` by @harimkang in https://github.com/openvinotoolkit/anomalib/pull/1808

### Changed

- 📚 Update the getting started notebook by @samet-akcay in https://github.com/openvinotoolkit/anomalib/pull/1800
- 🔨Refactored-assert-statements-with-explicit-error-handling by @sahusiddharth in https://github.com/openvinotoolkit/anomalib/pull/1825
- 🔨Made-imagenette-path-configurable-in-config by @sahusiddharth in https://github.com/openvinotoolkit/anomalib/pull/1833
- 🛠️ Update changelog by @ashwinvaidya17 in https://github.com/openvinotoolkit/anomalib/pull/1842
- Remove input_size argument from models #1827 by @Shakib-IO in https://github.com/openvinotoolkit/anomalib/pull/1856
- 🚀 Allow validation splits from training data by @davnn in https://github.com/openvinotoolkit/anomalib/pull/1865
- 🛠️ Ensure images are loaded in RGB format by @davnn in https://github.com/openvinotoolkit/anomalib/pull/1866
- 🔨 Update OpenVINO predict to handle normalization inside the method. by @samet-akcay in https://github.com/openvinotoolkit/anomalib/pull/1875
- ✨ Upgrade TorchMetrics by @ashwinvaidya17 in https://github.com/openvinotoolkit/anomalib/pull/1879
- Address minor WinCLIP issues by @djdameln in https://github.com/openvinotoolkit/anomalib/pull/1889

### Deprecated

### Fixed

- 🐞 Fix single-frame video input size by [@djdameln](https://github.com/djdameln) (<https://github.com/openvinotoolkit/anomalib/pull/1910>)
- 🐞 Fix dobot notebook by @djdameln in https://github.com/openvinotoolkit/anomalib/pull/1852
- 🐞 Fix CLI config and update the docs. by @samet-akcay in https://github.com/openvinotoolkit/anomalib/pull/1886
- 🐞 Fix the error if the device in masks_to_boxes is not both CPU and CUDA by @danylo-boiko in https://github.com/openvinotoolkit/anomalib/pull/1839
- 🐞 Hot-fix wrong requirement for setup.py by @harimkang in https://github.com/openvinotoolkit/anomalib/pull/1823
- 🐞 Use right interpolation method in WinCLIP resize (<https://github.com/openvinotoolkit/anomalib/pull/1889>)
- 🐞 Fix the error if the device in masks_to_boxes is not both CPU and CUDA by @danylo-boiko in https://github.com/openvinotoolkit/anomalib/pull/1839

### New Contributors

- @sahusiddharth made their first contribution in https://github.com/openvinotoolkit/anomalib/pull/1825
- @Shakib-IO made their first contribution in https://github.com/openvinotoolkit/anomalib/pull/1856
- @davnn made their first contribution in https://github.com/openvinotoolkit/anomalib/pull/1866

**Full Changelog**: https://github.com/openvinotoolkit/anomalib/compare/v1.0.0...v1.0.1

## [v1.0.0] - 2024-02-29

### Added

- 🚀 Add KMeans PyTorch Implementation to cfa model by @aadhamm in https://github.com/openvinotoolkit/anomalib/pull/998
- 🚀 Add DSR model by @phcarval in https://github.com/openvinotoolkit/anomalib/pull/1142
- ⚙️ Add `setuptools` as a requirement (via `pkg_resources`) by @murilo-cunha in https://github.com/openvinotoolkit/anomalib/pull/1168
- 🚀 Add support to backbone URI in config. by @mzweilin in https://github.com/openvinotoolkit/anomalib/pull/1343
- ⚙️ Add extra checks to `TorchInferencer` model and metadata loading by @samet-akcay in https://github.com/openvinotoolkit/anomalib/pull/1350
- ⚙️ Handle `dict` objects in `TorchInferencer` by @samet-akcay in https://github.com/openvinotoolkit/anomalib/pull/1354
- ⚙️ Add tag to workflow by @ashwinvaidya17 in https://github.com/openvinotoolkit/anomalib/pull/1382
- 🚀 Adding U-Flow method by @mtailanian in https://github.com/openvinotoolkit/anomalib/pull/1415
- 🚀 V1 by @ashwinvaidya17 in https://github.com/openvinotoolkit/anomalib/pull/1663
- 📚 Announce anomalib v1 on the main `README.md` by @samet-akcay in https://github.com/openvinotoolkit/anomalib/pull/1542
- 📚 Add docs for the depth data by @willyfh in https://github.com/openvinotoolkit/anomalib/pull/1694
- 📚 Add docs for the U-Flow model by @willyfh in https://github.com/openvinotoolkit/anomalib/pull/1695
- 📚 Add docs for the DSR model by @willyfh in https://github.com/openvinotoolkit/anomalib/pull/1700
- 📚 Add news section to docs by @samet-akcay in https://github.com/openvinotoolkit/anomalib/pull/1689
- 📚 Add test documentation to the readme file by @samet-akcay in https://github.com/openvinotoolkit/anomalib/pull/1734
- 🔨 Allow string types in CLI enums by @ashwinvaidya17 in https://github.com/openvinotoolkit/anomalib/pull/1741
- 🚀 Remove pl dependency from Anomalib CLI & Add install subcommand by @harimkang in https://github.com/openvinotoolkit/anomalib/pull/1748
- 📚 Add Secure development knowledge section to `SECURE.md` file by @samet-akcay in https://github.com/openvinotoolkit/anomalib/pull/1751
- 🔨 Add default metrics to Engine by @samet-akcay in https://github.com/openvinotoolkit/anomalib/pull/1769
- Enable image-level normalization flag by @ashwinvaidya17 in https://github.com/openvinotoolkit/anomalib/pull/1771
- Add explicit requirements to docs build workflow by @ashwinvaidya17 in https://github.com/openvinotoolkit/anomalib/pull/1787
- Add test case to model transform tests by @djdameln in https://github.com/openvinotoolkit/anomalib/pull/1795
- 📚 Add `GOVERNANCE.md`file by @samet-akcay in https://github.com/openvinotoolkit/anomalib/pull/1716
- 🔒 Add bandit checks to pre-commit by @samet-akcay in https://github.com/openvinotoolkit/anomalib/pull/1710
- 📚 Add sdd and contributing guidelines to the documentation by @samet-akcay in https://github.com/openvinotoolkit/anomalib/pull/1708
- Fix scheduler num_steps for EfficientAD by @blaz-r in https://github.com/openvinotoolkit/anomalib/pull/1705
- 🔒 Add GPG keys to sign the python wheel to publish on pypi by @samet-akcay in https://github.com/openvinotoolkit/anomalib/pull/1687

### Changed

- 🔨 Version bump by @ashwinvaidya17 in https://github.com/openvinotoolkit/anomalib/pull/1305
- 🔨 Modify README custom dataset by @Kiminjo in https://github.com/openvinotoolkit/anomalib/pull/1314
- 🔨 Change the documentation URL in `README.md` and add commands to run each inferencer by @samet-akcay in https://github.com/openvinotoolkit/anomalib/pull/1326
- 🔨 Allow dynamic batch-sizes when exporting to ONNX, instead if fixed input shapes by @BeeAlarmed in https://github.com/openvinotoolkit/anomalib/pull/1347
- 🔨 README: Synchronize OV version with requirements by @sovrasov in https://github.com/openvinotoolkit/anomalib/pull/1358
- 🔨 update timm to 0.6.13 by @Gornoka in https://github.com/openvinotoolkit/anomalib/pull/1373
- 🔨 Refactor Reverse Distillation to match official code by @abc-125 in https://github.com/openvinotoolkit/anomalib/pull/1389
- 🔨 Address tiler issues by @djdameln in https://github.com/openvinotoolkit/anomalib/pull/1411
- 🔨 preexisting OpenCV version check added to `setup.py`, ran formatting pre-commit hooks on previous contribution. by @abdullamatar in https://github.com/openvinotoolkit/anomalib/pull/1424
- 🔨 Improved speed and memory usage of mean+std calculation by @belfner in https://github.com/openvinotoolkit/anomalib/pull/1457
- 🔨 Changed default inference device to AUTO in https://github.com/openvinotoolkit/anomalib/pull/1534
- 🔨 Refactor/extensions custom dataset by @abc-125 in https://github.com/openvinotoolkit/anomalib/pull/1562
- 📚 Modify the PR template by @samet-akcay in https://github.com/openvinotoolkit/anomalib/pull/1611
- 📚 Remove github pages by @samet-akcay in https://github.com/openvinotoolkit/anomalib/pull/1667
- 🔒 Validate path before processing by @samet-akcay in https://github.com/openvinotoolkit/anomalib/pull/1668
- 📚 Update RKDE lighting model file header (hence docs) with paper URL by @tobybreckon in https://github.com/openvinotoolkit/anomalib/pull/1671
- 🔒 Address checkmarx issues. by @samet-akcay in https://github.com/openvinotoolkit/anomalib/pull/1672
- 📚 Update contribution guidelines by @samet-akcay in https://github.com/openvinotoolkit/anomalib/pull/1677
- 🔒 Replace `md5` with `sha-256` by @samet-akcay in https://github.com/openvinotoolkit/anomalib/pull/1680
- 🔨 Refactor Visualisation by @ashwinvaidya17 in https://github.com/openvinotoolkit/anomalib/pull/1693
- 🚀 Replace `albumentations` with `torchvision` transforms by @djdameln in https://github.com/openvinotoolkit/anomalib/pull/1706
- 💥 Create a script to upgrade v0.\- configuration format to v1 by @samet-akcay in https://github.com/openvinotoolkit/anomalib/pull/1738
- 🔨 Refactor type alias by @ashwinvaidya17 in https://github.com/openvinotoolkit/anomalib/pull/1742
- 🔨 Remove Lightning dependencies from the CLI and Add `anomalib install` subcommand by @harimkang in https://github.com/openvinotoolkit/anomalib/pull/1748
- 🔨 Refactor `Engine.predict` method by @ashwinvaidya17 in https://github.com/openvinotoolkit/anomalib/pull/1772
- 🔨 Rename DynamicBufferModule to DynamicBufferMixin by @danylo-boiko in https://github.com/openvinotoolkit/anomalib/pull/1776
- 🔨 Refactor Engine args: Create workspace directory from API by @samet-akcay in https://github.com/openvinotoolkit/anomalib/pull/1773
- Change Dockerfile to fix #1775 by @thinhngo-x in https://github.com/openvinotoolkit/anomalib/pull/1781
- 🔨 📄 Change config location 2 by @ashwinvaidya17 in https://github.com/openvinotoolkit/anomalib/pull/1789
- Update setup logic in model and datamodule by @djdameln in https://github.com/openvinotoolkit/anomalib/pull/1794
- Cleanup notebooks by @djdameln in https://github.com/openvinotoolkit/anomalib/pull/1796
- 🔨 Remove access denied error by @samet-akcay in https://github.com/openvinotoolkit/anomalib/pull/1797
- 📚 Update the installation instructions by @samet-akcay in https://github.com/openvinotoolkit/anomalib/pull/1790

### Deprecated

- Support only Python 3.10 and greater in https://github.com/openvinotoolkit/anomalib/pull/1299
- 🗑️ Remove HPO and Benchmarking from CLI by @ashwinvaidya17 in https://github.com/openvinotoolkit/anomalib/pull/1743
- 🔨 Remove CDF normalization and temporarily remove pipelines. by @samet-akcay in https://github.com/openvinotoolkit/anomalib/pull/1761

### Fixed

- 🐞 Fix unexpected key pixel_metrics.AUPRO.fpr_limit by @WenjingKangIntel in https://github.com/openvinotoolkit/anomalib/pull/1055
- 📚 Fix docs build by @ashwinvaidya17 in https://github.com/openvinotoolkit/anomalib/pull/1307
- 🐞 Fix tiling for Reverse Distillation and STFPM by @blaz-r in https://github.com/openvinotoolkit/anomalib/pull/1319
- 📚 Fix the readthedocs config by @samet-akcay in https://github.com/openvinotoolkit/anomalib/pull/1322
- 🐞 Fix PRO metric calculation on GPU by @blaz-r in https://github.com/openvinotoolkit/anomalib/pull/1317
- 🐞 Fix dockerfile cuda version by @phcarval in https://github.com/openvinotoolkit/anomalib/pull/1330
- 🐞 Fix patchcore interpolation by @jpcbertoldo in https://github.com/openvinotoolkit/anomalib/pull/1335
- 🔨 Efficient ad reduced memory footprint by @MG109 in https://github.com/openvinotoolkit/anomalib/pull/1340
- 📚 Fix(docs): typo by @pirnerjonas in https://github.com/openvinotoolkit/anomalib/pull/1353
- 🐞 Fix EfficientAD to use width and height of the input by @abc-125 in https://github.com/openvinotoolkit/anomalib/pull/1355
- 📚 Fix the broken link in training.rst by @samet-akcay in https://github.com/openvinotoolkit/anomalib/pull/1363
- 📚 Missing indentation in metrics.rst docs by @caiolang in https://github.com/openvinotoolkit/anomalib/pull/1379
- 🐞 Patch for the WinError183 on the OpenVino export mode by @ggiret-thinkdeep in https://github.com/openvinotoolkit/anomalib/pull/1386
- 🐞 Fix DRAEM by @blaz-r in https://github.com/openvinotoolkit/anomalib/pull/1431
- 🐞 Fix/efficient ad normalize before every validation by @abc-125 in https://github.com/openvinotoolkit/anomalib/pull/1441
- 🐞 Hotfix: Limit Gradio Version by @samet-akcay in https://github.com/openvinotoolkit/anomalib/pull/1458
- 🔨 Fixed DSR by @phcarval in https://github.com/openvinotoolkit/anomalib/pull/1486
- 📚 Fix result image URLs by @f0k in https://github.com/openvinotoolkit/anomalib/pull/1510
- 🐞 Fix broken 501 notebooks by @adrianboguszewski in https://github.com/openvinotoolkit/anomalib/pull/1630
- 🐞 Fixed shape error, allowing arbitary image sizes for EfficientAD by @holzweber in https://github.com/openvinotoolkit/anomalib/pull/1537
- 📚 Fix the broken images on `README.md` by @samet-akcay in https://github.com/openvinotoolkit/anomalib/pull/1666
- Fixed OpenVINO notebooks by @adrianboguszewski in https://github.com/openvinotoolkit/anomalib/pull/1678
- 🐞 Fix GMM test by @ashwinvaidya17 in https://github.com/openvinotoolkit/anomalib/pull/1696
- 📚 Fix indentation and add license for the ShanghaiTech Campus Dataset by @willyfh in https://github.com/openvinotoolkit/anomalib/pull/1701
- 🚨Fix predict_step in AnomalyModule by @ashwinvaidya17 in https://github.com/openvinotoolkit/anomalib/pull/1746
- Fix the imports to fit in OpenVINO 2023.3 by @prob1995 in https://github.com/openvinotoolkit/anomalib/pull/1756
- 📚 Documentation update: fix a typo of README by @youngquan in https://github.com/openvinotoolkit/anomalib/pull/1753
- 🐞Fix visualization by @ashwinvaidya17 in https://github.com/openvinotoolkit/anomalib/pull/1766
- 🩹Minor fixes by @ashwinvaidya17 in https://github.com/openvinotoolkit/anomalib/pull/1788
- ⏳ Restore Images by @ashwinvaidya17 in https://github.com/openvinotoolkit/anomalib/pull/1791

### New Contributors

- @Kiminjo made their first contribution in https://github.com/openvinotoolkit/anomalib/pull/1314
- @murilo-cunha made their first contribution in https://github.com/openvinotoolkit/anomalib/pull/1168
- @aadhamm made their first contribution in https://github.com/openvinotoolkit/anomalib/pull/998
- @MG109 made their first contribution in https://github.com/openvinotoolkit/anomalib/pull/1340
- @BeeAlarmed made their first contribution in https://github.com/openvinotoolkit/anomalib/pull/1347
- @pirnerjonas made their first contribution in https://github.com/openvinotoolkit/anomalib/pull/1353
- @sovrasov made their first contribution in https://github.com/openvinotoolkit/anomalib/pull/1358
- @abc-125 made their first contribution in https://github.com/openvinotoolkit/anomalib/pull/1355
- @Gornoka made their first contribution in https://github.com/openvinotoolkit/anomalib/pull/1373
- @caiolang made their first contribution in https://github.com/openvinotoolkit/anomalib/pull/1379
- @ggiret-thinkdeep made their first contribution in https://github.com/openvinotoolkit/anomalib/pull/1386
- @belfner made their first contribution in https://github.com/openvinotoolkit/anomalib/pull/1457
- @abdullamatar made their first contribution in https://github.com/openvinotoolkit/anomalib/pull/1424
- @mtailanian made their first contribution in https://github.com/openvinotoolkit/anomalib/pull/1415
- @f0k made their first contribution in https://github.com/openvinotoolkit/anomalib/pull/1510
- @holzweber made their first contribution in https://github.com/openvinotoolkit/anomalib/pull/1537
- @tobybreckon made their first contribution in https://github.com/openvinotoolkit/anomalib/pull/1671
- @prob1995 made their first contribution in https://github.com/openvinotoolkit/anomalib/pull/1756
- @danylo-boiko made their first contribution in https://github.com/openvinotoolkit/anomalib/pull/1776
- @thinhngo-x made their first contribution in https://github.com/openvinotoolkit/anomalib/pull/1781

**Full Changelog**: https://github.com/openvinotoolkit/anomalib/compare/v0.7.0...v1.0.0

## [v0.7.0] - 2023-08-28

### Added

- AUPRO binning capability by @yann-cv in https://github.com/openvinotoolkit/anomalib/pull/1145
- Add support for receiving dataset paths as a list by @harimkang in https://github.com/openvinotoolkit/anomalib/pull/1265
- Add modelAPI compatible OpenVINO export by @ashwinvaidya17 in https://github.com/openvinotoolkit/anomalib/pull/1219

### Changed

- Enable training with only normal images for MVTec by @djdameln in https://github.com/openvinotoolkit/anomalib/pull/1241
- Improve default settings of EfficientAD in https://github.com/openvinotoolkit/anomalib/pull/1143
- Added the tracer_kwargs to the TorchFXFeatureExtractor class by @JoaoGuibs in https://github.com/openvinotoolkit/anomalib/pull/1214
- Replace cdist in Patchcore by @blaz-r in https://github.com/openvinotoolkit/anomalib/pull/1267
- Ignore hidden directories when creating Folder dataset by @samet-akcay in https://github.com/openvinotoolkit/anomalib/pull/1268

### Fixed

- Fix typechecking error for toch.onnx.export by @ORippler in https://github.com/openvinotoolkit/anomalib/pull/1159
- Fix benchmarking type error by @blaz-r in https://github.com/openvinotoolkit/anomalib/pull/1155
- Fix incorrect shape mismatch between anomaly map and ground truth mask by @alexriedel1 in https://github.com/openvinotoolkit/anomalib/pull/1182
- Fix dataset keys in benchmarking notebook by @samet-akcay in https://github.com/openvinotoolkit/anomalib/pull/1242
- Remove config from argparse in OpenVINO inference script by @samet-akcay in https://github.com/openvinotoolkit/anomalib/pull/1257
- Fix EfficientAD number of steps for optimizer lr change by @samet-akcay in https://github.com/openvinotoolkit/anomalib/pull/1266
- Fix unable to read the mas image by @samet-akcay in https://github.com/openvinotoolkit/anomalib/pull/1277

## [v0.6.0] - 2023-06-15

### Added

- EfficientAD by @alexriedel1 in https://github.com/openvinotoolkit/anomalib/pull/1073
- AI-VAD bbox post-processing by @djdameln in https://github.com/openvinotoolkit/anomalib/pull/1103
- Add dataset categories to data modules by @samet-akcay in https://github.com/openvinotoolkit/anomalib/pull/1105
- Pass codedov token from environment by @ashwinvaidya17 in https://github.com/openvinotoolkit/anomalib/pull/1102

### Changed

- OV API2.0 by @paularamo in https://github.com/openvinotoolkit/anomalib/pull/1098

### Deprecated

- OV API1.0 by @paularamo in https://github.com/openvinotoolkit/anomalib/pull/1098

### Fixed

- Fix Fastflow ONNX export. by @jasonvanzelm in https://github.com/openvinotoolkit/anomalib/pull/1108
- Fix tile import typo by @xbkaishui in https://github.com/openvinotoolkit/anomalib/pull/1106
- Fix `pre-commit` issues caused by the EfficientAD PR by @samet-akcay in https://github.com/openvinotoolkit/anomalib/pull/1114
- Bump requests from 2.26.0 to 2.31.0 in /requirements by @dependabot in https://github.com/openvinotoolkit/anomalib/pull/1100

### New Contributors

- @xbkaishui made their first contribution in https://github.com/openvinotoolkit/anomalib/pull/1106
- @jasonvanzelm made their first contribution in https://github.com/openvinotoolkit/anomalib/pull/1108

**Full Changelog**: https://github.com/openvinotoolkit/anomalib/compare/v0.5.1...v0.6.0

## [v0.5.1] - 2023-05-24

### Added

- 🧪 Add tests for tools by @ashwinvaidya17 in https://github.com/openvinotoolkit/anomalib/pull/1069
- Add kolektor dataset by @Ravindu987 in https://github.com/openvinotoolkit/anomalib/pull/983

### Changed

- Rename `metadata_path` to `metadata` in `OpenvinoInferencer` in https://github.com/openvinotoolkit/anomalib/pull/1101
- 📝 [Notebooks] - Simplify the dobot notebooks. by @samet-akcay in https://github.com/openvinotoolkit/anomalib/pull/1084
- Upgrade python to 3.10 by @samet-akcay in https://github.com/openvinotoolkit/anomalib/pull/1035
- 📝 [Notebooks] - Install anomalib via pip in the Jupyter Notebooks by @samet-akcay in https://github.com/openvinotoolkit/anomalib/pull/1091
- Update code-scan workflow to use Trivy by @yunchu in https://github.com/openvinotoolkit/anomalib/pull/1097

### Fixed

- Fix `init_state_dict` bug in `wrap_nncf_model` in https://github.com/openvinotoolkit/anomalib/pull/1101
- Fix mypy pep561 by @WenjingKangIntel in https://github.com/openvinotoolkit/anomalib/pull/1088
- 📝 [Notebooks] Fix the broken formatting by @samet-akcay in https://github.com/openvinotoolkit/anomalib/pull/1090

## [v0.5.0] - 2023-05-09

### Added

- 📚 Add OpenVINO Inference to getting started notebook. by @samet-akcay in https://github.com/openvinotoolkit/anomalib/pull/897
- Mvtec 3d by @alexriedel1 in https://github.com/openvinotoolkit/anomalib/pull/907
- MVTec 3D and Folder3D by @alexriedel1 in https://github.com/openvinotoolkit/anomalib/pull/942
- add reorder=True argument in aupro by @triet1102 in https://github.com/openvinotoolkit/anomalib/pull/944
- always reorder inputs when computing AUROC by @djdameln in https://github.com/openvinotoolkit/anomalib/pull/945
- always reorder for aupr metric by @triet1102 in https://github.com/openvinotoolkit/anomalib/pull/975
- Add `README.md` files to `notebooks` directories and its subdirectories (<https://github.com/openvinotoolkit/anomalib/issues/993>)
- Set transformations from the config file by @alexriedel1 in https://github.com/openvinotoolkit/anomalib/pull/990
- Add contributors to `README.md` by @samet-akcay in https://github.com/openvinotoolkit/anomalib/pull/995
- Add codeowners file by @samet-akcay in https://github.com/openvinotoolkit/anomalib/pull/1019
- Configure reference frame for multi-frame video clips by @djdameln in https://github.com/openvinotoolkit/anomalib/pull/1023
- [Algo] Attribute-based Representations for Accurate and Interpretable Video Anomaly Detection by @djdameln in https://github.com/openvinotoolkit/anomalib/pull/1040

### Changed

- Switch to src layout by @samet-akcay in https://github.com/openvinotoolkit/anomalib/pull/921
- Remove `config` flag from `OpenVINOInferencer` (<https://github.com/openvinotoolkit/anomalib/pull/939>)
- Add ruff as the main linter by @samet-akcay in https://github.com/openvinotoolkit/anomalib/pull/936
- Add a new workflow for code scanning by @yunchu in https://github.com/openvinotoolkit/anomalib/pull/940
- Enable bandit scanning by @yunchu in https://github.com/openvinotoolkit/anomalib/pull/954
- 🐳 Update Containers and Readme by @ashwinvaidya17 in https://github.com/openvinotoolkit/anomalib/pull/952
- Refactor AUPRO metric by @triet1102 in https://github.com/openvinotoolkit/anomalib/pull/991
- enable auto-fixing for ruff in pre-commit by @djdameln in https://github.com/openvinotoolkit/anomalib/pull/1004
- Refactor strings and ints into enum.Enum by @WenjingKangIntel in https://github.com/openvinotoolkit/anomalib/pull/1044
- Modify codecov upload by @ashwinvaidya17 in https://github.com/openvinotoolkit/anomalib/pull/1080

### Deprecated

- Remove torchvision and torchtext by @samet-akcay in https://github.com/openvinotoolkit/anomalib/pull/903
- Remove codacy from ci docs by @ashwinvaidya17 in https://github.com/openvinotoolkit/anomalib/pull/924
- Remove config dependency from `OpenVINOInferencer` by @samet-akcay in https://github.com/openvinotoolkit/anomalib/pull/939
- Remove config from torch inferencer by @samet-akcay in https://github.com/openvinotoolkit/anomalib/pull/1001

### Fixed

- Bugfix code logic to allow for passing of `nn.Module` to `TorchFXFeatureExtractor` by @ORippler in https://github.com/openvinotoolkit/anomalib/pull/935
- fix broken links to tutorials (ex guides) by @sergiev in https://github.com/openvinotoolkit/anomalib/pull/957
- Fixed outdated info in readme by @blaz-r in https://github.com/openvinotoolkit/anomalib/pull/969
- Fix ruff isort integration by @samet-akcay in https://github.com/openvinotoolkit/anomalib/pull/976
- Fix/samples dataframe annotation by @samet-akcay in https://github.com/openvinotoolkit/anomalib/pull/981
- Fixed openvino_inferencer in gradio_inference by @blaz-r in https://github.com/openvinotoolkit/anomalib/pull/972
- Fix issue in tutorial by @Ravindu987 in https://github.com/openvinotoolkit/anomalib/pull/997
- Fix tarfile vulnerability by @djdameln in https://github.com/openvinotoolkit/anomalib/pull/1003
- Cuda 11.4 dockerfile fix by @phcarval in https://github.com/openvinotoolkit/anomalib/pull/1021
- Make anomalib PEP 561 compliant for mypy by @WenjingKangIntel in https://github.com/openvinotoolkit/anomalib/pull/1038
- [Bug: 839] Crop in SSPCAB implementation by @isaacncz in https://github.com/openvinotoolkit/anomalib/pull/1057
- [Bug: 865] datamodule.setup() assertion failed by @isaacncz in https://github.com/openvinotoolkit/anomalib/pull/1058
- Fix logger message for test_split_ratio by @ugotsoul in https://github.com/openvinotoolkit/anomalib/pull/1071
- Fix notebook readme formatting by @samet-akcay in https://github.com/openvinotoolkit/anomalib/pull/1075

### New Contributors

- @triet1102 made their first contribution in https://github.com/openvinotoolkit/anomalib/pull/944
- @sergiev made their first contribution in https://github.com/openvinotoolkit/anomalib/pull/957
- @blaz-r made their first contribution in https://github.com/openvinotoolkit/anomalib/pull/969
- @ineiti made their first contribution in https://github.com/openvinotoolkit/anomalib/pull/987
- @Ravindu987 made their first contribution in https://github.com/openvinotoolkit/anomalib/pull/997
- @phcarval made their first contribution in https://github.com/openvinotoolkit/anomalib/pull/1021
- @WenjingKangIntel made their first contribution in https://github.com/openvinotoolkit/anomalib/pull/1038
- @isaacncz made their first contribution in https://github.com/openvinotoolkit/anomalib/pull/1057
- @ugotsoul made their first contribution in https://github.com/openvinotoolkit/anomalib/pull/1071

**Full Changelog**: https://github.com/openvinotoolkit/anomalib/compare/v0.4.0...v0.5.0

## [v0.4.0] - 2023-03-01

### Added

- Add Dobot notebook (<https://github.com/openvinotoolkit/anomalib/pull/928>)
- Add ShanghaiTech Campus video anomaly detection dataset (<https://github.com/openvinotoolkit/anomalib/pull/869>)
- Add `pyupgrade` to `pre-commit` configs, and refactor based on `pyupgrade` and `refurb` (<https://github.com/openvinotoolkit/anomalib/pull/845>)
- Add [CFA](https://arxiv.org/abs/2206.04325) model implementation (<https://github.com/openvinotoolkit/anomalib/pull/783>)
- Add RKDE model implementation (<https://github.com/openvinotoolkit/anomalib/pull/821>)
- Add Visual Anomaly (VisA) dataset adapter (<https://github.com/openvinotoolkit/anomalib/pull/824>)
- Add Synthetic anomalous dataset for validation and testing (https://github.com/openvinotoolkit/anomalib/pull/822)
- Add Detection task type support (https://github.com/openvinotoolkit/anomalib/pull/822)
- Add UCSDped and Avenue dataset implementation (https://github.com/openvinotoolkit/anomalib/pull/822)
- Add base classes for video dataset and video datamodule (https://github.com/openvinotoolkit/anomalib/pull/822)
- Add base classes for image dataset and image dataModule (https://github.com/openvinotoolkit/anomalib/pull/822)
- ✨ Add CSFlow model (<https://github.com/openvinotoolkit/anomalib/pull/657>)
- Log loss for existing trainable models (<https://github.com/openvinotoolkit/anomalib/pull/804>)
- Add section for community project (<https://github.com/openvinotoolkit/anomalib/pull/768>)
- ✨ Add torchfx feature extractor (<https://github.com/openvinotoolkit/anomalib/pull/675>)
- Add tiling notebook (<https://github.com/openvinotoolkit/anomalib/pull/712>)
- Add posargs to tox to enable testing a single file (https://github.com/openvinotoolkit/anomalib/pull/695)
- Add option to load metrics with kwargs (https://github.com/openvinotoolkit/anomalib/pull/688)
- 🐞 Add device flag to TorchInferencer (<https://github.com/openvinotoolkit/anomalib/pull/601>)

### Changed

- Configure reference frame for multi-frame video clips (<https://github.com/openvinotoolkit/anomalib/pull/1023>)
- Bump OpenVINO version to `2022.3.0` (<https://github.com/openvinotoolkit/anomalib/pull/932>)
- Remove the dependecy on a specific `torchvision` and `torchmetrics` packages.
- Bump PyTorch Lightning version to v.1.9.\- (<https://github.com/openvinotoolkit/anomalib/pull/870>)
- Make input image normalization and center cropping configurable from config (https://github.com/openvinotoolkit/anomalib/pull/822)
- Improve flexibility and configurability of subset splitting (https://github.com/openvinotoolkit/anomalib/pull/822)
- Switch to new datamodules design (https://github.com/openvinotoolkit/anomalib/pull/822)
- Make normalization and center cropping configurable through config (<https://github.com/openvinotoolkit/anomalib/pull/795>)
- Switch to new [changelog format](https://keepachangelog.com/en/1.0.0/). (<https://github.com/openvinotoolkit/anomalib/pull/777>)
- Rename feature to task (<https://github.com/openvinotoolkit/anomalib/pull/769>)
- make device configurable in OpenVINO inference (<https://github.com/openvinotoolkit/anomalib/pull/755>)
- 🚨 Fix torchmetrics version (<https://github.com/openvinotoolkit/anomalib/pull/754>)
- Improve NNCF initilization (<https://github.com/openvinotoolkit/anomalib/pull/740>)
- Migrate markdownlint + issue templates (<https://github.com/openvinotoolkit/anomalib/pull/738>)
- 🐞 Patch Timm Feature Extractor (<https://github.com/openvinotoolkit/anomalib/pull/714>)
- Padim arguments improvements (<https://github.com/openvinotoolkit/anomalib/pull/664>)
- 📊 Update DFM results (<https://github.com/openvinotoolkit/anomalib/pull/674>)
- Optimize anomaly score calculation for PatchCore (<https://github.com/openvinotoolkit/anomalib/pull/633>)

### Deprecated

- Deprecated PreProcessor class (<https://github.com/openvinotoolkit/anomalib/pull/795>)
- Deprecate OptimalF1 metric in favor of AnomalyScoreThreshold and F1Score (<https://github.com/openvinotoolkit/anomalib/pull/796>)

### Fixed

- Fix bug in `anomalib/data/utils/image.py` to check if the path is directory (<https://github.com/openvinotoolkit/anomalib/pull/919>)
- Fix bug in MVTec dataset download (<https://github.com/openvinotoolkit/anomalib/pull/842>)
- Add early stopping to CS-Flow model (<https://github.com/openvinotoolkit/anomalib/pull/817>)
- Fix remote container by removing version pinning in Docker files (<https://github.com/openvinotoolkit/anomalib/pull/797>)
- Fix PatchCore performance deterioration by reverting changes to Average Pooling layer (<https://github.com/openvinotoolkit/anomalib/pull/791>)
- Fix zero seed (<https://github.com/openvinotoolkit/anomalib/pull/766>)
- Fix #699 (<https://github.com/openvinotoolkit/anomalib/pull/700>)
- 🐞 Fix folder dataset for classification tasks (<https://github.com/openvinotoolkit/anomalib/pull/708>)
- Update torchmetrics to fix compute_on_cpu issue (<https://github.com/openvinotoolkit/anomalib/pull/711>)
- Correct folder mask path (<https://github.com/openvinotoolkit/anomalib/pull/660>)
- Fix >100% confidence issue for OpenVINO inference (<https://github.com/openvinotoolkit/anomalib/pull/667>)
- Update pre-commit links and some other minor fixes (<https://github.com/openvinotoolkit/anomalib/pull/672>)
- Fix black formatting issues. (<https://github.com/openvinotoolkit/anomalib/pull/674>)

## [v0.3.7] - 2022-10-28

### What's Changed

- Feature/comet logging by @sherpan in <https://github.com/openvinotoolkit/anomalib/pull/517>
- 🐞 Fix linting issues by @ashwinvaidya17 in <https://github.com/openvinotoolkit/anomalib/pull/535>
- 🐞 Bug Fix: Solve NaN values of anomaly scores for PatchCore model by @bsl546 in <https://github.com/openvinotoolkit/anomalib/pull/549>
- 🐞 Bug Fix: Help description for argument task by @youngquan in <https://github.com/openvinotoolkit/anomalib/pull/547>
- reutrn results of load_state_dict func by @zywvvd in <https://github.com/openvinotoolkit/anomalib/pull/546>
- 🔨 Pass `pre-trained` from config to `ModelLightning` by @samet-akcay in <https://github.com/openvinotoolkit/anomalib/pull/529>
- Benchmarking tool with Comet by @sherpan in <https://github.com/openvinotoolkit/anomalib/pull/545>
- Add map_location when loading the weights by @samet-akcay in <https://github.com/openvinotoolkit/anomalib/pull/562>
- Add patchcore to openvino export test + upgrade lightning by @ashwinvaidya17 in <https://github.com/openvinotoolkit/anomalib/pull/565>
- 🐞 Fix category check for folder dataset in anomalib CLI by @samet-akcay in <https://github.com/openvinotoolkit/anomalib/pull/567>
- Refactor `PreProcessor` and fix `Visualizer` denormalization issue. by @samet-akcay in <https://github.com/openvinotoolkit/anomalib/pull/570>
- 🔨 Check for successful openvino conversion by @ashwinvaidya17 in <https://github.com/openvinotoolkit/anomalib/pull/571>
- Comet HPO by @sherpan in <https://github.com/openvinotoolkit/anomalib/pull/563>
- Fix patchcore image-level score computation by @djdameln in <https://github.com/openvinotoolkit/anomalib/pull/580>
- Fix anomaly map computation in CFlow when batch size is 1. by @samet-akcay in <https://github.com/openvinotoolkit/anomalib/pull/589>
- Documentation refactor by @samet-akcay in <https://github.com/openvinotoolkit/anomalib/pull/576>
- ✨ Add notebook for hpo by @ashwinvaidya17 in <https://github.com/openvinotoolkit/anomalib/pull/592>
- 🐞 Fix comet HPO by @ashwinvaidya17 in <https://github.com/openvinotoolkit/anomalib/pull/597>
- ✨ Replace keys from benchmarking script by @ashwinvaidya17 in <https://github.com/openvinotoolkit/anomalib/pull/595>
- Update README.md by @Owaiskhan9654 in <https://github.com/openvinotoolkit/anomalib/pull/623>
- 🐳 Containerize CI by @ashwinvaidya17 in <https://github.com/openvinotoolkit/anomalib/pull/616>
- add deprecation warning to denormalize class by @djdameln in <https://github.com/openvinotoolkit/anomalib/pull/629>
- Anomalib CLI Improvements - Update metrics and create post_processing section in the config file by @samet-akcay in <https://github.com/openvinotoolkit/anomalib/pull/607>
- Convert adaptive_threshold to Enum in configs by @samet-akcay in <https://github.com/openvinotoolkit/anomalib/pull/637>
- Create meta_data.json with ONNX export as well as OpenVINO export by @calebmm in <https://github.com/openvinotoolkit/anomalib/pull/636>
- 🖌 refactor export callback by @ashwinvaidya17 in <https://github.com/openvinotoolkit/anomalib/pull/640>
- 🐞 Address docs build by @ashwinvaidya17 in <https://github.com/openvinotoolkit/anomalib/pull/639>
- Optimized inference with onnx for patchcore. by @acai66 in <https://github.com/openvinotoolkit/anomalib/pull/652>

New Contributors

- @sherpan made their first contribution in <https://github.com/openvinotoolkit/anomalib/pull/517>
- @bsl546 made their first contribution in <https://github.com/openvinotoolkit/anomalib/pull/549>
- @youngquan made their first contribution in <https://github.com/openvinotoolkit/anomalib/pull/547>
- @zywvvd made their first contribution in <https://github.com/openvinotoolkit/anomalib/pull/546>
- @Owaiskhan9654 made their first contribution in <https://github.com/openvinotoolkit/anomalib/pull/623>
- @calebmm made their first contribution in <https://github.com/openvinotoolkit/anomalib/pull/636>
- @acai66 made their first contribution in <https://github.com/openvinotoolkit/anomalib/pull/652>

**Full Changelog**: <https://github.com/openvinotoolkit/anomalib/compare/v0.3.6...v0.3.7>

## [v.0.3.6] - 2022-09-02

### What's Changed

- Add publish workflow + update references to main by @ashwinvaidya17 in <https://github.com/openvinotoolkit/anomalib/pull/480>
- Fix Dockerfile by @ORippler in <https://github.com/openvinotoolkit/anomalib/pull/478>
- Fix onnx export by rewriting GaussianBlur by @ORippler in <https://github.com/openvinotoolkit/anomalib/pull/476>
- DFKDE refactor to accept any layer name like other models by @ashishbdatta in <https://github.com/openvinotoolkit/anomalib/pull/482>
- 🐞 Log benchmarking results in sub folder by @ashwinvaidya17 in <https://github.com/openvinotoolkit/anomalib/pull/483>
- 🐞 Fix Visualization keys in new CLI by @ashwinvaidya17 in <https://github.com/openvinotoolkit/anomalib/pull/487>
- fix Perlin augmenter for non divisible image sizes by @djdameln in <https://github.com/openvinotoolkit/anomalib/pull/490>
- 📝 Update the license headers by @samet-akcay in <https://github.com/openvinotoolkit/anomalib/pull/491>
- change default parameter values for DRAEM by @djdameln in <https://github.com/openvinotoolkit/anomalib/pull/495>
- Add reset methods to metrics by @ashwinvaidya17 in <https://github.com/openvinotoolkit/anomalib/pull/488>
- Feature Extractor Refactor by @ashishbdatta in <https://github.com/openvinotoolkit/anomalib/pull/451>
- Convert `AnomalyMapGenerator` to `nn.Module` by @samet-akcay in <https://github.com/openvinotoolkit/anomalib/pull/497>
- Add github pr labeler to automatically label PRs by @samet-akcay in <https://github.com/openvinotoolkit/anomalib/pull/498>
- Add coverage by @ashwinvaidya17 in <https://github.com/openvinotoolkit/anomalib/pull/499>
- 🐞 Change if check by @ashwinvaidya17 in <https://github.com/openvinotoolkit/anomalib/pull/501>
- SSPCAB implementation by @djdameln in <https://github.com/openvinotoolkit/anomalib/pull/500>
- 🛠 Refactor Normalization by @ashwinvaidya17 in <https://github.com/openvinotoolkit/anomalib/pull/496>
- Enable generic exporting of a trained model to ONNX or OpenVINO IR by @ashishbdatta in <https://github.com/openvinotoolkit/anomalib/pull/509>
- Updated documentation to add examples for exporting model by @ashishbdatta in <https://github.com/openvinotoolkit/anomalib/pull/515>
- Ignore pixel metrics in classification task by @djdameln in <https://github.com/openvinotoolkit/anomalib/pull/516>
- Update export documentation by @djdameln in <https://github.com/openvinotoolkit/anomalib/pull/521>
- FIX: PaDiM didn't use config.model.pre_trained. by @jingt2ch in <https://github.com/openvinotoolkit/anomalib/pull/514>
- Reset adaptive threshold between epochs by @djdameln in <https://github.com/openvinotoolkit/anomalib/pull/527>
- Add PRO metric by @djdameln in <https://github.com/openvinotoolkit/anomalib/pull/508>
- Set full_state_update attribute in custom metrics by @djdameln in <https://github.com/openvinotoolkit/anomalib/pull/531>
- 🐞 Set normalization method from anomaly module by @ashwinvaidya17 in <https://github.com/openvinotoolkit/anomalib/pull/530>

New Contributors

- @ashishbdatta made their first contribution in <https://github.com/openvinotoolkit/anomalib/pull/482>
- @jingt2ch made their first contribution in <https://github.com/openvinotoolkit/anomalib/pull/514>

**Full Changelog**: <https://github.com/openvinotoolkit/anomalib/compare/v0.3.5...v0.3.6>

## [v.0.3.5] - 2022-08-02

### What's Changed

- 🐞 Fix inference for draem by @djdameln in <https://github.com/openvinotoolkit/anomalib/pull/470>
- 🐞 🛠 Bug fix in the inferencer by @samet-akcay in <https://github.com/openvinotoolkit/anomalib/pull/475>

**Full Changelog**: <https://github.com/openvinotoolkit/anomalib/compare/v0.3.4...v0.3.5>

## [v.0.3.4] - 2022-08-01

### What's Changed

- Add encoding to LONG_DESCRIPTION in setup.py by @samet-akcay in <https://github.com/openvinotoolkit/anomalib/pull/419>
- Fix visualization by @ORippler in <https://github.com/openvinotoolkit/anomalib/pull/417>
- Fix openvino circular import issue by @samet-akcay in <https://github.com/openvinotoolkit/anomalib/pull/416>
- Fix inferener arg names and weight path issue. by @samet-akcay in <https://github.com/openvinotoolkit/anomalib/pull/422>
- Remove the redundant `loss_val` by @samet-akcay in <https://github.com/openvinotoolkit/anomalib/pull/425>
- 📃 Add documentation for gradio inference by @ashwinvaidya17 in <https://github.com/openvinotoolkit/anomalib/pull/427>
- Add `pre_train` as a configurable parameter by @samet-akcay in <https://github.com/openvinotoolkit/anomalib/pull/431>
- 🛠 Fix config files and refactor dfkde by @samet-akcay in <https://github.com/openvinotoolkit/anomalib/pull/435>
- Add metric visualizations by @ORippler in <https://github.com/openvinotoolkit/anomalib/pull/429>
- Fix: data split issue by @jeongHwarr in <https://github.com/openvinotoolkit/anomalib/pull/404>
- 🚚 Move perlin noise to common folder by @ashwinvaidya17 in <https://github.com/openvinotoolkit/anomalib/pull/424>
- Support null seed by @ashwinvaidya17 in <https://github.com/openvinotoolkit/anomalib/pull/437>
- 🐞 Change if statement by @ashwinvaidya17 in <https://github.com/openvinotoolkit/anomalib/pull/439>
- Fix visualizer for `classification`, `mode=simple` by @ORippler in <https://github.com/openvinotoolkit/anomalib/pull/442>
- Feature/aupro test by @ORippler in <https://github.com/openvinotoolkit/anomalib/pull/444>
- Replace PyTorchLightning extras dependency by @ashwinvaidya17 in <https://github.com/openvinotoolkit/anomalib/pull/455>
- 🛠 Fix `tox` configuration by @samet-akcay in <https://github.com/openvinotoolkit/anomalib/pull/446>
- Ignore ipynb files to detect the repo language by @samet-akcay in <https://github.com/openvinotoolkit/anomalib/pull/456>
- Move configuration from tox to pyproject by @samet-akcay in <https://github.com/openvinotoolkit/anomalib/pull/458>
- Add Torch Inferencer and Update Openvino and Gradio Inferencers. by @samet-akcay in <https://github.com/openvinotoolkit/anomalib/pull/453>
- Address markdownlint issues by @samet-akcay in <https://github.com/openvinotoolkit/anomalib/pull/460>
- 🐞 Fix HPO by @ashwinvaidya17 in <https://github.com/openvinotoolkit/anomalib/pull/462>
- Remove docs requirements by @ashwinvaidya17 in <https://github.com/openvinotoolkit/anomalib/pull/467>
- Add codacy badge to readme by @samet-akcay in <https://github.com/openvinotoolkit/anomalib/pull/468>

New Contributors

- @ORippler made their first contribution in <https://github.com/openvinotoolkit/anomalib/pull/417>
- @jeongHwarr made their first contribution in <https://github.com/openvinotoolkit/anomalib/pull/404>

**Full Changelog**: <https://github.com/openvinotoolkit/anomalib/compare/0.3.3...0.3.4>

## [v.0.3.3] - 2022-07-05

### What's Changed

- 🚚 Move initialization log message to base class by @djdameln in <https://github.com/openvinotoolkit/anomalib/pull/363>
- 🚚 Move logging from train.py to the getter functions by @samet-akcay in <https://github.com/openvinotoolkit/anomalib/pull/365>
- 🚜 Refactor loss computation by @djdameln in <https://github.com/openvinotoolkit/anomalib/pull/364>
- 📝 Add a technical blog post to explain how to run anomalib. by @ashwinvaidya17 in <https://github.com/openvinotoolkit/anomalib/pull/359>
- 📚 Add datamodule jupyter notebooks. by @samet-akcay in <https://github.com/openvinotoolkit/anomalib/pull/357>
- 📝 Add benchmarking notebook by @ashwinvaidya17 in <https://github.com/openvinotoolkit/anomalib/pull/353>
- ➕ Add PyPI downloads badge to the readme. by @samet-akcay in <https://github.com/openvinotoolkit/anomalib/pull/370>
- 📃 Update README.md by @innat in <https://github.com/openvinotoolkit/anomalib/pull/382>
- 💻 Create Anomalib CLI by @samet-akcay in <https://github.com/openvinotoolkit/anomalib/pull/378>
- 🐞 Fix configs to remove logging heatmaps from classification models. by @samet-akcay in <https://github.com/openvinotoolkit/anomalib/pull/387>
- ✨ Add FastFlow model training testing inference via Anomalib API by @samet-akcay in <https://github.com/openvinotoolkit/anomalib/pull/386>
- 🐞 PaDim occasionally NaNs in anomaly map by @VdLMV in <https://github.com/openvinotoolkit/anomalib/pull/392>
- 🖼 Inference + Visualization by @djdameln in <https://github.com/openvinotoolkit/anomalib/pull/390>

New Contributors

- @innat made their first contribution in <https://github.com/openvinotoolkit/anomalib/pull/382>
- @VdLMV made their first contribution in <https://github.com/openvinotoolkit/anomalib/pull/392>

**Full Changelog**: <https://github.com/openvinotoolkit/anomalib/compare/v.0.3.2...v.0.3.3>

## [v.0.3.2] - 2022-06-09

### What's Changed

- Refactor `AnomalyModule` and `LightningModules` to explicitly define class arguments. by @samet-akcay in <https://github.com/openvinotoolkit/anomalib/pull/315>
- 🐞 Fix inferencer in Gradio by @ashwinvaidya17 in <https://github.com/openvinotoolkit/anomalib/pull/332>
- fix too many open images warning by @djdameln in <https://github.com/openvinotoolkit/anomalib/pull/334>
- Upgrade wandb version by @ashwinvaidya17 in <https://github.com/openvinotoolkit/anomalib/pull/340>
- Minor fix: Update folder dataset + notebooks link by @ashwinvaidya17 in <https://github.com/openvinotoolkit/anomalib/pull/338>
- Upgrade TorchMetrics version by @djdameln in <https://github.com/openvinotoolkit/anomalib/pull/342>
- 🚀 Set pylint version in tox.ini by @ashwinvaidya17 in <https://github.com/openvinotoolkit/anomalib/pull/345>
- Add metrics configuration callback to benchmarking by @ashwinvaidya17 in <https://github.com/openvinotoolkit/anomalib/pull/346>
- ➕ Add FastFlow Model by @samet-akcay in <https://github.com/openvinotoolkit/anomalib/pull/336>
- ✨ Add toy dataset to the repository by @ashwinvaidya17 in <https://github.com/openvinotoolkit/anomalib/pull/350>
- Add DRAEM Model by @djdameln in <https://github.com/openvinotoolkit/anomalib/pull/344>
- 📃Update documentation by @ashwinvaidya17 in <https://github.com/openvinotoolkit/anomalib/pull/280>
- 🏷️ Refactor Datamodule names by @samet-akcay in <https://github.com/openvinotoolkit/anomalib/pull/354>
- ✨ Add Reverse Distillation by @ashwinvaidya17 in <https://github.com/openvinotoolkit/anomalib/pull/343>

**Full Changelog**: <https://github.com/openvinotoolkit/anomalib/compare/v.0.3.1...v.0.3.2>

## [v.0.3.1] - 2022-05-17

### What's Changed

- 🔧 Properly assign values to dataframe in folder dataset. by @samet-akcay in <https://github.com/openvinotoolkit/anomalib/pull/272>
- ➕ Add warnings ⚠️ for inproper task setting in config files. by @samet-akcay in <https://github.com/openvinotoolkit/anomalib/pull/274>
- Updated CHANGELOG.md by @samet-akcay in <https://github.com/openvinotoolkit/anomalib/pull/276>
- ➕ Add long description to `setup.py` to make `README.md` PyPI friendly. by @samet-akcay in <https://github.com/openvinotoolkit/anomalib/pull/279>
- ✨ Add hash check to data download by @ashwinvaidya17 in <https://github.com/openvinotoolkit/anomalib/pull/284>
- ➕ Add Gradio by @julien-blanchon in <https://github.com/openvinotoolkit/anomalib/pull/283>
- 🔨 Fix nncf key issue in nightly job by @ashwinvaidya17 in <https://github.com/openvinotoolkit/anomalib/pull/238>
- Visualizer improvements pt1 by @djdameln in <https://github.com/openvinotoolkit/anomalib/pull/293>
- 🧪 Fix nightly by @ashwinvaidya17 in <https://github.com/openvinotoolkit/anomalib/pull/299>
- 🧪 Add tests for benchmarking script by @ashwinvaidya17 in <https://github.com/openvinotoolkit/anomalib/pull/297>
- ➕ add input_info to nncf config when not defined by user by @djdameln in <https://github.com/openvinotoolkit/anomalib/pull/307>
- 🐞 Increase tolerance + nightly path fix by @ashwinvaidya17 in <https://github.com/openvinotoolkit/anomalib/pull/318>
- ➕ Add jupyter notebooks directory and first tutorial for `getting-started` by @samet-akcay in <https://github.com/openvinotoolkit/anomalib/pull/292>

New Contributors

- @julien-blanchon made their first contribution in <https://github.com/openvinotoolkit/anomalib/pull/283>

**Full Changelog**: <https://github.com/openvinotoolkit/anomalib/compare/v0.3.0...v.0.3.1>

## [v.0.3.0] - 2022-04-25

### What's Changed

- 🛠 ⚠️ Fix configs to properly use pytorch-lightning==1.6 with GPU by @samet-akcay in <https://github.com/openvinotoolkit/anomalib/pull/234>
- 🛠 Fix `get_version` in `setup.py` to avoid hard-coding version. by @samet-akcay in <https://github.com/openvinotoolkit/anomalib/pull/229>
- 🐞 Fix image loggers by @ashwinvaidya17 in <https://github.com/openvinotoolkit/anomalib/pull/233>
- Configurable metrics by @djdameln in <https://github.com/openvinotoolkit/anomalib/pull/230>
- Make OpenVINO throughput optional in benchmarking by @ashwinvaidya17 in <https://github.com/openvinotoolkit/anomalib/pull/239>
- 🔨 Minor fix: Ensure docs build runs only on isea-server by @ashwinvaidya17 in <https://github.com/openvinotoolkit/anomalib/pull/245>
- 🏷 Rename `--model_config_path` to `config` by @samet-akcay in <https://github.com/openvinotoolkit/anomalib/pull/246>
- Revert "🏷 Rename `--model_config_path` to `config`" by @samet-akcay in <https://github.com/openvinotoolkit/anomalib/pull/247>
- ➕ Add `--model_config_path` deprecation warning to `inference.py` by @samet-akcay in <https://github.com/openvinotoolkit/anomalib/pull/248>
- Add console logger by @samet-akcay in <https://github.com/openvinotoolkit/anomalib/pull/241>
- Add segmentation mask to inference output by @ashwinvaidya17 in <https://github.com/openvinotoolkit/anomalib/pull/242>
- 🛠 Fix broken mvtec link, and split url to fit to 120 by @samet-akcay in <https://github.com/openvinotoolkit/anomalib/pull/264>
- 🛠 Fix mask filenames in folder dataset by @samet-akcay in <https://github.com/openvinotoolkit/anomalib/pull/249>

**Full Changelog**: <https://github.com/openvinotoolkit/anomalib/compare/v0.2.6...v0.3.0>

## [v.0.2.6] - 2022-04-12

### What's Changed

- ✏️ Add `torchtext==0.9.1` to support Kaggle environments. by @samet-akcay in <https://github.com/openvinotoolkit/anomalib/pull/165>
- 🛠 Fix `KeyError:'label'` in classification folder dataset by @samet-akcay in <https://github.com/openvinotoolkit/anomalib/pull/175>
- 📝 Added MVTec license to the repo by @samet-akcay in <https://github.com/openvinotoolkit/anomalib/pull/177>
- load best model from checkpoint by @djdameln in <https://github.com/openvinotoolkit/anomalib/pull/195>
- Replace `SaveToCSVCallback` with PL `CSVLogger` by @samet-akcay in <https://github.com/openvinotoolkit/anomalib/pull/198>
- WIP Refactor test by @ashwinvaidya17 in <https://github.com/openvinotoolkit/anomalib/pull/197>
- 🔧 Dockerfile enhancements by @LukasBommes in <https://github.com/openvinotoolkit/anomalib/pull/172>
- 🛠 Fix visualization issue for fully defected images by @djdameln in <https://github.com/openvinotoolkit/anomalib/pull/194>
- ✨ Add hpo search using `wandb` by @ashwinvaidya17 in <https://github.com/openvinotoolkit/anomalib/pull/82>
- Separate train and validation transformations by @alexriedel1 in <https://github.com/openvinotoolkit/anomalib/pull/168>
- 🛠 Fix docs workflow by @ashwinvaidya17 in <https://github.com/openvinotoolkit/anomalib/pull/200>
- 🔄 CFlow: Switch soft permutation to false by default to speed up training. by @samet-akcay in <https://github.com/openvinotoolkit/anomalib/pull/201>
- Return only `image`, `path` and `label` for classification tasks in `Mvtec` and `Btech` datasets. by @samet-akcay in <https://github.com/openvinotoolkit/anomalib/pull/196>
- 🗑 Remove `freia` as dependency and include it in `anomalib/models/components` by @samet-akcay in <https://github.com/openvinotoolkit/anomalib/pull/174>
- Visualizer show classification and segmentation by @alexriedel1 in <https://github.com/openvinotoolkit/anomalib/pull/178>
- ↗️ Bump up `pytorch-lightning` version to `1.6.0` or higher by @samet-akcay in <https://github.com/openvinotoolkit/anomalib/pull/193>
- 🛠 Refactor DFKDE model by @ashwinvaidya17 in <https://github.com/openvinotoolkit/anomalib/pull/207>
- 🛠 Minor fixes: Update callbacks to AnomalyModule by @ashwinvaidya17 in <https://github.com/openvinotoolkit/anomalib/pull/208>
- 🛠 Minor update: Update pre-commit docs by @ashwinvaidya17 in <https://github.com/openvinotoolkit/anomalib/pull/206>
- ✨ Directory streaming by @ashwinvaidya17 in <https://github.com/openvinotoolkit/anomalib/pull/210>
- ✏️ Updated documentation for development on Docker by @LukasBommes in <https://github.com/openvinotoolkit/anomalib/pull/217>
- 🏷 Fix Mac M1 dependency conflicts by @dreaquil in <https://github.com/openvinotoolkit/anomalib/pull/158>
- 🐞 Set tiling off in pathcore to correctly reproduce the stats. by @samet-akcay in <https://github.com/openvinotoolkit/anomalib/pull/222>
- 🐞fix support for non-square images by @ashwinvaidya17 in <https://github.com/openvinotoolkit/anomalib/pull/204>
- Allow specifying feature layer and pool factor in DFM by @nahuja-intel in <https://github.com/openvinotoolkit/anomalib/pull/215>
- 📝 Add GANomaly metrics to readme by @ashwinvaidya17 in <https://github.com/openvinotoolkit/anomalib/pull/224>
- ↗️ Bump the version to 0.2.6 by @samet-akcay in <https://github.com/openvinotoolkit/anomalib/pull/223>
- 📝 🛠 Fix inconsistent benchmarking throughput/time by @ashwinvaidya17 in <https://github.com/openvinotoolkit/anomalib/pull/221>
- assign test split for folder dataset by @alexriedel1 in <https://github.com/openvinotoolkit/anomalib/pull/220>
- 🛠 Refactor model implementations by @djdameln in <https://github.com/openvinotoolkit/anomalib/pull/225>

New Contributors

- @LukasBommes made their first contribution in <https://github.com/openvinotoolkit/anomalib/pull/172>
- @dreaquil made their first contribution in <https://github.com/openvinotoolkit/anomalib/pull/158>
- @nahuja-intel made their first contribution in <https://github.com/openvinotoolkit/anomalib/pull/215>

**Full Changelog**: <https://github.com/openvinotoolkit/anomalib/compare/v.0.2.5...v0.2.6>

## [v.0.2.5] - 2022-03-25

### What's Changed

- Bugfix: fix random val/test split issue by @djdameln in <https://github.com/openvinotoolkit/anomalib/pull/48>
- Fix Readmes by @ashwinvaidya17 in <https://github.com/openvinotoolkit/anomalib/pull/46>
- Updated changelog by @samet-akcay in <https://github.com/openvinotoolkit/anomalib/pull/49>
- add distinction between image and pixel threshold in postprocessor by @djdameln in <https://github.com/openvinotoolkit/anomalib/pull/50>
- Fix docstrings by @ashwinvaidya17 in <https://github.com/openvinotoolkit/anomalib/pull/22>
- Fix networkx requirement by @LeonidBeynenson in <https://github.com/openvinotoolkit/anomalib/pull/52>
- Add min-max normalization by @djdameln in <https://github.com/openvinotoolkit/anomalib/pull/53>
- Change hardcoded dataset path to environ variable by @ashwinvaidya17 in <https://github.com/openvinotoolkit/anomalib/pull/51>
- Added cflow algorithm by @blakshma in <https://github.com/openvinotoolkit/anomalib/pull/47>
- perform metric computation on cpu by @djdameln in <https://github.com/openvinotoolkit/anomalib/pull/64>
- Fix Inferencer by @ashwinvaidya17 in <https://github.com/openvinotoolkit/anomalib/pull/60>
- Updated readme for cflow and change default config to reflect results by @blakshma in <https://github.com/openvinotoolkit/anomalib/pull/68>
- Fixed issue with model loading by @blakshma in <https://github.com/openvinotoolkit/anomalib/pull/69>
- Docs/sa/fix readme by @samet-akcay in <https://github.com/openvinotoolkit/anomalib/pull/71>
- Updated coreset subsampling method to improve accuracy by @blakshma in <https://github.com/openvinotoolkit/anomalib/pull/73>
- Revert "Updated coreset subsampling method to improve accuracy" by @samet-akcay in <https://github.com/openvinotoolkit/anomalib/pull/79>
- Replace `SupportIndex` with `int` by @samet-akcay in <https://github.com/openvinotoolkit/anomalib/pull/76>
- Added reference to official CFLOW repo by @blakshma in <https://github.com/openvinotoolkit/anomalib/pull/81>
- Fixed issue with k_greedy method by @blakshma in <https://github.com/openvinotoolkit/anomalib/pull/80>
- Fix Mix Data type issue on inferencer by @samet-akcay in <https://github.com/openvinotoolkit/anomalib/pull/77>
- Create CODE_OF_CONDUCT.md by @samet-akcay in <https://github.com/openvinotoolkit/anomalib/pull/86>
- ✨ Add GANomaly by @ashwinvaidya17 in <https://github.com/openvinotoolkit/anomalib/pull/70>
- Reorder auc only when needed by @djdameln in <https://github.com/openvinotoolkit/anomalib/pull/91>
- Bump up the pytorch lightning to master branch due to vulnurability issues by @samet-akcay in <https://github.com/openvinotoolkit/anomalib/pull/55>
- 🚀 CI: Nightly Build by @ashwinvaidya17 in <https://github.com/openvinotoolkit/anomalib/pull/66>
- Refactor by @ashwinvaidya17 in <https://github.com/openvinotoolkit/anomalib/pull/87>
- Benchmarking Script by @ashwinvaidya17 in <https://github.com/openvinotoolkit/anomalib/pull/17>
- 🐞 Fix tensor detach and gpu count issues in benchmarking script by @ashwinvaidya17 in <https://github.com/openvinotoolkit/anomalib/pull/100>
- Return predicted masks in predict step by @djdameln in <https://github.com/openvinotoolkit/anomalib/pull/103>
- Add Citation to the Readme by @samet-akcay in <https://github.com/openvinotoolkit/anomalib/pull/106>
- Nightly build by @ashwinvaidya17 in <https://github.com/openvinotoolkit/anomalib/pull/104>
- c_idx cast to LongTensor in random sparse projection by @alexriedel1 in <https://github.com/openvinotoolkit/anomalib/pull/113>
- Update Nightly by @ashwinvaidya17 in <https://github.com/openvinotoolkit/anomalib/pull/126>
- Updated logos by @samet-akcay in <https://github.com/openvinotoolkit/anomalib/pull/131>
- Add third-party-programs.txt file and update license by @LeonidBeynenson in <https://github.com/openvinotoolkit/anomalib/pull/132>
- 🔨 Increase inference + openvino support by @ashwinvaidya17 in <https://github.com/openvinotoolkit/anomalib/pull/122>
- Fix/da/image size bug by @djdameln in <https://github.com/openvinotoolkit/anomalib/pull/135>
- Fix/da/image size bug by @djdameln in <https://github.com/openvinotoolkit/anomalib/pull/140>
- optimize compute_anomaly_score by using torch native funcrtions by @alexriedel1 in <https://github.com/openvinotoolkit/anomalib/pull/141>
- Fix IndexError in adaptive threshold computation by @djdameln in <https://github.com/openvinotoolkit/anomalib/pull/146>
- Feature/data/btad by @samet-akcay in <https://github.com/openvinotoolkit/anomalib/pull/120>
- Update for nncf_task by @AlexanderDokuchaev in <https://github.com/openvinotoolkit/anomalib/pull/145>
- fix non-adaptive thresholding bug by @djdameln in <https://github.com/openvinotoolkit/anomalib/pull/152>
- Calculate feature map shape patchcore by @alexriedel1 in <https://github.com/openvinotoolkit/anomalib/pull/148>
- Add `transform_config` to the main `config.yaml` file. by @samet-akcay in <https://github.com/openvinotoolkit/anomalib/pull/156>
- Add Custom Dataset Training Support by @samet-akcay in <https://github.com/openvinotoolkit/anomalib/pull/154>
- Added extension as an option when saving the result images. by @samet-akcay in <https://github.com/openvinotoolkit/anomalib/pull/162>
- Update `anomalib` version and requirements by @samet-akcay in <https://github.com/openvinotoolkit/anomalib/pull/163>

New Contributors

- @LeonidBeynenson made their first contribution in <https://github.com/openvinotoolkit/anomalib/pull/52>
- @blakshma made their first contribution in <https://github.com/openvinotoolkit/anomalib/pull/47>
- @alexriedel1 made their first contribution in <https://github.com/openvinotoolkit/anomalib/pull/113>
- @AlexanderDokuchaev made their first contribution in <https://github.com/openvinotoolkit/anomalib/pull/145>

**Full Changelog**: <https://github.com/openvinotoolkit/anomalib/compare/v.0.2.4...v.0.2.5>

## [v.0.2.4] - 2021-12-22

### What's Changed

- Bump up the version to 0.2.4 by @samet-akcay in <https://github.com/openvinotoolkit/anomalib/pull/45>
- fix heatmap color scheme by @djdameln in <https://github.com/openvinotoolkit/anomalib/pull/44>

**Full Changelog**: <https://github.com/openvinotoolkit/anomalib/compare/v.0.2.3...v.0.2.4>

## [v.0.2.3] - 2021-12-23

### What's Changed

- Address docs build failing issue by @ashwinvaidya17 in <https://github.com/openvinotoolkit/anomalib/pull/39>
- Fix docs pipeline 📄 by @ashwinvaidya17 in <https://github.com/openvinotoolkit/anomalib/pull/41>
- Feature/dick/anomaly score normalization by @djdameln in <https://github.com/openvinotoolkit/anomalib/pull/35>
- Shuffle train dataloader by @samet-akcay in <https://github.com/openvinotoolkit/anomalib/pull/42>

**Full Changelog**: <https://github.com/openvinotoolkit/anomalib/compare/v0.2.2...v.0.2.3>

## [v0.2.0 Pre-release] - 2021-12-14

### What's Changed

- Address compatibility issues with OTE, that are caused by the legacy code. by @samet-akcay in [#24](https://github.com/openvinotoolkit/anomalib/pull/24)
- Initial docs string by @ashwinvaidya17 in [#9](https://github.com/openvinotoolkit/anomalib/pull/9)
- Load model did not work correctly as DFMModel did not inherit by @ashwinvaidya17 in [#5](https://github.com/openvinotoolkit/anomalib/pull/5)
- Refactor/samet/data by @samet-akcay in [#8](https://github.com/openvinotoolkit/anomalib/pull/8)
- Delete make.bat by @samet-akcay in [#11](https://github.com/openvinotoolkit/anomalib/pull/11)
- TorchMetrics by @djdameln in [#7](https://github.com/openvinotoolkit/anomalib/pull/7)
- ONNX node naming by @djdameln in [#13](https://github.com/openvinotoolkit/anomalib/pull/13)
- Add FPS counter to `TimerCallback` by @ashwinvaidya17 in [#12](https://github.com/openvinotoolkit/anomalib/pull/12)

Contributors

- @ashwinvaidya17
- @djdameln
- @samet-akcay

**Full Changelog**: <https://github.com/openvinotoolkit/anomalib/commits/v0.2.0><|MERGE_RESOLUTION|>--- conflicted
+++ resolved
@@ -8,12 +8,8 @@
 
 ### Added
 
-<<<<<<< HEAD
-- 🚀 Add XPU accelerator and strategy by @ashwinvaidya17 in https://github.com/openvinotoolkit/anomalib/pull/2530
 - 🚀 Add VAD dataset by @abc-125 in https://github.com/openvinotoolkit/anomalib/pull/2603
 
-=======
->>>>>>> 030c2df6
 ### Removed
 
 ### Changed
