--- conflicted
+++ resolved
@@ -211,19 +211,11 @@
     "labels = []\n",
     "image_paths = []\n",
     "for batch in predictions:\n",
-<<<<<<< HEAD
-    "    anomaly_maps.append(batch_anomaly_maps := batch.anomaly_map)\n",
-    "    masks.append(batch_masks := batch.gt_mask)\n",
-    "    labels.append(batch.gt_label)\n",
-    "    image_paths.append(batch.image_path)\n",
-    "    aupimo.update(anomaly_maps=batch_anomaly_maps, masks=batch_masks)\n",
-=======
     "    anomaly_maps.append(batch.anomaly_map.squeeze(dim=1))\n",
     "    masks.append(batch.gt_mask)\n",
     "    labels.append(batch.gt_label)\n",
     "    image_paths.append(batch.image_path)\n",
     "    aupimo.update(batch)\n",
->>>>>>> 6e1d8706
     "\n",
     "# list[list[str]] -> list[str]\n",
     "image_paths = [item for sublist in image_paths for item in sublist]\n",
