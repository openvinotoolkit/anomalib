--- conflicted
+++ resolved
@@ -274,11 +274,7 @@
     ")\n",
     "\n",
     "for batch in predictions:\n",
-<<<<<<< HEAD
-    "    aupimo.update(anomaly_maps=batch.anomaly_map, masks=batch.gt_mask)"
-=======
     "    aupimo.update(batch)"
->>>>>>> 6e1d8706
    ]
   },
   {
