{
 "cells": [
  {
   "cell_type": "markdown",
   "metadata": {},
   "source": [
    "<center><img src=\"https://raw.githubusercontent.com/openvinotoolkit/anomalib/main/docs/source/images/logos/anomalib-wide-blue.png\" alt=\"Paris\" class=\"center\"></center>\n",
    "\n",
    "<center>💙 A library for benchmarking, developing and deploying deep learning anomaly detection algorithms</center>\n",
    "\n",
    "______________________________________________________________________\n",
    "\n",
    "> NOTE:\n",
    "> This notebook is originally created by @innat on [Kaggle](https://www.kaggle.com/code/ipythonx/mvtec-ad-anomaly-detection-with-anomalib-library/notebook).\n",
    "\n",
    "[Anomalib](https://github.com/openvinotoolkit/anomalib): Anomalib is a deep learning library that aims to collect state-of-the-art anomaly detection algorithms for benchmarking on both public and private datasets. Anomalib provides several ready-to-use implementations of anomaly detection algorithms described in the recent literature, as well as a set of tools that facilitate the development and implementation of custom models. The library has a strong focus on image-based anomaly detection, where the goal of the algorithm is to identify anomalous images, or anomalous pixel regions within images in a dataset.\n",
    "\n",
    "The library supports [`MVTec AD`](https://www.mvtec.com/company/research/datasets/mvtec-ad) (CC BY-NC-SA 4.0) and [`BeanTech`](https://paperswithcode.com/dataset/btad) (CC-BY-SA) for **benchmarking** and `folder` for custom dataset **training/inference**. In this notebook, we will explore `anomalib` training a PADIM model on the `MVTec AD` bottle dataset and evaluating the model's performance. The sections in this notebook explores the steps in `tools/train.py` more in detail. Those who would like to reproduce the results via CLI could use `python tools/train.py --model padim`."
   ]
  },
  {
   "attachments": {},
   "cell_type": "markdown",
   "metadata": {},
   "source": [
    "## Installing Anomalib"
   ]
  },
  {
   "attachments": {},
   "cell_type": "markdown",
   "metadata": {},
   "source": [
    "Installation can be done in two ways: (i) install via PyPI, or (ii) installing from sourc, both of which are shown below:"
   ]
  },
  {
   "attachments": {},
   "cell_type": "markdown",
   "metadata": {},
   "source": [
    "### I. Install via PyPI"
   ]
  },
  {
   "cell_type": "code",
   "execution_count": null,
   "metadata": {},
   "outputs": [],
   "source": [
    "# Option - I: Uncomment the next line if you want to install via pip.\n",
    "# %pip install anomalib"
   ]
  },
  {
   "attachments": {},
   "cell_type": "markdown",
   "metadata": {},
   "source": [
    "### II. Install from Source\n",
    "This option would initially download anomalib repository from github and manually install `anomalib` from source, which is shown below:"
   ]
  },
  {
   "cell_type": "code",
   "execution_count": null,
   "metadata": {},
   "outputs": [],
   "source": [
    "# Option - II: Uncomment the next three lines if you want to install from the source.\n",
    "# !git clone https://github.com/openvinotoolkit/anomalib.git\n",
    "# %cd anomalib\n",
    "# %pip install ."
   ]
  },
  {
   "attachments": {},
   "cell_type": "markdown",
   "metadata": {},
   "source": [
    " Now let's verify the working directory. This is to access the datasets and configs when the notebook is run from different platforms such as local or Google Colab."
   ]
  },
  {
   "cell_type": "code",
   "execution_count": null,
   "metadata": {},
   "outputs": [],
   "source": [
    "import os\n",
    "from pathlib import Path\n",
    "from typing import Any, Dict\n",
    "\n",
    "from git.repo import Repo\n",
    "\n",
    "current_directory = Path.cwd()\n",
    "if current_directory.name == \"000_getting_started\":\n",
    "    # On the assumption that, the notebook is located in\n",
    "    #   ~/anomalib/notebooks/000_getting_started/\n",
    "    root_directory = current_directory.parent.parent\n",
    "elif current_directory.name == \"anomalib\":\n",
    "    # This means that the notebook is run from the main anomalib directory.\n",
    "    root_directory = current_directory\n",
    "else:\n",
    "    # Otherwise, we'll need to clone the anomalib repo to the `current_directory`\n",
    "    repo = Repo.clone_from(url=\"https://github.com/openvinotoolkit/anomalib.git\", to_path=current_directory)\n",
    "    root_directory = current_directory / \"anomalib\"\n",
    "\n",
    "os.chdir(root_directory)"
   ]
  },
  {
   "cell_type": "markdown",
   "metadata": {},
   "source": [
    "## Imports"
   ]
  },
  {
   "cell_type": "code",
   "execution_count": null,
   "metadata": {},
   "outputs": [],
   "source": [
<<<<<<< HEAD
=======
    "from __future__ import annotations\n",
    "\n",
    "from pathlib import Path\n",
    "from typing import Any\n",
    "\n",
>>>>>>> 594d9566
    "import numpy as np\n",
    "from IPython.display import display\n",
    "from PIL import Image\n",
    "from pytorch_lightning import Trainer\n",
    "from torchvision.transforms import ToPILImage\n",
    "\n",
    "from anomalib.config import get_configurable_parameters\n",
    "from anomalib.data import get_datamodule\n",
    "from anomalib.models import get_model\n",
    "from anomalib.pre_processing.transforms import Denormalize\n",
    "from anomalib.utils.callbacks import LoadModelCallback, get_callbacks"
   ]
  },
  {
   "attachments": {},
   "cell_type": "markdown",
   "metadata": {},
   "source": [
    "## Model\n",
    "\n",
    "Currently, there are **13** anomaly detection models available in `anomalib` library. Namely,\n",
    "\n",
    "- [CFA](https://arxiv.org/abs/2206.04325)\n",
    "- [CS-Flow](https://arxiv.org/abs/2110.02855v1)\n",
    "- [CFlow](https://arxiv.org/pdf/2107.12571v1.pdf)\n",
    "- [DFKDE](https://github.com/openvinotoolkit/anomalib/tree/main/anomalib/models/dfkde)\n",
    "- [DFM](https://arxiv.org/pdf/1909.11786.pdf)\n",
    "- [DRAEM](https://arxiv.org/abs/2108.07610)\n",
    "- [FastFlow](https://arxiv.org/abs/2111.07677)\n",
    "- [Ganomaly](https://arxiv.org/abs/1805.06725)\n",
    "- [Padim](https://arxiv.org/pdf/2011.08785.pdf)\n",
    "- [Patchcore](https://arxiv.org/pdf/2106.08265.pdf)\n",
    "- [Reverse Distillation](https://arxiv.org/abs/2201.10703)\n",
    "- [R-KDE](https://ieeexplore.ieee.org/document/8999287)\n",
    "- [STFPM](https://arxiv.org/pdf/2103.04257.pdf)\n",
    "\n",
    "In this tutorial, we'll be using Padim. Now, let's get their config paths from the respected folders."
   ]
  },
  {
   "cell_type": "markdown",
   "metadata": {},
   "source": [
    "## Configuration\n",
    "\n",
    "In this demonstration, we will choose [Padim](https://arxiv.org/pdf/2011.08785.pdf) model from the above list. Let's take a quick look at its config file."
   ]
  },
  {
   "cell_type": "code",
   "execution_count": null,
   "metadata": {},
   "outputs": [],
   "source": [
    "MODEL = \"padim\"  # 'padim', 'cflow', 'stfpm', 'ganomaly', 'dfkde', 'patchcore'\n",
    "CONFIG_PATH = root_directory / f\"anomalib/models/{MODEL}/config.yaml\"\n",
    "with open(file=CONFIG_PATH, mode=\"r\", encoding=\"utf-8\") as file:\n",
    "    print(file.read())"
   ]
  },
  {
   "cell_type": "markdown",
   "metadata": {},
   "source": [
    "We could use [get_configurable_parameter](https://github.com/openvinotoolkit/anomalib/blob/main/anomalib/config/config.py#L114) function to read the configs from the path and return them in a dictionary. We use the default config file that comes with Padim implementation, which uses `./datasets/MVTec` as the path to the dataset. We need to overwrite this after loading the config."
   ]
  },
  {
   "cell_type": "code",
   "execution_count": null,
   "metadata": {},
   "outputs": [],
   "source": [
    "# pass the config file to model, callbacks and datamodule\n",
    "config = get_configurable_parameters(config_path=CONFIG_PATH)"
   ]
  },
  {
   "cell_type": "markdown",
   "metadata": {},
   "source": [
    "## Dataset: MVTec AD\n",
    "\n",
    "**MVTec AD** is a dataset for benchmarking anomaly detection methods with a focus on industrial inspection. It contains over **5000** high-resolution images divided into **15** different object and texture categories. Each category comprises a set of defect-free training images and a test set of images with various kinds of defects as well as images without defects. If the dataset is not located in the root datasets directory, anomalib will automatically install the dataset.\n",
    "\n",
    "We could now import the MVtec AD dataset using its specific datamodule implemented in anomalib."
   ]
  },
  {
   "cell_type": "code",
   "execution_count": null,
   "metadata": {},
   "outputs": [],
   "source": [
    "datamodule = get_datamodule(config)\n",
    "datamodule.setup()  # Downloads the dataset if it's not in the specified `root` directory\n",
    "datamodule.prepare_data()  # Create train/val/test/prediction sets.\n",
    "\n",
    "i, data = next(enumerate(datamodule.val_dataloader()))\n",
    "print(data.keys())"
   ]
  },
  {
   "cell_type": "markdown",
   "metadata": {},
   "source": [
    "Let's check the shapes of the input images and masks."
   ]
  },
  {
   "cell_type": "code",
   "execution_count": null,
   "metadata": {},
   "outputs": [],
   "source": [
    "print(data[\"image\"].shape, data[\"mask\"].shape)"
   ]
  },
  {
   "cell_type": "markdown",
   "metadata": {},
   "source": [
    "We could now visualize a normal and abnormal sample from the validation set."
   ]
  },
  {
   "cell_type": "code",
   "execution_count": null,
   "metadata": {},
   "outputs": [],
   "source": [
    "def show_image_and_mask(sample: dict[str, Any], index: int) -> Image:\n",
    "    img = ToPILImage()(Denormalize()(sample[\"image\"][index].clone()))\n",
    "    msk = ToPILImage()(sample[\"mask\"][index]).convert(\"RGB\")\n",
    "\n",
    "    return Image.fromarray(np.hstack((np.array(img), np.array(msk))))\n",
    "\n",
    "\n",
    "# Visualize a normal image-mask\n",
    "show_image_and_mask(data, index=0)"
   ]
  },
  {
   "cell_type": "code",
   "execution_count": null,
   "metadata": {},
   "outputs": [],
   "source": [
    "# Visualize an abnormal image-mask\n",
    "show_image_and_mask(data, index=20)"
   ]
  },
  {
   "cell_type": "markdown",
   "metadata": {},
   "source": [
    "## Prepare Model and Callbacks\n",
    "\n",
    "Now, the config file is updated as we want. We can now start model training with it. Here we will be using `datamodule`, `model` and `callbacks` to train the model. Callbacks are self-contained objects, which contains non-essential logic. This way we could inject as many callbacks as possible such as ModelLoading, Timer, Metrics, Normalization and Visualization"
   ]
  },
  {
   "cell_type": "code",
   "execution_count": null,
   "metadata": {},
   "outputs": [],
   "source": [
    "model = get_model(config)\n",
    "callbacks = get_callbacks(config)"
   ]
  },
  {
   "cell_type": "code",
   "execution_count": null,
   "metadata": {},
   "outputs": [],
   "source": [
    "# start training\n",
    "trainer = Trainer(**config.trainer, callbacks=callbacks)\n",
    "trainer.fit(model=model, datamodule=datamodule)"
   ]
  },
  {
   "cell_type": "markdown",
   "metadata": {},
   "source": [
    "## Validation"
   ]
  },
  {
   "cell_type": "code",
   "execution_count": null,
   "metadata": {},
   "outputs": [],
   "source": [
    "# load best model from checkpoint before evaluating\n",
    "load_model_callback = LoadModelCallback(weights_path=trainer.checkpoint_callback.best_model_path)\n",
    "trainer.callbacks.insert(0, load_model_callback)\n",
    "trainer.test(model=model, datamodule=datamodule)"
   ]
  },
  {
   "cell_type": "markdown",
   "metadata": {},
   "source": [
    "By default, the output images are saved into `results` directory. We could get the output filenames from the directory, read the saved the images and visualize here."
   ]
  },
  {
   "cell_type": "code",
   "execution_count": null,
   "metadata": {},
   "outputs": [],
   "source": [
    "print(config[\"project\"][\"path\"])"
   ]
  },
  {
   "cell_type": "code",
   "execution_count": null,
   "metadata": {},
   "outputs": [],
   "source": [
    "image_filenames = list(Path(config[\"project\"][\"path\"]).glob(\"**/*.png\"))\n",
    "print(image_filenames[0])"
   ]
  },
  {
   "cell_type": "code",
   "execution_count": null,
   "metadata": {},
   "outputs": [],
   "source": [
    "for filename in image_filenames:\n",
    "    image = Image.open(filename)\n",
    "    display(image)"
   ]
  }
 ],
 "metadata": {
  "kernelspec": {
   "display_name": "anomalib",
   "language": "python",
   "name": "python3"
  },
  "language_info": {
   "codemirror_mode": {
    "name": "ipython",
    "version": 3
   },
   "file_extension": ".py",
   "mimetype": "text/x-python",
   "name": "python",
   "nbconvert_exporter": "python",
   "pygments_lexer": "ipython3",
   "version": "3.8.13 (default, Oct 21 2022, 23:50:54) \n[GCC 11.2.0]"
  },
  "orig_nbformat": 4,
  "vscode": {
   "interpreter": {
    "hash": "ae223df28f60859a2f400fae8b3a1034248e0a469f5599fd9a89c32908ed7a84"
   }
  }
 },
 "nbformat": 4,
 "nbformat_minor": 2
}<|MERGE_RESOLUTION|>--- conflicted
+++ resolved
@@ -87,9 +87,11 @@
    "metadata": {},
    "outputs": [],
    "source": [
+    "from __future__ import annotations\n",
+    "\n",
     "import os\n",
     "from pathlib import Path\n",
-    "from typing import Any, Dict\n",
+    "from typing import Any\n",
     "\n",
     "from git.repo import Repo\n",
     "\n",
@@ -122,14 +124,6 @@
    "metadata": {},
    "outputs": [],
    "source": [
-<<<<<<< HEAD
-=======
-    "from __future__ import annotations\n",
-    "\n",
-    "from pathlib import Path\n",
-    "from typing import Any\n",
-    "\n",
->>>>>>> 594d9566
     "import numpy as np\n",
     "from IPython.display import display\n",
     "from PIL import Image\n",
@@ -385,7 +379,7 @@
    "name": "python",
    "nbconvert_exporter": "python",
    "pygments_lexer": "ipython3",
-   "version": "3.8.13 (default, Oct 21 2022, 23:50:54) \n[GCC 11.2.0]"
+   "version": "3.8.13 (default, Nov  6 2022, 23:15:27) \n[GCC 9.3.0]"
   },
   "orig_nbformat": 4,
   "vscode": {
