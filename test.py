--- conflicted
+++ resolved
@@ -1,8 +1,9 @@
-<<<<<<< HEAD
-import os
-=======
->>>>>>> e6ea3368
-from argparse import ArgumentParser
+"""
+Test
+This script performs inference on the test dataset and saves the output
+    visualizations into a directory.
+"""
+from argparse import ArgumentParser, Namespace
 
 from pytorch_lightning import Trainer
 
@@ -11,21 +12,29 @@
 from anomalib.models import get_model
 
 
-def get_args():
+def get_args() -> Namespace:
+    """
+    get_args [summary]
+
+    Returns:
+        Namespace: CLI arguments.
+    """
     parser = ArgumentParser()
     parser.add_argument("--model", type=str, default="dfkde", help="Name of the algorithm to train/test")
     parser.add_argument("--model_config_path", type=str, required=False, help="Path to a model config file")
     parser.add_argument("--weight_file", type=str, default="weights/model.ckpt")
     parser.add_argument("--openvino", type=bool, default=False)
-    args = parser.parse_args()
-    return args
+
+    return parser.parse_args()
 
 
 args = get_args()
-config = get_configurable_parameters(model_name=args.model,
-                                     model_config_path=args.model_config_path,
-                                     weight_file=args.weight_file,
-                                     openvino=args.openvino)
+config = get_configurable_parameters(
+    model_name=args.model,
+    model_config_path=args.model_config_path,
+    weight_file=args.weight_file,
+    openvino=args.openvino,
+)
 datamodule = get_datamodule(config)
 model = get_model(config)
 
