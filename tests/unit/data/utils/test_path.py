"""Tests for path utils."""

# Copyright (C) 2024 Intel Corporation
# SPDX-License-Identifier: Apache-2.0

from pathlib import Path
from tempfile import TemporaryDirectory

import pytest

from anomalib.data.utils.path import validate_path


class TestValidatePath:
    """Tests for ``validate_path`` function."""

    def test_invalid_path_type(self) -> None:
        """Test ``validate_path`` raises TypeError for an invalid path type."""
        with pytest.raises(TypeError, match=r"Expected str, bytes or os.PathLike object, not*"):
            validate_path(123)

    def test_is_path_too_long(self) -> None:
        """Test ``validate_path`` raises ValueError for a path that is too long."""
        with pytest.raises(ValueError, match=r"Path is too long: *"):
            validate_path("/" * 1000)

    def test_contains_non_printable_characters(self) -> None:
        """Test ``validate_path`` raises ValueError for a path that contains non-printable characters."""
        with pytest.raises(ValueError, match=r"Path contains non-printable characters: *"):
            validate_path("/\x00")

    def test_existing_file_within_base_dir(self, dataset_path: Path) -> None:
        """Test ``validate_path`` returns the validated path for an existing file within the base directory."""
        file_path = dataset_path / "mvtec/dummy/train/good/000.png"
        validated_path = validate_path(file_path, base_dir=dataset_path)
        assert validated_path == file_path.resolve()

    def test_existing_directory_within_base_dir(self, dataset_path: Path) -> None:
        """Test ``validate_path`` returns the validated path for an existing directory within the base directory."""
        directory_path = dataset_path / "mvtec/dummy/train/good"
        validated_path = validate_path(directory_path, base_dir=dataset_path)
        assert validated_path == directory_path.resolve()

<<<<<<< HEAD
    def test_symlinks_to_a_path_outside_base_dir_raises_error(self, dataset_path: Path) -> None:
        """Test ``validate_path`` raises ValueError for a symlink to a path outside the base directory."""
        symlink_path = dataset_path / "mvtec/dummy/train/good/symlink"
        symlink_path.symlink_to("/usr/local/lib")
        with pytest.warns(UserWarning, match=r"Path is outside the secured directory"):
            validate_path(symlink_path)

=======
>>>>>>> 1b2c2c9a
    def test_nonexistent_file(self, dataset_path: Path) -> None:
        """Test ``validate_path`` raises FileNotFoundError for a nonexistent file."""
        with pytest.raises(FileNotFoundError):
            validate_path(dataset_path / "nonexistent/file.png")

    def test_nonexistent_directory(self, dataset_path: Path) -> None:
        """Test ``validate_path`` raises FileNotFoundError for a nonexistent directory."""
        with pytest.raises(FileNotFoundError):
            validate_path(dataset_path / "nonexistent/directory")

<<<<<<< HEAD
    def test_outside_base_dir(self) -> None:
        """Test ``validate_path`` raises ValueError for a path outside the base directory."""
        with pytest.warns(UserWarning, match=r"Path is outside the secured directory"):
            validate_path("/usr/local/lib")

=======
>>>>>>> 1b2c2c9a
    def test_no_read_permission(self) -> None:
        """Test ``validate_path`` raises PermissionError for a file without read permission."""
        with TemporaryDirectory() as tmp_dir:
            file_path = Path(tmp_dir) / "test.txt"
            with file_path.open("w") as f:
                f.write("test")
            file_path.chmod(0o222)  # Remove read permission
            with pytest.raises(PermissionError, match=r"Read or execute permissions denied for the path:*"):
                validate_path(file_path, base_dir=Path(tmp_dir))

    def test_no_read_execute_permission(self) -> None:
        """Test ``validate_path`` raises PermissionError for a directory without read and execute permission."""
        with TemporaryDirectory() as tmp_dir:
            Path(tmp_dir).chmod(0o222)  # Remove read and execute permission
            with pytest.raises(PermissionError, match=r"Read or execute permissions denied for the path:*"):
                validate_path(tmp_dir, base_dir=Path(tmp_dir))<|MERGE_RESOLUTION|>--- conflicted
+++ resolved
@@ -41,16 +41,6 @@
         validated_path = validate_path(directory_path, base_dir=dataset_path)
         assert validated_path == directory_path.resolve()
 
-<<<<<<< HEAD
-    def test_symlinks_to_a_path_outside_base_dir_raises_error(self, dataset_path: Path) -> None:
-        """Test ``validate_path`` raises ValueError for a symlink to a path outside the base directory."""
-        symlink_path = dataset_path / "mvtec/dummy/train/good/symlink"
-        symlink_path.symlink_to("/usr/local/lib")
-        with pytest.warns(UserWarning, match=r"Path is outside the secured directory"):
-            validate_path(symlink_path)
-
-=======
->>>>>>> 1b2c2c9a
     def test_nonexistent_file(self, dataset_path: Path) -> None:
         """Test ``validate_path`` raises FileNotFoundError for a nonexistent file."""
         with pytest.raises(FileNotFoundError):
@@ -61,14 +51,6 @@
         with pytest.raises(FileNotFoundError):
             validate_path(dataset_path / "nonexistent/directory")
 
-<<<<<<< HEAD
-    def test_outside_base_dir(self) -> None:
-        """Test ``validate_path`` raises ValueError for a path outside the base directory."""
-        with pytest.warns(UserWarning, match=r"Path is outside the secured directory"):
-            validate_path("/usr/local/lib")
-
-=======
->>>>>>> 1b2c2c9a
     def test_no_read_permission(self) -> None:
         """Test ``validate_path`` raises PermissionError for a file without read permission."""
         with TemporaryDirectory() as tmp_dir:
