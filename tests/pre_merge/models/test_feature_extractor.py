from typing import Tuple

import pytest
import torch

<<<<<<< HEAD
from anomalib.models.components.feature_extractors import TimmFeatureExtractor
=======
from anomalib.models.components.feature_extractors import (
    FeatureExtractor,
    dryrun_find_featuremap_dims,
)
>>>>>>> 6b799ce6


class TestFeatureExtractor:
    @pytest.mark.parametrize(
        "backbone",
        ["resnet18", "wide_resnet50_2"],
    )
    @pytest.mark.parametrize(
        "pretrained",
        [True, False],
    )
    def test_feature_extraction(self, backbone, pretrained):
        layers = ["layer1", "layer2", "layer3"]
        model = TimmFeatureExtractor(backbone=backbone, layers=layers, pre_trained=pretrained)
        test_input = torch.rand((32, 3, 256, 256))
        features = model(test_input)

        if backbone == "resnet18":
            assert features["layer1"].shape == torch.Size((32, 64, 64, 64))
            assert features["layer2"].shape == torch.Size((32, 128, 32, 32))
            assert features["layer3"].shape == torch.Size((32, 256, 16, 16))
            assert model.out_dims == [64, 128, 256]
            assert model.idx == [1, 2, 3]
        elif backbone == "wide_resnet50_2":
            assert features["layer1"].shape == torch.Size((32, 256, 64, 64))
            assert features["layer2"].shape == torch.Size((32, 512, 32, 32))
            assert features["layer3"].shape == torch.Size((32, 1024, 16, 16))
            assert model.out_dims == [256, 512, 1024]
            assert model.idx == [1, 2, 3]
        else:
            pass


@pytest.mark.parametrize(
    "backbone",
    ["resnet18", "wide_resnet50_2"],
)
@pytest.mark.parametrize(
    "input_size",
    [(256, 256), (224, 224), (128, 128)],
)
def test_dryrun_find_featuremap_dims(backbone: str, input_size: Tuple[int, int]):
    """Use the function and check the expected output format."""
    layers = ["layer1", "layer2", "layer3"]
    model = FeatureExtractor(backbone=backbone, layers=layers, pre_trained=True)
    mapping = dryrun_find_featuremap_dims(model, input_size, layers)
    for lay in layers:
        layer_mapping = mapping[lay]
        num_features = layer_mapping["num_features"]
        assert isinstance(num_features, int), f"{type(num_features)}"
        resolution = layer_mapping["resolution"]
        assert isinstance(resolution, tuple), f"{type(resolution)}"
        assert len(resolution) == len(input_size), f"{len(resolution)}, {len(input_size)}"
        assert all(isinstance(x, int) for x in resolution), f"{[type(x) for x in resolution]}"<|MERGE_RESOLUTION|>--- conflicted
+++ resolved
@@ -3,14 +3,10 @@
 import pytest
 import torch
 
-<<<<<<< HEAD
-from anomalib.models.components.feature_extractors import TimmFeatureExtractor
-=======
 from anomalib.models.components.feature_extractors import (
-    FeatureExtractor,
+    TimmFeatureExtractor,
     dryrun_find_featuremap_dims,
 )
->>>>>>> 6b799ce6
 
 
 class TestFeatureExtractor:
@@ -55,7 +51,7 @@
 def test_dryrun_find_featuremap_dims(backbone: str, input_size: Tuple[int, int]):
     """Use the function and check the expected output format."""
     layers = ["layer1", "layer2", "layer3"]
-    model = FeatureExtractor(backbone=backbone, layers=layers, pre_trained=True)
+    model = TimmFeatureExtractor(backbone=backbone, layers=layers, pre_trained=True)
     mapping = dryrun_find_featuremap_dims(model, input_size, layers)
     for lay in layers:
         layer_mapping = mapping[lay]
