--- conflicted
+++ resolved
@@ -7,12 +7,8 @@
 from torchvision.models.resnet import ResNet18_Weights
 
 from anomalib.models.components.feature_extractors import (
-<<<<<<< HEAD
-    TimmFeatureExtractor,
-=======
     FeatureExtractor,
     TorchFXFeatureExtractor,
->>>>>>> 0bf97060
     dryrun_find_featuremap_dims,
 )
 from tests.helpers.dummy import DummyModel
@@ -29,7 +25,7 @@
     )
     def test_timm_feature_extraction(self, backbone, pretrained):
         layers = ["layer1", "layer2", "layer3"]
-        model = TimmFeatureExtractor(backbone=backbone, layers=layers, pre_trained=pretrained)
+        model = FeatureExtractor(backbone=backbone, layers=layers, pre_trained=pretrained)
         test_input = torch.rand((32, 3, 256, 256))
         features = model(test_input)
 
@@ -97,7 +93,7 @@
 def test_dryrun_find_featuremap_dims(backbone: str, input_size: Tuple[int, int]):
     """Use the function and check the expected output format."""
     layers = ["layer1", "layer2", "layer3"]
-    model = TimmFeatureExtractor(backbone=backbone, layers=layers, pre_trained=True)
+    model = FeatureExtractor(backbone=backbone, layers=layers, pre_trained=True)
     mapping = dryrun_find_featuremap_dims(model, input_size, layers)
     for lay in layers:
         layer_mapping = mapping[lay]
