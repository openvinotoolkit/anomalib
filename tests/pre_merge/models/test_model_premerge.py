--- conflicted
+++ resolved
@@ -31,14 +31,8 @@
             ("cflow", False),
             ("dfkde", False),
             ("dfm", False),
-<<<<<<< HEAD
             ("draem", False),
-            ("stfpm", False),
-            ("patchcore", False),
-            ("cflow", False),
-=======
             ("fastflow", False),
->>>>>>> 8adfc6c1
             ("ganomaly", False),
             ("padim", False),
             ("patchcore", False),
