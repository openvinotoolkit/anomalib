"""Tests for Torch and OpenVINO inferencers."""

# Copyright (C) 2022 Intel Corporation
# SPDX-License-Identifier: Apache-2.0

from pathlib import Path
from tempfile import TemporaryDirectory
from typing import Optional, Union

import pytest
import torch
from omegaconf import DictConfig, ListConfig
from pytorch_lightning import Trainer

from anomalib.config import get_configurable_parameters
from anomalib.data import get_datamodule
from anomalib.deploy import OpenVINOInferencer, TorchInferencer
from anomalib.models import get_model
from anomalib.utils.callbacks import get_callbacks
from tests.helpers.dataset import TestDataset, get_dataset_path
from tests.helpers.inference import MockImageLoader


def get_model_config(
    project_path: str,
    model_name: str,
    dataset_path: str,
    category: str,
    task: str = "classification",
    export_mode: Optional[str] = None,
):
    model_config = get_configurable_parameters(model_name=model_name)
    model_config.project.path = project_path
    model_config.dataset.task = task
    model_config.dataset.path = dataset_path
    model_config.dataset.category = category
    model_config.trainer.fast_dev_run = True
    model_config.trainer.max_epochs = 1
    model_config.trainer.devices = 1
    model_config.trainer.accelerator = "gpu"
    model_config.optimization.export_mode = export_mode
    return model_config


@pytest.fixture(autouse=True)
def generate_results_dir():
    with TemporaryDirectory() as project_path:

<<<<<<< HEAD
        def make(
            model_name: str,
            dataset_path: str,
            category: str,
            task: str = "classification",
            export_mode: Optional[str] = None,
        ) -> Union[DictConfig, ListConfig]:
            # then train the model
=======
            model.eval()

            # Test torch inferencer
            torch_inferencer = TorchInferencer(model_config, model, device="cpu")
            torch_dataloader = MockImageLoader(model_config.dataset.image_size, total_count=1)
            with torch.no_grad():
                for image in torch_dataloader():
                    prediction = torch_inferencer.predict(image)
                    assert 0.0 <= prediction.pred_score <= 1.0  # confirm if predicted scores are normalized

    @pytest.mark.parametrize(
        "model_name",
        ["dfm", "draem", "ganomaly", "padim", "patchcore", "stfpm"],
    )
    @TestDataset(num_train=20, num_test=1, path=get_dataset_path(), use_mvtec=False)
    def test_openvino_inference(self, model_name: str, category: str = "shapes", path: str = "./datasets/MVTec"):
        """Tests OpenVINO inference.
        Model is not trained as this checks that the inferencers are working.
        Args:
            model_name (str): Name of the model
        """
        with TemporaryDirectory() as project_path:
>>>>>>> ab6cb57d
            model_config = get_model_config(
                project_path=project_path,
                model_name=model_name,
                dataset_path=dataset_path,
                category=category,
                task=task,
                export_mode=export_mode,
            )
            model = get_model(model_config)
            datamodule = get_datamodule(model_config)
            callbacks = get_callbacks(model_config)
            trainer = Trainer(**model_config.trainer, logger=False, callbacks=callbacks)
            trainer.fit(model=model, datamodule=datamodule)

            return model_config, model

        yield make


@pytest.mark.parametrize(
    "model_name, task",
    [
        ("cflow", "segmentation"),
        ("dfm", "segmentation"),
        ("dfkde", "segmentation"),
        ("draem", "segmentation"),
        ("fastflow", "segmentation"),
        ("ganomaly", "segmentation"),
        ("padim", "segmentation"),
        ("patchcore", "segmentation"),
        ("reverse_distillation", "segmentation"),
        ("stfpm", "segmentation"),
        # also test different task types for a single model
        ("padim", "classification"),
        ("padim", "detection"),
    ],
)
@TestDataset(num_train=20, num_test=1, path=get_dataset_path(), use_mvtec=False)
def test_torch_inference(
    model_name: str, generate_results_dir, task: str, category: str = "shapes", path: str = "./datasets/MVTec"
):
    """Tests Torch inference.
    Model is not trained as this checks that the inferencers are working.
    Args:
        model_name (str): Name of the model
    """
    model_config, model = generate_results_dir(model_name=model_name, dataset_path=path, task=task, category=category)
    model.eval()

    # Test torch inferencer
    torch_inferencer = TorchInferencer(model_config, model)
    torch_dataloader = MockImageLoader(model_config.dataset.image_size, total_count=1)
    with torch.no_grad():
        for image in torch_dataloader():
            torch_inferencer.predict(image)


@pytest.mark.parametrize(
    "model_name, task",
    [
        ("dfm", "segmentation"),
        ("draem", "segmentation"),
        ("ganomaly", "segmentation"),
        ("padim", "segmentation"),
        ("patchcore", "segmentation"),
        ("stfpm", "segmentation"),
        # task types
        ("padim", "classification"),
        ("padim", "detection"),
    ],
)
@TestDataset(num_train=20, num_test=1, path=get_dataset_path(), use_mvtec=False)
def test_openvino_inference(
    model_name: str, generate_results_dir, task: str, category: str = "shapes", path: str = "./datasets/MVTec"
):
    """Tests OpenVINO inference.
    Model is not trained as this checks that the inferencers are working.
    Args:
        model_name (str): Name of the model
    """
    model_config, _model = generate_results_dir(
        model_name=model_name, dataset_path=path, task=task, category=category, export_mode="openvino"
    )
    export_path = Path(model_config.project.path)

<<<<<<< HEAD
    # Test OpenVINO inferencer
    openvino_inferencer = OpenVINOInferencer(
        model_config, export_path / "openvino/model.xml", export_path / "openvino/meta_data.json"
    )
    openvino_dataloader = MockImageLoader(model_config.dataset.image_size, total_count=1)
    for image in openvino_dataloader():
        openvino_inferencer.predict(image)
=======
            # Test OpenVINO inferencer
            openvino_inferencer = OpenVINOInferencer(
                model_config, export_path / "openvino/model.xml", export_path / "openvino/meta_data.json"
            )
            openvino_dataloader = MockImageLoader(model_config.dataset.image_size, total_count=1)
            for image in openvino_dataloader():
                prediction = openvino_inferencer.predict(image)
                assert 0.0 <= prediction.pred_score <= 1.0  # confirm if predicted scores are normalized
>>>>>>> ab6cb57d
<|MERGE_RESOLUTION|>--- conflicted
+++ resolved
@@ -46,7 +46,6 @@
 def generate_results_dir():
     with TemporaryDirectory() as project_path:
 
-<<<<<<< HEAD
         def make(
             model_name: str,
             dataset_path: str,
@@ -55,30 +54,6 @@
             export_mode: Optional[str] = None,
         ) -> Union[DictConfig, ListConfig]:
             # then train the model
-=======
-            model.eval()
-
-            # Test torch inferencer
-            torch_inferencer = TorchInferencer(model_config, model, device="cpu")
-            torch_dataloader = MockImageLoader(model_config.dataset.image_size, total_count=1)
-            with torch.no_grad():
-                for image in torch_dataloader():
-                    prediction = torch_inferencer.predict(image)
-                    assert 0.0 <= prediction.pred_score <= 1.0  # confirm if predicted scores are normalized
-
-    @pytest.mark.parametrize(
-        "model_name",
-        ["dfm", "draem", "ganomaly", "padim", "patchcore", "stfpm"],
-    )
-    @TestDataset(num_train=20, num_test=1, path=get_dataset_path(), use_mvtec=False)
-    def test_openvino_inference(self, model_name: str, category: str = "shapes", path: str = "./datasets/MVTec"):
-        """Tests OpenVINO inference.
-        Model is not trained as this checks that the inferencers are working.
-        Args:
-            model_name (str): Name of the model
-        """
-        with TemporaryDirectory() as project_path:
->>>>>>> ab6cb57d
             model_config = get_model_config(
                 project_path=project_path,
                 model_name=model_name,
@@ -129,17 +104,18 @@
     model.eval()
 
     # Test torch inferencer
-    torch_inferencer = TorchInferencer(model_config, model)
+    torch_inferencer = TorchInferencer(model_config, model, device="cpu")
     torch_dataloader = MockImageLoader(model_config.dataset.image_size, total_count=1)
     with torch.no_grad():
         for image in torch_dataloader():
-            torch_inferencer.predict(image)
+            prediction = torch_inferencer.predict(image)
+            assert 0.0 <= prediction.pred_score <= 1.0  # confirm if predicted scores are normalized
 
 
 @pytest.mark.parametrize(
     "model_name, task",
     [
-        ("dfm", "segmentation"),
+        ("dfm", "classification"),
         ("draem", "segmentation"),
         ("ganomaly", "segmentation"),
         ("padim", "segmentation"),
@@ -164,21 +140,11 @@
     )
     export_path = Path(model_config.project.path)
 
-<<<<<<< HEAD
     # Test OpenVINO inferencer
     openvino_inferencer = OpenVINOInferencer(
         model_config, export_path / "openvino/model.xml", export_path / "openvino/meta_data.json"
     )
     openvino_dataloader = MockImageLoader(model_config.dataset.image_size, total_count=1)
     for image in openvino_dataloader():
-        openvino_inferencer.predict(image)
-=======
-            # Test OpenVINO inferencer
-            openvino_inferencer = OpenVINOInferencer(
-                model_config, export_path / "openvino/model.xml", export_path / "openvino/meta_data.json"
-            )
-            openvino_dataloader = MockImageLoader(model_config.dataset.image_size, total_count=1)
-            for image in openvino_dataloader():
-                prediction = openvino_inferencer.predict(image)
-                assert 0.0 <= prediction.pred_score <= 1.0  # confirm if predicted scores are normalized
->>>>>>> ab6cb57d
+        prediction = openvino_inferencer.predict(image)
+        assert 0.0 <= prediction.pred_score <= 1.0  # confirm if predicted scores are normalized