"""Test Helpers - Dataset."""

# Copyright (C) 2023-2025 Intel Corporation
# SPDX-License-Identifier: Apache-2.0

from __future__ import annotations

import json
import shutil
from contextlib import ContextDecorator
from pathlib import Path
from tempfile import mkdtemp

import cv2
import numpy as np
from scipy.io import savemat
from skimage import img_as_ubyte
from skimage.io import imsave

from anomalib.data import DataFormat
from anomalib.data.utils import LabelName
from anomalib.data.utils.generators.perlin import PerlinAnomalyGenerator


class DummyImageGenerator:
    """Dummy image generator.

    Args:
        image_shape (tuple[int, int], optional): Image shape. Defaults to (256, 256).

    Examples:
        To generate a normal image, use the ``generate_normal_image`` method.
        >>> generator = DummyImageGenerator()
        >>> image, mask = generator.generate_normal_image()

        To generate an abnormal image, use the ``generate_abnormal_image`` method.
        >>> generator = DummyImageGenerator()
        >>> image, mask = generator.generate_abnormal_image()

        To generate an image with a specific label, use the ``generate_image`` method.
        >>> generator = DummyImageGenerator()
        >>> image, mask = generator.generate_image(label=LabelName.ABNORMAL)

        or,
        >>> generator = DummyImageGenerator()
        >>> image, mask = generator.generate_image(label=LabelName.NORMAL)
    """

    def __init__(self, image_shape: tuple[int, int] = (256, 256), rng: np.random.Generator | None = None) -> None:
        self.image_shape = image_shape
        self.augmenter = PerlinAnomalyGenerator()
        self.rng = rng if rng else np.random.default_rng()

    def generate_normal_image(self) -> tuple[np.ndarray, np.ndarray]:
        """Generate a normal image."""
        image = np.zeros([*self.image_shape, 3]).astype(np.uint8)
        image[...] = self.rng.integers(low=0, high=255, size=[3])
        mask = np.zeros(self.image_shape).astype(np.uint8)

        return image, mask

    def generate_abnormal_image(self, beta: float = 0.2) -> tuple[np.ndarray, np.ndarray]:
        """Generate an abnormal image.

        Args:
            beta (float, optional): beta value for superimposing perturbation on image. Defaults to 0.2.

        Returns:
            tuple[np.ndarray, np.ndarray]: Abnormal image and mask.
        """
        # Generate a random image.
        image, _ = self.generate_normal_image()

        # Generate perturbation.
        perturbation, mask = self.augmenter.generate_perturbation(height=self.image_shape[0], width=self.image_shape[1])
        perturbation = perturbation.cpu().numpy()
        mask = mask.cpu().numpy()

        # Superimpose perturbation on image ``img``.
        abnormal_image = (image * (1 - mask) + (beta) * perturbation + (1 - beta) * image * (mask)).astype(np.uint8)

        return abnormal_image, mask.squeeze()

    def generate_image(
        self,
        label: LabelName = LabelName.NORMAL,
        image_filename: Path | str | None = None,
        mask_filename: Path | str | None = None,
    ) -> tuple[np.ndarray, np.ndarray]:
        """Generate a random image.

        Args:
            label (LabelName, optional): Image label (NORMAL - 0 or ABNORMAL - 1). Defaults to 0.
            image_filename (Path | str | None, optional): Image filename to save to filesytem. Defaults to None.
            mask_filename (Path | str | None, optional): Mask filename to save to filesystem. Defaults to None.

        Returns:
            tuple[np.ndarray, np.ndarray]: Image and mask.
        """
        func = self.generate_normal_image if label == LabelName.NORMAL else self.generate_abnormal_image
        image, mask = func()

        if image_filename:
            self.save_image(filename=image_filename, image=image)

        if mask_filename:
            self.save_image(filename=mask_filename, image=img_as_ubyte(mask))

        return image, mask

    @staticmethod
    def save_image(filename: Path | str, image: np.ndarray, check_contrast: bool = False) -> None:
        """Save image to filesystem.

        Args:
            filename (Path | str): Filename to save image to.
            image (np.ndarray): Image to save.
            check_contrast (bool, optional): Check for low contrast and print warning. Defaults to False.
        """
        filename = Path(filename)
        filename.parent.mkdir(parents=True, exist_ok=True)
        imsave(fname=filename, arr=image, check_contrast=check_contrast)


class DummyVideoGenerator(DummyImageGenerator):
    """Dummy video generator.

    Args:
        num_frames (int, optional): Length of the video. Defaults to 32.
        frame_shape (tuple[int, int], optional): Shape of the video frames. Defaults to (256, 256).

    Examples:
        To generate a video with a random sequence of normal and abnormal frames, use the ``generate_video`` method.
        >>> generator = DummyVideoGenerator()
        >>> frames, masks = generator.generate_video()

        It is possible to specify the length of the video
        >>> generator = DummyVideoGenerator()
        >>> frames, masks = generator.generate_video(length=64)

        It is possible to specify the first frame label (normal or abnormal)
        >>> generator = DummyVideoGenerator()
        >>> frames, masks = generator.generate_video(first_label=LabelName.ABNORMAL)

        It is possible to specify the probability of switching between normal and abnormal frames
        >>> generator = DummyVideoGenerator()
        >>> frames, masks = generator.generate_video(p_state_switch=0.5)
    """

    def __init__(self, num_frames: int = 32, frame_shape: tuple[int, int] = (256, 256)) -> None:
        super().__init__(frame_shape)
        self.num_frames = num_frames

    def generate_video(
        self,
        length: int = 32,
        first_label: LabelName = LabelName.NORMAL,
        p_state_switch: float = 0.2,
    ) -> tuple[list[np.ndarray], list[np.ndarray]]:
        """Generate video clip with a random sequence of anomalous frames.

        Args:
            length (int): Length of the video sequence in number of frames.
            first_label (LabelName): Label of the first frame (normal or abnormal).
            p_state_switch (float): Probability of transitioning between normal and anomalous in consecutive frames.

        Returns:
            tuple[list[np.ndarray], list[np.ndarray]]: List of frames and list of masks.
        """
        frames: list[np.ndarray] = []
        masks: list[np.ndarray] = []
        state = 1 if first_label == LabelName.NORMAL else -1
        for _ in range(length):
            state = state * -1 if self.rng.random() < p_state_switch else state
            label = LabelName.NORMAL if state == 1 else LabelName.ABNORMAL
            frame, mask = self.generate_image(label=label)
            frames.append(frame)
            masks.append(mask)
        return frames, masks

    def save_frame(self, filename: Path | str, frame: np.ndarray, check_contrast: bool = False) -> None:
        """Save frame to filesystem.

        Args:
            filename (Path | str): Filename to save image to.
            frame (np.ndarray): Frame to save.
            check_contrast (bool, optional): Check for low contrast and print warning. Defaults to False.
        """
        self.save_image(filename=filename, image=frame, check_contrast=check_contrast)


class DummyDatasetGenerator(ContextDecorator):
    """Base dummy dataset generator class to be implemented by Image and Video generators.

    Args:
        data_format (DataFormat): Data format of the dataset.
        root (Path | str | None, optional): Root directory to save the dataset. Defaults to None.
        dataset_name (str, optional): Name of the dataset. Defaults to None.
        num_train (int, optional): Number of training images to generate. Defaults to 5.
        num_test (int, optional): Number of testing images to generate per category. Defaults to 5.
        seed (int, optional): Fixes seed if any number greater than 0 is provided. 0 means no seed. Defaults to 0.

    Examples:
        >>> with DummyDatasetGenerator(num_train=10, num_test=10) as dataset_path:
        >>>     some_function()

        Alternatively, you can use it as a standalone class.
        This will create a temporary directory with the dataset.

        >>> generator = DummyDatasetGenerator(num_train=10, num_test=10)
        >>> generator.generate_dataset()

        If you want to use a specific directory, you can pass it as an argument.

        >>> generator = DummyDatasetGenerator(root="./datasets/dummy")
        >>> generator.generate_dataset()
    """

    def __init__(
        self,
        data_format: DataFormat | str,
        root: Path | str | None = None,
        num_train: int = 5,
        num_test: int = 5,
        seed: int | None = None,
    ) -> None:
        if isinstance(data_format, str):
            data_format = DataFormat(data_format)

        if data_format not in list(DataFormat):
            message = f"Invalid data format {data_format}. Valid options are {list(DataFormat)}."
            raise ValueError(message)

        self.data_format = data_format
        self.root = Path(mkdtemp() if root is None else root)
        self.dataset_root = self.root / self.data_format.value
        self.num_train = num_train
        self.num_test = num_test
        self.rng = np.random.default_rng(seed)

    def generate_dataset(self) -> None:
        """Generate dataset."""
        # get dataset specific ``generate_dataset`` function based on string.

        if hasattr(self, f"_generate_dummy_{self.data_format.value}_dataset"):
            method_name = f"_generate_dummy_{self.data_format.value}_dataset"
            method = getattr(self, method_name)
            method()
        else:
            message = f"``generate_dummy_{self.data_format.value}_dataset`` not implemented."
            raise NotImplementedError(message)

    def __enter__(self) -> Path:
        """Creates the dataset in temp folder."""
        self.generate_dataset()
        return self.dataset_root

    def __exit__(self, _exc_type, _exc_value, _exc_traceback) -> None:  # noqa: ANN001
        """Cleanup the directory."""
        shutil.rmtree(self.dataset_root)


class DummyImageDatasetGenerator(DummyDatasetGenerator):
    r"""Context for generating dummy shapes dataset.

    Args:
        data_format (DataFormat): Data format of the dataset.
        root (Path | str, optional): Path to the root directory. Defaults to None.
        num_train (int, optional): Number of training images to generate. Defaults to 1000.
        num_test (int, optional): Number of testing images to generate per category. Defaults to 100.
        img_height (int, optional): Height of the image. Defaults to 128.
        img_width (int, optional): Width of the image. Defaults to 128.
        max_size (Optional[int], optional): Maximum size of the test shapes. Defaults to 10.
        train_shapes (List[str], optional): List of good shapes. Defaults to ["circle", "rectangle"].
        test_shapes (List[str], optional): List of anomalous shapes. Defaults to ["triangle", "ellipse"].
        seed (int, optional): Fixes seed if any number greater than 0 is provided. 0 means no seed. Defaults to 0.

    Examples:
        To create an MVTecAD dataset with 10 training images and 10 testing images per category, use the following code.
        >>> dataset_generator = DummyImageDatasetGenerator(data_format="mvtecad", num_train=10, num_test=10)
        >>> dataset_generator.generate_dataset()

        In order to provide a specific directory to save the dataset, use the ``root`` argument.
        >>> dataset_generator = DummyImageDatasetGenerator(data_format="mvtecad", root="./datasets/dummy")
        >>> dataset_generator.generate_dataset()

        It is also possible to use the generator as a context manager.
        >>> with DummyImageDatasetGenerator(data_format="mvtecad", num_train=10, num_test=10) as dataset_path:
        >>>     some_function()

        To get the list of available image datasets, use the ``ImageDataFormat`` enum.
        >>> from anomalib.data import ImageDataFormat
        >>> print(list(ImageDataFormat))

        Then you can use the ``ImageDataFormat`` enum to generate the dataset.
        >>> dataset_generator = DummyImageDatasetGenerator(data_format="btech", num_train=10, num_test=10)
    """

    def __init__(
        self,
        data_format: DataFormat | str = "mvtecad",
        root: Path | str | None = None,
        normal_category: str = "good",
        abnormal_category: str = "bad",
        num_train: int = 5,
        num_test: int = 5,
        image_shape: tuple[int, int] = (256, 256),
        num_channels: int = 3,
        min_size: int = 64,
        seed: int | None = None,
    ) -> None:
        super().__init__(
            data_format=data_format,
            root=root,
            num_train=num_train,
            num_test=num_test,
            seed=seed,
        )
        self.normal_category = normal_category
        self.abnormal_category = abnormal_category
        self.image_shape = image_shape
        self.num_channels = num_channels
        self.min_size = min_size
        self.image_generator = DummyImageGenerator(image_shape=image_shape, rng=self.rng)

    def _generate_dummy_datumaro_dataset(self) -> None:
        """Generates dummy Datumaro dataset in a temporary directory."""
        # generate images
        image_root = self.dataset_root / "images" / "default"
        image_root.mkdir(parents=True, exist_ok=True)

        file_names: list[str] = []

        # Create normal images
        for i in range(self.num_train + self.num_test):
            label = LabelName.NORMAL
            image_filename = image_root / f"normal_{i:03}.png"
            file_names.append(image_filename)
            self.image_generator.generate_image(label, image_filename)

        # Create abnormal images
        for i in range(self.num_test):
            label = LabelName.ABNORMAL
            image_filename = image_root / f"abnormal_{i:03}.png"
            file_names.append(image_filename)
            self.image_generator.generate_image(label, image_filename)

        # create annotation file
        annotation_file = self.dataset_root / "annotations" / "default.json"
        annotation_file.parent.mkdir(parents=True, exist_ok=True)
        annotations = {
            "categories": {"label": {"labels": [{"name": "Normal"}, {"name": "Anomalous"}]}},
            "items": [],
        }
        for file_name in file_names:
            annotations["items"].append({
                "annotations": [{"label_id": 1 if "abnormal" in str(file_name) else 0}],
                "image": {"path": file_name.name},
            })
        with annotation_file.open("w") as f:
            json.dump(annotations, f)

    def _generate_dummy_mvtecad_dataset(
        self,
        normal_dir: str = "good",
        abnormal_dir: str | None = None,
        image_extension: str = ".png",
        mask_suffix: str = "_mask",
        mask_extension: str = ".png",
    ) -> None:
        """Generates dummy MVTecAD dataset in a temporary directory using the same convention as MVTec AD."""
        # MVTec has multiple subcategories within the dataset.
        dataset_category = "dummy"

        # Create normal images.
        for split in ("train", "test"):
            path = self.dataset_root / dataset_category / split / normal_dir
            num_images = self.num_train if split == "train" else self.num_test
            for i in range(num_images):
                label = LabelName.NORMAL
                image_filename = path / f"{i:03}{image_extension}"
                self.image_generator.generate_image(label=label, image_filename=image_filename)

        # Create abnormal test images and masks.
        abnormal_dir = abnormal_dir or self.abnormal_category
        path = self.dataset_root / dataset_category / "test" / abnormal_dir
        mask_path = self.dataset_root / dataset_category / "ground_truth" / abnormal_dir

        for i in range(self.num_test):
            label = LabelName.ABNORMAL
            image_filename = path / f"{i:03}{image_extension}"
            mask_filename = mask_path / f"{i:03}{mask_suffix}{mask_extension}"
            self.image_generator.generate_image(label, image_filename, mask_filename)

    def _generate_dummy_folder_dataset(self) -> None:
        """Generate dummy folder dataset in a temporary directory."""
        # folder names
        normal_dir = self.root / self.normal_category
        abnormal_dir = self.root / self.abnormal_category
        mask_dir = self.root / "masks"

        # generate images
        for i in range(self.num_train):
            label = LabelName.NORMAL
            image_filename = normal_dir / f"{self.normal_category}_{i:03}.png"
            self.image_generator.generate_image(label, image_filename)

        for i in range(self.num_test):
            label = LabelName.ABNORMAL
            image_filename = abnormal_dir / f"{self.abnormal_category}_{i:03}.png"
            mask_filename = mask_dir / image_filename.name
            self.image_generator.generate_image(label, image_filename, mask_filename)

    def _generate_dummy_btech_dataset(self) -> None:
        """Generate dummy BeanTech dataset in directory using the same convention as BeanTech AD."""
        # BeanTech AD follows the same convention as MVTec AD.
        self._generate_dummy_mvtecad_dataset(normal_dir="ok", abnormal_dir="ko", mask_suffix="")

    def _generate_dummy_mvtec_3d_dataset(self) -> None:
        """Generate dummy MVTec 3D AD dataset in a temporary directory using the same convention as MVTec AD."""
        # MVTec 3D AD has multiple subcategories within the dataset.
        dataset_category = "dummy"

        # Create training and validation images.
        for split in ("train", "validation"):
            split_path = self.dataset_root / dataset_category / split / self.normal_category
            for directory in ("rgb", "xyz"):
                extension = ".tiff" if directory == "xyz" else ".png"
                for i in range(self.num_train):
                    label = LabelName.NORMAL
                    image_filename = split_path / directory / f"{i:03}{extension}"
                    self.image_generator.generate_image(label=label, image_filename=image_filename)

        ## Create test images.
        test_path = self.dataset_root / dataset_category / "test"
        for category in (self.normal_category, self.abnormal_category):
            label = LabelName.NORMAL if category == "good" else LabelName.ABNORMAL
            for i in range(self.num_test):
                # Generate image and mask.
                image, mask = self.image_generator.generate_image(label=label)

                # Create rgb, xyz, and gt filenames.
                for directory in ("rgb", "xyz", "gt"):
                    extension = ".png" if directory == "gt" else ".tiff" if directory == "xyz" else ".png"
                    filename = test_path / category / directory / f"{i:03}{extension}"

                    # Save image or mask.
                    if directory == "gt":
                        self.image_generator.save_image(filename=filename, image=img_as_ubyte(mask))
                    else:
                        self.image_generator.save_image(filename=filename, image=image)

    def _generate_dummy_mvtec_loco_dataset(self) -> None:
        """Generates dummy MVTec LOCO AD dataset in a temporary directory using the same convention as MVTec LOCO AD."""
        # MVTec LOCO has multiple subcategories within the dataset.
        dataset_category = "dummy"

        extension = ".png"

        # Create normal images.
        for split in ("train", "validation", "test"):
            path = self.dataset_root / dataset_category / split / "good"
            if split == "train":
                num_images = self.num_train
            elif split == "val":
                num_images = self.num_val
            else:
                num_images = self.num_test

            for i in range(num_images):
                label = LabelName.NORMAL
                image_filename = path / f"{i:03}{extension}"
                self.image_generator.generate_image(label=label, image_filename=image_filename)

        # Create abnormal test images and masks.
        for abnormal_dir in ("logical_anomalies", "structural_anomalies"):
            path = self.dataset_root / dataset_category / "test" / abnormal_dir
            mask_path = self.dataset_root / dataset_category / "ground_truth" / abnormal_dir

            for i in range(self.num_test):
                label = LabelName.ABNORMAL
                image_filename = path / f"{i:03}{extension}"
                # Here, only one ground-truth mask for each abnormal image is generated
                # the structure follows the same convention as MVTec LOCO AD, e.g., image_filename/000.png
                mask_filename = mask_path / f"{i:03}/000{extension}"
                self.image_generator.generate_image(label, image_filename, mask_filename)

    def _generate_dummy_kolektor_dataset(self) -> None:
        """Generate dummy Kolektor dataset in directory using the same convention as Kolektor AD."""
        # Emulating the first two categories of Kolektor dataset.
        for category in ("kos01", "kos02"):
            for i in range(self.num_train * 2):
                # Half of the images are normal, while the rest are abnormal.
                label = LabelName.NORMAL if i > self.num_train // 2 else LabelName.ABNORMAL
                image_filename = self.dataset_root / category / f"Part{i}.jpg"
                mask_filename = self.dataset_root / category / f"Part{i}_label.bmp"
                self.image_generator.generate_image(label, image_filename, mask_filename)

    def _generate_dummy_visa_dataset(self) -> None:
        """Generate dummy Visa dataset in directory using the same convention as Visa AD."""
        # Visa dataset on anomalib follows the same convention as MVTec AD.
        # The only difference is that the root directory has a subdirectory called "visa_pytorch".
        self.dataset_root = self.dataset_root.parent / "visa_pytorch"
        self._generate_dummy_mvtecad_dataset(normal_dir="good", abnormal_dir="bad", image_extension=".jpg")

<<<<<<< HEAD
    def _generate_dummy_realiad_dataset(self) -> None:
        """Generate dummy RealIAD dataset in directory using the same convention as RealIAD."""
        import json

        # Create the resolution directory
        resolution_dir = self.dataset_root / "realiad_256"
        resolution_dir.mkdir(parents=True, exist_ok=True)

        # Create category directory
        category = "audiojack"
        category_dir = resolution_dir / category
        category_dir.mkdir(parents=True, exist_ok=True)

        # Create jsons directory structure
        jsons_dir = self.dataset_root / "realiad_jsons" / "realiad_jsons"
        jsons_dir.mkdir(parents=True, exist_ok=True)

        # Generate images and create metadata
        metadata = {"train": [], "test": []}
        image_generator = DummyImageGenerator(image_shape=self.image_shape, rng=self.rng)

        # Generate normal train images
        for i in range(self.num_train):
            image, _ = image_generator.generate_normal_image()
            filename = f"{category}_{i:04d}_OK_C0_0000.png"
            image_path = category_dir / filename
            image_generator.save_image(image_path, image)

            # Add to metadata - note: these are relative paths from category dir
            metadata["train"].append({
                "image_path": filename,
                "mask_path": "",
                "anomaly_class": "OK",
                "camera_view": "C0",
                "timestamp": "0000",
            })

        # Generate abnormal test images with masks
        for i in range(self.num_test):
            image, mask = image_generator.generate_abnormal_image()

            # Save abnormal images
            filename = f"{category}_{i:04d}_NG_C0_0000.png"
            mask_filename = f"{category}_{i:04d}_NG_C0_0000_mask.png"

            image_path = category_dir / filename
            mask_path = category_dir / mask_filename

            image_generator.save_image(image_path, image)

            # Convert mask to uint8 before saving
            # Ensure mask is in range [0, 255]
            mask = (mask * 255).astype(np.uint8)
            image_generator.save_image(mask_path, mask)

            # Add to metadata - note: these are relative paths from category dir
            metadata["test"].append({
                "image_path": filename,
                "mask_path": mask_filename,
                "anomaly_class": "NG",
                "camera_view": "C0",
                "timestamp": "0000",
            })

        # Save metadata JSON file
        json_path = jsons_dir / f"{category}.json"
        with json_path.open("w") as f:
            json.dump(metadata, f, indent=2)
=======
    def _generate_dummy_vad_dataset(
        self,
        normal_dir: str = "good",
        abnormal_dir: str = "bad",
        image_extension: str = ".png",
    ) -> None:
        """Generates dummy VAD dataset in a temporary directory."""
        # VAD has a single subcategory within the dataset.
        dataset_category = "vad"

        # Create normal images.
        for split in ("train", "test"):
            path = self.dataset_root / dataset_category / split / normal_dir
            num_images = self.num_train if split == "train" else self.num_test
            for i in range(num_images):
                label = LabelName.NORMAL
                image_filename = path / f"{i:03}{image_extension}"
                self.image_generator.generate_image(label=label, image_filename=image_filename)

        # Create abnormal test images and masks.
        abnormal_dir = abnormal_dir or self.abnormal_category
        path = self.dataset_root / dataset_category / "test" / abnormal_dir

        for i in range(self.num_test):
            label = LabelName.ABNORMAL
            image_filename = path / f"{i:03}{image_extension}"
            self.image_generator.generate_image(label, image_filename)
>>>>>>> c026ed7a


class DummyVideoDatasetGenerator(DummyDatasetGenerator):
    """Dummy video dataset generator.

    Args:
        data_format (DataFormat): Data format of the dataset.
        root (Path | str | None, optional): Root directory to save the dataset. Defaults to None.
        dataset_name (str, optional): Name of the dataset. Defaults to "ucsdped1".
        num_frames (int, optional): Number of frames to generate the video. Defaults to 32.
        frame_shape (tuple[int, int], optional): Shape of individual frames. Defaults to (256, 256).
        num_train (int, optional): Number of training images to generate. Defaults to 5.
        num_test (int, optional): Number of testing images to generate per category. Defaults to 5.
        seed (int, optional): Fixes seed if any number greater than 0 is provided. 0 means no seed. Defaults to 0.

    Examples:
        To create a UCSDped1 dataset with 10 training videos and 10 testing videos, use the following code.
        >>> dataset_generator = DummyVideoDatasetGenerator(data_format="ucsdped", num_train=10, num_test=10)
        >>> dataset_generator.generate_dataset()

        In order to provide a specific directory to save the dataset, use the ``root`` argument.
        >>> dataset_generator = DummyVideoDatasetGenerator(data_format="ucsdped", root="./datasets/dummy")
        >>> dataset_generator.generate_dataset()

        It is also possible to use the generator as a context manager.
        >>> with DummyVideoDatasetGenerator(data_format="ucsdped", num_train=10, num_test=10) as dataset_path:
        >>>     some_function()

        To get the list of available datasets, use the ``VideoDataFormat`` enum.
        >>> from anomalib.data import VideoDataFormat
        >>> print(list(VideoDataFormat))

        Based on the enum, you can generate the dataset.
        >>> dataset_generator = DummyVideoDatasetGenerator(data_format="avenue", num_train=10, num_test=10)
        >>> dataset_generator.generate_dataset()
    """

    def __init__(
        self,
        data_format: DataFormat,
        root: Path | str | None = None,
        num_frames: int = 32,
        frame_shape: tuple[int, int] = (256, 256),
        num_train: int = 5,
        num_test: int = 5,
        seed: int | None = None,
    ) -> None:
        super().__init__(
            data_format=data_format,
            root=root,
            num_train=num_train,
            num_test=num_test,
            seed=seed,
        )
        self.video_length = num_frames
        self.frame_shape = frame_shape
        self.video_generator = DummyVideoGenerator(num_frames=num_frames, frame_shape=frame_shape)

    def _generate_dummy_ucsdped_dataset(self, train_dir: str = "Train", test_dir: str = "Test") -> None:
        """Generate dummy UCSD dataset."""
        # generate training data
        dataset_category = "dummy"
        train_path = self.dataset_root / dataset_category / train_dir
        for clip_idx in range(self.num_train):
            clip_name = train_path / f"Train{clip_idx:03}"
            frames, _ = self.video_generator.generate_video(
                length=self.video_length,
                first_label=LabelName.NORMAL,
                p_state_switch=0,
            )
            for frame_idx, frame in enumerate(frames):
                filename = clip_name / f"{frame_idx:03}.tif"
                self.video_generator.save_frame(filename, frame)

        # generate test data
        test_path = self.dataset_root / dataset_category / test_dir
        for clip_idx in range(self.num_test):
            clip_path = test_path / f"Test{clip_idx:03}"
            mask_path = test_path / f"Test{clip_idx:03}_gt"
            frames, masks = self.video_generator.generate_video(length=self.video_length, p_state_switch=0.2)
            for frame_idx, (frame, mask) in enumerate(zip(frames, masks, strict=True)):
                filename_frame = clip_path / f"{frame_idx:03}.tif"
                filename_mask = mask_path / f"{frame_idx:03}.bmp"
                self.video_generator.save_frame(filename_frame, frame)
                self.video_generator.save_frame(filename_mask, (mask * 255).astype(np.uint8))

    def _generate_dummy_avenue_dataset(
        self,
        train_dir: str = "training_videos",
        test_dir: str = "testing_videos",
        ground_truth_dir: str = "ground_truth_demo",
    ) -> None:
        """Generate dummy Avenue dataset."""
        # generate training data
        train_path = self.dataset_root / train_dir
        train_path.mkdir(exist_ok=True, parents=True)
        for clip_idx in range(self.num_train):
            clip_path = train_path / f"{clip_idx + 1:02}.avi"
            frames, _ = self.video_generator.generate_video(length=32, first_label=LabelName.NORMAL, p_state_switch=0)
            fourcc = cv2.VideoWriter_fourcc("F", "M", "P", "4")
            writer = cv2.VideoWriter(str(clip_path), fourcc, 30, self.frame_shape)
            for _, frame in enumerate(frames):
                writer.write(frame)
            writer.release()

        # generate test data
        test_path = self.dataset_root / test_dir
        test_path.mkdir(exist_ok=True, parents=True)
        gt_path = self.dataset_root / ground_truth_dir / "testing_label_mask"

        for clip_idx in range(self.num_test):
            clip_path = test_path / f"{clip_idx + 1:02}.avi"
            mask_path = gt_path / f"{clip_idx + 1}_label"
            mask_path.mkdir(exist_ok=True, parents=True)
            frames, masks = self.video_generator.generate_video(length=32, p_state_switch=0.2)
            fourcc = cv2.VideoWriter_fourcc("F", "M", "P", "4")
            writer = cv2.VideoWriter(str(clip_path), fourcc, 30, self.frame_shape)
            for frame_idx, (frame, mask) in enumerate(zip(frames, masks, strict=True)):
                writer.write(frame)
                mask_filename = mask_path / f"{frame_idx:04}.png"
                self.video_generator.save_image(mask_filename, (mask).astype(np.uint8))
            masks_array = np.stack(masks)
            mat_filename = mask_path.with_suffix(".mat")
            savemat(mat_filename, {"data": masks_array})

    def _generate_dummy_shanghaitech_dataset(
        self,
        train_dir: str = "training",
        test_dir: str = "testing",
    ) -> None:
        """Generate dummy ShanghaiTech dataset."""
        # generate training data
        path = self.dataset_root / train_dir / "converted_videos"
        path.mkdir(exist_ok=True, parents=True)
        num_clips = self.num_train
        for clip_idx in range(num_clips):
            clip_path = path / f"01_{clip_idx:03}.avi"
            frames, _ = self.video_generator.generate_video(length=32, first_label=LabelName.NORMAL, p_state_switch=0)
            fourcc = cv2.VideoWriter_fourcc("F", "M", "P", "4")
            writer = cv2.VideoWriter(str(clip_path), fourcc, 30, self.frame_shape)
            for _, frame in enumerate(frames):
                writer.write(frame)
            writer.release()

        # generate test data
        test_path = self.dataset_root / test_dir / "frames"
        test_path.mkdir(exist_ok=True, parents=True)
        gt_path = self.dataset_root / test_dir / "test_pixel_mask"
        gt_path.mkdir(exist_ok=True, parents=True)

        for clip_idx in range(self.num_test):
            clip_path = test_path / f"01_{clip_idx:04}"
            clip_path.mkdir(exist_ok=True, parents=True)
            mask_path = gt_path / f"01_{clip_idx:04}.npy"
            frames, masks = self.video_generator.generate_video(length=32, p_state_switch=0.2)
            for frame_idx, frame in enumerate(frames):
                image_filename = clip_path / f"{frame_idx:03}.jpg"
                self.video_generator.save_image(image_filename, frame)
            masks_array = np.stack(masks)
            np.save(mask_path, masks_array)<|MERGE_RESOLUTION|>--- conflicted
+++ resolved
@@ -496,14 +496,6 @@
                 mask_filename = self.dataset_root / category / f"Part{i}_label.bmp"
                 self.image_generator.generate_image(label, image_filename, mask_filename)
 
-    def _generate_dummy_visa_dataset(self) -> None:
-        """Generate dummy Visa dataset in directory using the same convention as Visa AD."""
-        # Visa dataset on anomalib follows the same convention as MVTec AD.
-        # The only difference is that the root directory has a subdirectory called "visa_pytorch".
-        self.dataset_root = self.dataset_root.parent / "visa_pytorch"
-        self._generate_dummy_mvtecad_dataset(normal_dir="good", abnormal_dir="bad", image_extension=".jpg")
-
-<<<<<<< HEAD
     def _generate_dummy_realiad_dataset(self) -> None:
         """Generate dummy RealIAD dataset in directory using the same convention as RealIAD."""
         import json
@@ -572,7 +564,7 @@
         json_path = jsons_dir / f"{category}.json"
         with json_path.open("w") as f:
             json.dump(metadata, f, indent=2)
-=======
+
     def _generate_dummy_vad_dataset(
         self,
         normal_dir: str = "good",
@@ -600,7 +592,13 @@
             label = LabelName.ABNORMAL
             image_filename = path / f"{i:03}{image_extension}"
             self.image_generator.generate_image(label, image_filename)
->>>>>>> c026ed7a
+
+    def _generate_dummy_visa_dataset(self) -> None:
+        """Generate dummy Visa dataset in directory using the same convention as Visa AD."""
+        # Visa dataset on anomalib follows the same convention as MVTec AD.
+        # The only difference is that the root directory has a subdirectory called "visa_pytorch".
+        self.dataset_root = self.dataset_root.parent / "visa_pytorch"
+        self._generate_dummy_mvtecad_dataset(normal_dir="good", abnormal_dir="bad", image_extension=".jpg")
 
 
 class DummyVideoDatasetGenerator(DummyDatasetGenerator):
