--- conflicted
+++ resolved
@@ -21,12 +21,9 @@
     beta:
       - 0.1
       - 1.0
-<<<<<<< HEAD
     pre_processor: true
-=======
     post_processor: null
     evaluator: true
->>>>>>> 6e1d8706
 normalization:
   normalization_method: min_max
 metrics:
