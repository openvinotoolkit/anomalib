"""Test API.

Tests the models using API. The weight paths from the trained models are used for the rest of the tests.
"""

# Copyright (C) 2023-2024 Intel Corporation
# SPDX-License-Identifier: Apache-2.0


from pathlib import Path

import pytest

from anomalib import TaskType
from anomalib.data import AnomalibDataModule, MVTec
from anomalib.deploy.export import ExportType
from anomalib.engine import Engine
from anomalib.models import get_available_models, get_model


def models() -> set[str]:
    """Return all available models."""
    return get_available_models()


def export_types() -> list[ExportType]:
    """Return all available export frameworks."""
    return list(ExportType)


class TestAPI:
    """Do sanity check on all models."""

    @pytest.mark.parametrize("model_name", models())
    def test_fit(self, model_name: str, dataset_path: Path, project_path: Path) -> None:
        """Fit the model and save checkpoint.

        Args:
            model_name (str): Name of the model.
            dataset_path (Path): Root to dataset from fixture.
            project_path (Path): Path to temporary project folder from fixture.
        """
        dataset, engine = self._get_objects(
            model_name=model_name,
            dataset_path=dataset_path,
            project_path=project_path,
        )
        engine.fit(datamodule=dataset)

    @pytest.mark.parametrize("model_name", models())
    def test_test(self, model_name: str, dataset_path: Path, project_path: Path) -> None:
        """Test model from checkpoint.

        Args:
            model_name (str): Name of the model.
            dataset_path (Path): Root to dataset from fixture.
            project_path (Path): Path to temporary project folder from fixture.
        """
        dataset, engine = self._get_objects(
            model_name=model_name,
            dataset_path=dataset_path,
            project_path=project_path,
        )
<<<<<<< HEAD
        engine.test(datamodule=dataset, ckpt_path=f"{project_path}/{model_name}/dummy/weights/last.ckpt")
=======
        engine.test(
            model=model,
            datamodule=dataset,
            ckpt_path=f"{project_path}/{model.name}/{dataset.name}/dummy/v0/weights/lightning/model.ckpt",
        )
>>>>>>> c8f7d023

    @pytest.mark.parametrize("model_name", models())
    def test_train(self, model_name: str, dataset_path: Path, project_path: Path) -> None:
        """Train model from checkpoint.

        Args:
            model_name (str): Name of the model.
            dataset_path (Path): Root to dataset from fixture.
            project_path (Path): Path to temporary project folder from fixture.
        """
        dataset, engine = self._get_objects(
            model_name=model_name,
            dataset_path=dataset_path,
            project_path=project_path,
        )
<<<<<<< HEAD
        engine.train(datamodule=dataset, ckpt_path=f"{project_path}/{model_name}/dummy/weights/last.ckpt")
=======
        engine.train(
            model=model,
            datamodule=dataset,
            ckpt_path=f"{project_path}/{model.name}/{dataset.name}/dummy/v0/weights/lightning/model.ckpt",
        )
>>>>>>> c8f7d023

    @pytest.mark.parametrize("model_name", models())
    def test_validate(self, model_name: str, dataset_path: Path, project_path: Path) -> None:
        """Validate model from checkpoint.

        Args:
            model_name (str): Name of the model.
            dataset_path (Path): Root to dataset from fixture.
            project_path (Path): Path to temporary project folder from fixture.
        """
        dataset, engine = self._get_objects(
            model_name=model_name,
            dataset_path=dataset_path,
            project_path=project_path,
        )
        engine.validate(
            datamodule=dataset,
            ckpt_path=f"{project_path}/{model.name}/{dataset.name}/dummy/v0/weights/lightning/model.ckpt",
        )

    @pytest.mark.parametrize("model_name", models())
    def test_predict(self, model_name: str, dataset_path: Path, project_path: Path) -> None:
        """Predict using model from checkpoint.

        Args:
            model_name (str): Name of the model.
            dataset_path (Path): Root to dataset from fixture.
            project_path (Path): Path to temporary project folder from fixture.
        """
        datamodule, engine = self._get_objects(
            model_name=model_name,
            dataset_path=dataset_path,
            project_path=project_path,
        )
        engine.predict(
<<<<<<< HEAD
            ckpt_path=f"{project_path}/{model_name}/dummy/weights/last.ckpt",
=======
            model=model,
            ckpt_path=f"{project_path}/{model.name}/{datamodule.name}/dummy/v0/weights/lightning/model.ckpt",
>>>>>>> c8f7d023
            datamodule=datamodule,
        )

    @pytest.mark.parametrize("model_name", models())
    @pytest.mark.parametrize("export_type", export_types())
    def test_export(
        self,
        model_name: str,
        export_type: ExportType,
        dataset_path: Path,
        project_path: Path,
    ) -> None:
        """Export model from checkpoint.

        Args:
            model_name (str): Name of the model.
            export_type (ExportType): Framework to export to.
            dataset_path (Path): Root to dataset from fixture.
            project_path (Path): Path to temporary project folder from fixture.
        """
        if model_name == "reverse_distillation":
            # TODO(ashwinvaidya17): Restore this test after fixing reverse distillation
            # https://github.com/openvinotoolkit/anomalib/issues/1513
            pytest.skip("Reverse distillation fails to convert to ONNX")
        elif model_name == "rkde" and export_type == ExportType.OPENVINO:
            pytest.skip("RKDE fails to convert to OpenVINO")

<<<<<<< HEAD
        _, engine = self._get_objects(
=======
        model, dataset, engine = self._get_objects(
>>>>>>> c8f7d023
            model_name=model_name,
            dataset_path=dataset_path,
            project_path=project_path,
        )
        engine.export(
<<<<<<< HEAD
            ckpt_path=f"{project_path}/{model_name}/dummy/weights/last.ckpt",
=======
            model=model,
            ckpt_path=f"{project_path}/{model.name}/{dataset.name}/dummy/v0/weights/lightning/model.ckpt",
>>>>>>> c8f7d023
            export_type=export_type,
        )

    def _get_objects(
        self,
        model_name: str,
        dataset_path: Path,
        project_path: Path,
    ) -> tuple[AnomalibDataModule, Engine]:
        """Return dataset and engine objects.

        Args:
            model_name (str): Name of the model to train
            dataset_path (Path): Path to the root of dummy dataset
            project_path (Path): path to the temporary project folder

        Returns:
            tuple[AnomalibDataModule, Engine]: Returns the created objects for dataset and engine
        """
        # select task type
        if model_name in ("rkde", "ai_vad"):
            task_type = TaskType.DETECTION
        elif model_name in ("ganomaly", "dfkde"):
            task_type = TaskType.CLASSIFICATION
        else:
            task_type = TaskType.SEGMENTATION

        # set extra model args
        # TODO(ashwinvaidya17): Fix these Edge cases
        # https://github.com/openvinotoolkit/anomalib/issues/1478

        extra_args = {}
        if model_name in ("rkde", "dfkde"):
            extra_args["n_pca_components"] = 2
        if model_name == "ai_vad":
            pytest.skip("Revisit AI-VAD test")

        # select dataset
        elif model_name == "win_clip":
            dataset = MVTec(root=dataset_path / "mvtec", category="dummy", image_size=240, task=task_type)
        else:
            # EfficientAd requires that the batch size be lesser than the number of images in the dataset.
            # This is so that the LR step size is not 0.
            dataset = MVTec(
                root=dataset_path / "mvtec",
                category="dummy",
                task=task_type,
                train_batch_size=2,
            )

        engine = Engine(
            model=get_model(model_name, **extra_args),
            logger=False,
            default_root_dir=project_path,
            max_epochs=1,
            devices=1,
            pixel_metrics=["F1Score", "AUROC"],
            task=task_type,
            # TODO(ashwinvaidya17): Fix these Edge cases
            # https://github.com/openvinotoolkit/anomalib/issues/1478
            max_steps=70000 if model_name == "efficient_ad" else -1,
        )
        return dataset, engine<|MERGE_RESOLUTION|>--- conflicted
+++ resolved
@@ -61,15 +61,10 @@
             dataset_path=dataset_path,
             project_path=project_path,
         )
-<<<<<<< HEAD
-        engine.test(datamodule=dataset, ckpt_path=f"{project_path}/{model_name}/dummy/weights/last.ckpt")
-=======
         engine.test(
-            model=model,
             datamodule=dataset,
-            ckpt_path=f"{project_path}/{model.name}/{dataset.name}/dummy/v0/weights/lightning/model.ckpt",
-        )
->>>>>>> c8f7d023
+            ckpt_path=f"{project_path}/{engine.model.name}/{dataset.name}/dummy/v0/weights/lightning/model.ckpt",
+        )
 
     @pytest.mark.parametrize("model_name", models())
     def test_train(self, model_name: str, dataset_path: Path, project_path: Path) -> None:
@@ -85,15 +80,10 @@
             dataset_path=dataset_path,
             project_path=project_path,
         )
-<<<<<<< HEAD
-        engine.train(datamodule=dataset, ckpt_path=f"{project_path}/{model_name}/dummy/weights/last.ckpt")
-=======
         engine.train(
-            model=model,
             datamodule=dataset,
-            ckpt_path=f"{project_path}/{model.name}/{dataset.name}/dummy/v0/weights/lightning/model.ckpt",
-        )
->>>>>>> c8f7d023
+            ckpt_path=f"{project_path}/{engine.model.name}/{dataset.name}/dummy/v0/weights/lightning/model.ckpt",
+        )
 
     @pytest.mark.parametrize("model_name", models())
     def test_validate(self, model_name: str, dataset_path: Path, project_path: Path) -> None:
@@ -111,7 +101,7 @@
         )
         engine.validate(
             datamodule=dataset,
-            ckpt_path=f"{project_path}/{model.name}/{dataset.name}/dummy/v0/weights/lightning/model.ckpt",
+            ckpt_path=f"{project_path}/{engine.model.name}/{dataset.name}/dummy/v0/weights/lightning/model.ckpt",
         )
 
     @pytest.mark.parametrize("model_name", models())
@@ -129,12 +119,7 @@
             project_path=project_path,
         )
         engine.predict(
-<<<<<<< HEAD
-            ckpt_path=f"{project_path}/{model_name}/dummy/weights/last.ckpt",
-=======
-            model=model,
-            ckpt_path=f"{project_path}/{model.name}/{datamodule.name}/dummy/v0/weights/lightning/model.ckpt",
->>>>>>> c8f7d023
+            ckpt_path=f"{project_path}/{engine.model.name}/{datamodule.name}/dummy/v0/weights/lightning/model.ckpt",
             datamodule=datamodule,
         )
 
@@ -162,22 +147,13 @@
         elif model_name == "rkde" and export_type == ExportType.OPENVINO:
             pytest.skip("RKDE fails to convert to OpenVINO")
 
-<<<<<<< HEAD
-        _, engine = self._get_objects(
-=======
-        model, dataset, engine = self._get_objects(
->>>>>>> c8f7d023
+        dataset, engine = self._get_objects(
             model_name=model_name,
             dataset_path=dataset_path,
             project_path=project_path,
         )
         engine.export(
-<<<<<<< HEAD
-            ckpt_path=f"{project_path}/{model_name}/dummy/weights/last.ckpt",
-=======
-            model=model,
-            ckpt_path=f"{project_path}/{model.name}/{dataset.name}/dummy/v0/weights/lightning/model.ckpt",
->>>>>>> c8f7d023
+            ckpt_path=f"{project_path}/{engine.model.name}/{dataset.name}/dummy/v0/weights/lightning/model.ckpt",
             export_type=export_type,
         )
 
