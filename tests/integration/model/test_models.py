--- conflicted
+++ resolved
@@ -144,21 +144,12 @@
         elif model_name == "rkde" and export_type == ExportType.OPENVINO:
             pytest.skip("RKDE fails to convert to OpenVINO")
 
-<<<<<<< HEAD
-        dataset, engine = self._get_objects(
-=======
-        model, _, engine = self._get_objects(
->>>>>>> 80c07560
+        _, engine = self._get_objects(
             model_name=model_name,
             dataset_path=dataset_path,
             project_path=project_path,
         )
         engine.export(
-<<<<<<< HEAD
-            datamodule=dataset,
-=======
-            model=model,
->>>>>>> 80c07560
             ckpt_path=f"{project_path}/{model_name}/dummy/weights/last.ckpt",
             export_type=export_type,
         )
