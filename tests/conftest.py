"""Fixtures for the entire test suite."""

# Copyright (C) 2023-2025 Intel Corporation
# SPDX-License-Identifier: Apache-2.0

import shutil
from collections.abc import Callable, Generator
from pathlib import Path
from tempfile import TemporaryDirectory

import pytest

from anomalib.data import ImageDataFormat, MVTecAD, VideoDataFormat
from anomalib.engine import Engine
from anomalib.models import get_model
from tests.helpers.data import DummyImageDatasetGenerator, DummyVideoDatasetGenerator


def _dataset_names() -> list[str]:
    return [str(path.stem) for path in Path("examples/configs/data").glob("*.yaml")]


@pytest.fixture(scope="session")
def project_path() -> Generator[Path, None, None]:
    """Return a temporary directory path that is used as the project directory for the entire test."""
    # Get the root directory of the project
    root_dir = Path(__file__).parent.parent

    # Create the temporary directory in the root directory of the project.
    # This is to access the test files in the project directory.
    tmp_dir = root_dir / "tmp"
    tmp_dir.mkdir(exist_ok=True)

    with TemporaryDirectory(dir=tmp_dir) as tmp_sub_dir:
        project_path = Path(tmp_sub_dir)
        # Restrict permissions (read and write for owner only)
        project_path.chmod(0o700)
        yield project_path

    # Clean up the temporary directory.
    shutil.rmtree(tmp_dir)


@pytest.fixture(scope="session")
def dataset_path(project_path: Path) -> Path:
    """Return a temporary directory path that is used as the dataset directory for the entire test.

    This fixture first generates the dummy datasets and return the dataset path before any other tests are run.
    Overall, the fixture does the following:

    1. Generate the image dataset.
    2. Generate the video dataset.
    3. Return the dataset path that contains the dummy datasets.
    """
    _dataset_path = project_path / "datasets"

    # 1. Create the dummy image datasets.
    for data_format in list(ImageDataFormat):
        # Do not generate a dummy dataset for folder datasets.
        # We could use one of these datasets to test the folders datasets.
        if not data_format.value.startswith("folder"):
            dataset_generator = DummyImageDatasetGenerator(data_format=data_format, root=_dataset_path)
            dataset_generator.generate_dataset()

    # 2. Create the dummy video datasets.
    for data_format in list(VideoDataFormat):
        dataset_generator = DummyVideoDatasetGenerator(data_format=data_format, root=_dataset_path)
        dataset_generator.generate_dataset()

    # 3. Return the dataset path.
    return _dataset_path


@pytest.fixture(scope="session", params=_dataset_names())
def dataset_name(request: "pytest.FixtureRequest") -> list[str]:
    """Return the list of names of all the datasets."""
    return request.param


@pytest.fixture(scope="session")
def ckpt_path(project_path: Path, dataset_path: Path) -> Callable[[str], Path]:
    """Return the checkpoint path of the trained model."""

    def checkpoint(model_name: str) -> Path:
        """Return the path to the trained model.

        Since integration tests train all the models, model training occurs when running unit tests invididually.
        """
        model = get_model(model_name)
        _ckpt_path = project_path / model.name / "MVTecAD" / "dummy" / "latest" / "weights" / "lightning" / "model.ckpt"
        if not _ckpt_path.exists():
            engine = Engine(
                logger=False,
                default_root_dir=project_path,
                max_epochs=1,
                devices=1,
            )
<<<<<<< HEAD
            dataset = MVTecAD(root=dataset_path / "MVTecAD", category="dummy")
=======
            dataset = MVTecAD(root=dataset_path / "mvtecad", category="dummy")
>>>>>>> 8e49f670
            engine.fit(model=model, datamodule=dataset)

        return _ckpt_path

    return checkpoint


def pytest_collection_modifyitems(items: list[pytest.Item]) -> None:
    """Automatically mark tests as 'cpu' unless they're marked as 'gpu'."""
    for item in items:
        if not any(marker.name == "gpu" for marker in item.iter_markers()):
            item.add_marker(pytest.mark.cpu)<|MERGE_RESOLUTION|>--- conflicted
+++ resolved
@@ -95,11 +95,7 @@
                 max_epochs=1,
                 devices=1,
             )
-<<<<<<< HEAD
-            dataset = MVTecAD(root=dataset_path / "MVTecAD", category="dummy")
-=======
             dataset = MVTecAD(root=dataset_path / "mvtecad", category="dummy")
->>>>>>> 8e49f670
             engine.fit(model=model, datamodule=dataset)
 
         return _ckpt_path
