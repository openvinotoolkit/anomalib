[tox]
isolated_build = True
skip_missing_interpreters = true
envlist =
    pre-commit
    pre-merge-py{38,39,310}
    nightly
    snyk-scan

[testenv]
passenv = ftp_proxy
    HTTP_PROXY
    HTTPS_PROXY
    CUDA_VISIBLE_DEVICES

[testenv:pre-commit]
basepython = py310
deps =
    pre-commit
commands = pre-commit run --all-files

[testenv:pre-merge-py{38,39,310}]
passenv = {[testenv]deps}
    ANOMALIB_DATASET_PATH
deps =
    coverage[toml]
    pytest
    pytest-cov
    pytest-mock
    pytest-order
    pytest-rerunfailures
    nbmake

commands =
    ; 0. Install Anomalib first.
    pip install .[full]

    ; 1. Run Coverage.
    pytest tests/integration tests/unit \
        --cov=anomalib \
        --cov-report=xml:{toxworkdir}/coverage.xml \
        --cov-fail-under=75 \
        {posargs}

    ; 2. Test Jupyter Notebooks.
    pytest --nbmake notebooks \
        --ignore=notebooks/400_openvino \
        --ignore=notebooks/500_use_cases/501_dobot

[testenv:nightly]
basepython = py310
passenv = {[testenv]deps}
    ANOMALIB_DATASET_PATH
deps =
    coverage
    pytest
<<<<<<< HEAD
    pytest-rerunfailures
    -r{toxinidir}/requirements/installer.txt
    -r{toxinidir}/requirements/core.txt
    -r{toxinidir}/requirements/openvino.txt
    -r{toxinidir}/requirements/loggers.txt
    -r{toxinidir}/requirements/notebooks.txt
=======
    flaky

>>>>>>> 0cd338de
commands =
    ; 0. Install Anomalib first.
    pip install .[full]

    ; 1. Run Coverage for the nightly tests.
    coverage erase
    coverage run --include=anomalib/* -m pytest tests/legacy/nightly/
    coverage report -m --fail-under=33
    coverage xml -o {toxworkdir}/coverage.xml

[testenv:trivy-scan]
basepython = py310
passenv = TRIVY_DOWNLOAD_URL
allowlist_externals =
    bash
    curl
    tar
    rm
    *trivy*
    cat
install_command = pip install --no-cache-dir {opts} {packages}
commands =
    ; 0. Install Anomalib first.
    pip install .[full]

    ; 1. Run Trivy Scan.
    bash -c "pip freeze > requirements.txt"
    curl -L0 {env:TRIVY_DOWNLOAD_URL} -o {toxworkdir}/trivy.tar.gz
    tar -xzf {toxworkdir}/trivy.tar.gz -C {toxworkdir}
    {toxworkdir}/trivy fs -c .ci/trivy.yaml -o {toxworkdir}/trivy-scan-results.txt ./requirements.txt
    {toxworkdir}/trivy fs -c .ci/trivy.yaml --format spdx-json -o {toxworkdir}/trivy-spdx-anomalib.json ./requirements.txt
    cat {toxworkdir}/trivy-scan-results.txt
    rm {toxworkdir}/trivy.tar.gz
    rm {toxworkdir}/trivy
    rm requirements.txt

[testenv:bandit-scan]
skip_install = true
deps =
    bandit
allowlist_externals =
    bandit
commands =
    bandit -r -c {toxinidir}/.ci/ipas_default.config {toxinidir}/ -f txt -o {toxworkdir}/bandit-report.txt<|MERGE_RESOLUTION|>--- conflicted
+++ resolved
@@ -54,17 +54,8 @@
 deps =
     coverage
     pytest
-<<<<<<< HEAD
-    pytest-rerunfailures
-    -r{toxinidir}/requirements/installer.txt
-    -r{toxinidir}/requirements/core.txt
-    -r{toxinidir}/requirements/openvino.txt
-    -r{toxinidir}/requirements/loggers.txt
-    -r{toxinidir}/requirements/notebooks.txt
-=======
     flaky
 
->>>>>>> 0cd338de
 commands =
     ; 0. Install Anomalib first.
     pip install .[full]
