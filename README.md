<div align="center">

<img src="docs/source/images/logos/anomalib-wide.png" width="400px">

**A library for benchmarking, developing and deploying deep learning anomaly detection algorithms**
___

[Key Features](#key-features) •
[Getting Started](#getting-started) •
[Docs](https://openvinotoolkit.github.io/anomalib) •
[License](https://github.com/openvinotoolkit/anomalib/blob/development/LICENSE)

[![black](https://img.shields.io/badge/code%20style-black-000000.svg)]()
[![python](https://img.shields.io/badge/python-3.6%2B-green)]()
[![pytorch](https://img.shields.io/badge/pytorch-1.7.1%2B-orange)]()
[![openvino](https://img.shields.io/badge/openvino-2021.4-purple)]()
[![Code Quality and Coverage](https://github.com/openvinotoolkit/anomalib/actions/workflows/tox.yml/badge.svg)](https://github.com/openvinotoolkit/anomalib/actions/workflows/tox.yml)
[![Build Docs](https://github.com/openvinotoolkit/anomalib/actions/workflows/docs.yml/badge.svg)](https://github.com/openvinotoolkit/anomalib/actions/workflows/docs.yml)

</div>

___

## Introduction
Anomalib is a deep learning library that aims to collect state-of-the-art anomaly detection algorithms for benchmarking on both public and private datasets. Anomalib provides several ready-to-use implementations of anomaly detection algorithms described in the recent literature, as well as a set of tools that facilitate the development and implementation of custom models. The library has a strong focus on image-based anomaly detection, where the goal of the algorithm is to identify anomalous images, or anomalous pixel regions within images in a dataset. Anomalib is constantly updated with new algorithms and training/inference extensions, so keep checking!

##### Key features:
- The largest public collection of ready-to-use deep learning anomaly detection algorithms and benchmark datasets.
- [**PyTorch Lightning**](https://www.pytorchlightning.ai/) based model implementations to reduce boilerplate code and limit the implementation efforts to the bare essentials.
- All models can be exported to [**OpenVINO**](https://www.intel.com/content/www/us/en/developer/tools/openvino-toolkit/overview.html) Intermediate Representation (IR) for accelerated inference on intel hardware.
- A set of [inference tools](#inference) for quick and easy deployment of the standard or custom anomaly detection models.

___
## Getting Started
The repo is thoroughly tested based on the following configuration.
*  Ubuntu 20.04
*  NVIDIA GeForce RTX 3090

You will need [Anaconda](https://www.anaconda.com/products/individual) installed on your system before proceeding with the Anomaly Library install.

After downloading the Anomaly Library, extract the files and navigate to the extracted location.

To perform an installation, run the following:
```
yes | conda create -n anomalib python=3.8
conda activate anomalib
pip install -r requirements/base.txt
```

## Training

By default [`python tools/train.py`](https://gitlab-icv.inn.intel.com/algo_rnd_team/anomaly/-/blob/development/train.py)
runs [PADIM](https://arxiv.org/abs/2011.08785) model [MVTec](https://www.mvtec.com/company/research/datasets/mvtec-ad) `leather` dataset.
```
python tools/train.py    # Train PADIM on MVTec leather
```

Training a model on a specific dataset and category requires further configuration. Each model has its own configuration
file, [`config.yaml`](https://gitlab-icv.inn.intel.com/algo_rnd_team/anomaly/-/blob/development/stfpm/anomalib/models/stfpm/config.yaml)
, which contains data, model and training configurable parameters. To train a specific model on a specific dataset and
category, the config file is to be provided:
```
python tools/train.py --model_config_path <path/to/model/config.yaml>
```

Alternatively, a model name could also be provided as an argument, where the scripts automatically finds the corresponding config file.
```
python tools/train.py --model stfpm
```
where the currently available models are:
* [DFKDE](anomalib/models/dfkde)
* [DFM](anomalib/models/dfm)
* [PADIM](anomalib/models/padim)
* [PatchCore](anomalib/models/patchcore)
* [STFPM](anomalib/models/stfpm)

## Inference

<<<<<<< HEAD
## Benchmark
=======
Anomalib contains several tools that can be used to perform inference with a trained model. The script in [`tools/inference`](tools/inference.py) contains an example of how the inference tools can be used to generate a prediction for an input image.

The following command can be used to run inference from the command line:
```
python tools/inference.py --model_config_path <path/to/model/config.yaml> --weight_path <path/to/weight/file> --image_path <path/to/image>
```
If the specified weight path points to a PyTorch Lightning checkpoint file (`.ckpt`), inference will run in PyTorch. If the path points to an ONNX graph (`.onnx`) or OpenVINO IR (`.bin` or `.xml`), inference will run in OpenVINO.
>>>>>>> 6eadef9a

## Datasets

<<<<<<< HEAD
### Image-Level AUC

| Model     |                |    Avg    |  Carpet   |   Grid    |  Leather  |   Tile    |   Wood    |  Bottle   |   Cable   |  Capsule  | Hazelnut  | Metal Nut |   Pill    |   Screw   | Toothbrush | Transistor |  Zipper   |
| --------- | -------------- | :-------: | :-------: | :-------: | :-------: | :-------: | :-------: | :-------: | :-------: | :-------: | :-------: | :-------: | :-------: | :-------: | :--------: | :--------: | :-------: |
| STFPM     | ResNet-18      |   0.893   |   0.954   | **0.982** |   0.989   |   0.949   |   0.961   |   0.979   |   0.838   |   0.759   | **0.999** |   0.956   |   0.705   |   0.835   | **0.997**  |   0.853    |   0.645   |
| STFPM     | Wide ResNet-50 |   0.876   |   0.957   |   0.977   |   0.981   |   0.976   |   0.939   |   0.987   |   0.878   |   0.732   |   0.995   |   0.973   |   0.652   |   0.825   |    0.5     |   0.875    |   0.899   |
| PatchCore | ResNet-18      |   0.819   |   0.947   |   0.722   | **0.997** |   0.982   |   0.988   |   0.972   |   0.810   |   0.586   |   0.981   |   0.631   |   0.780   |   0.482   |   0.827    |   0.733    |   0.844   |
| PatchCore | Wide ResNet-50 |   0.877   |   0.981   |   0.842   |    1.0    | **0.991** |   0.991   |   0.985   |   0.868   |   0.763   |   0.988   |   0.914   |   0.769   |   0.427   |   0.806    |   0.878    | **0.958** |
| PaDiM     | ResNet-18      |   0.891   |   0.945   |   0.857   |   0.982   |   0.950   |   0.976   |   0.994   |   0.844   |   0.901   |   0.750   |   0.961   |   0.863   |   0.759   |   0.889    |   0.920    |   0.780   |
| PaDiM     | Wide ResNet-50 | **0.950** | **0.995** |   0.942   |    1.0    |   0.974   | **0.993** | **0.999** |   0.878   | **0.927** |   0.964   | **0.989** | **0.939** | **0.845** |   0.942    | **0.976**  |   0.882   |
| DFM       | ResNet-18      |   0.894   |   0.864   |   0.558   |   0.945   |   0.984   |   0.946   |   0.994   | **0.913** |   0.871   |   0.979   |   0.941   |   0.838   |   0.761   |    0.95    |   0.911    |   0.949   |
| DFM       | Wide ResNet-50 |   0.891   |   0.978   |   0.540   |   0.979   |   0.977   |   0.974   |   0.990   |   0.891   |   0.931   |   0.947   |   0.839   |   0.809   |   0.700   |   0.911    |   0.915    |   0.981   |
| DFKDE     | ResNet-18      |   0.762   |   0.646   |   0.577   |   0.669   |   0.965   |   0.863   |   0.951   |   0.751   |   0.698   |   0.806   |   0.729   |   0.607   |   0.694   |   0.767    |   0.839    |   0.866   |
| DFKDE     | Wide ResNet-50 |   0.774   |   0.708   |   0.422   |   0.905   |   0.959   |   0.903   |   0.936   |   0.746   |   0.853   |   0.736   |   0.687   |   0.749   |   0.574   |   0.697    |   0.843    |   0.892   |

### Pixel-Level AUC

| Model     |                |    Avg    |  Carpet   |   Grid    |  Leather  |   Tile    |   Wood    |  Bottle   |   Cable   |  Capsule  | Hazelnut  | Metal Nut |   Pill    |   Screw   | Toothbrush | Transistor |  Zipper   |
| --------- | -------------- | :-------: | :-------: | :-------: | :-------: | :-------: | :-------: | :-------: | :-------: | :-------: | :-------: | :-------: | :-------: | :-------: | :--------: | :--------: | :-------: |
| STFPM     | ResNet-18      |   0.951   |   0.986   |   0.988   |   0.991   |   0.946   |   0.949   |   0.971   |   0.898   |   0.962   |   0.981   |   0.942   |   0.878   |   0.983   |   0.983    |   0.838    |   0.972   |
| STFPM     | Wide ResNet-50 |   0.903   |   0.987   | **0.989** |   0.980   | **0.966** |   0.956   |   0.966   |   0.913   |   0.956   |   0.974   |   0.961   |   0.946   | **0.988** |   0.178    |   0.807    |   0.980   |
| PatchCore | ResNet-18      |   0.935   |   0.979   |   0.843   |   0.989   |   0.934   |   0.925   |   0.956   |   0.923   |   0.942   |   0.967   |   0.913   |   0.931   |   0.924   |   0.958    |   0.881    |   0.954   |
| PatchCore | Wide ResNet-50 |   0.955   |   0.988   |   0.903   |   0.990   |   0.957   |   0.936   |   0.972   |   0.950   |   0.968   |   0.974   |   0.960   |   0.948   |   0.917   |   0.969    |   0.913    |   0.976   |
| PaDiM     | ResNet-18      |   0.968   |   0.984   |   0.918   | **0.994** |   0.934   |   0.947   |   0.983   |   0.965   |   0.984   |   0.978   |   0.970   |   0.957   |   0.978   |   0.988    |   0.968    |   0.979   |
| PaDiM     | Wide ResNet-50 | **0.979** | **0.991** |   0.970   |   0.993   |   0.955   | **0.957** | **0.985** | **0.970** | **0.988** | **0.985** | **0.982** | **0.966** | **0.988** | **0.991**  | **0.976**  | **0.986** |

### Balanced Accuracy Score

| Model     |                |    Avg    |  Carpet   |   Grid    | Leather |   Tile    |   Wood    |  Bottle   |   Cable   |  Capsule  | Hazelnut  | Metal Nut |   Pill    |   Screw   | Toothbrush | Transistor |  Zipper   |
| --------- | -------------- | :-------: | :-------: | :-------: | :-----: | :-------: | :-------: | :-------: | :-------: | :-------: | :-------: | :-------: | :-------: | :-------: | :--------: | :--------: | :-------: |
| STFPM     | ResNet-18      |   0.829   |   0.899   | **0.982** |  0.969  |   0.855   |   0.878   |   0.984   |   0.740   |   0.621   | **0.988** |   0.956   |   0.519   |   0.642   | **0.958**  |   0.825    |   0.625   |
| STFPM     | Wide ResNet-50 |   0.803   |   0.911   |   0.959   |  0.922  |   0.918   |   0.781   |   0.959   |   0.775   |   0.587   |   0.955   |   0.904   |   0.538   | **0.710** |    0.5     |   0.846    |   0.780   |
| PatchCore | ResNet-18      |   0.741   |   0.859   |   0.548   |  0.995  |   0.937   | **0.983** |   0.960   | **0.796** |   0.539   |   0.959   |   0.545   |    0.5    |    0.5    |    0.65    |   0.688    |   0.650   |
| PatchCore | Wide ResNet-50 |   0.813   |   0.912   |   0.787   | **1.0** | **0.979** |   0.939   |   0.967   |   0.732   |   0.522   |   0.955   |   0.907   |   0.538   |    0.5    |   0.675    |   0.867    |   0.920   |
| PaDiM     | ResNet-18      |   0.798   |   0.896   |   0.736   |  0.963  |   0.889   |   0.860   |   0.942   |   0.763   |   0.804   |   0.668   |   0.883   |   0.662   |   0.634   |   0.792    |   0.829    |   0.656   |
| PaDiM     | Wide ResNet-50 | **0.897** |   0.977   |   0.870   | **1.0** |   0.903   |   0.965   | **0.975** |   0.787   | **0.913** |   0.904   | **0.961** | **0.868** |   0.703   |   0.875    | **0.929**  |   0.831   |
| DFM       | ResNet-18      |   0.793   |   0.692   |    0.5    |  0.822  |   0.933   |   0.932   |   0.925   |   0.840   |   0.691   |   0.946   |   0.853   |   0.554   |   0.638   |   0.883    |   0.863    |   0.827   |
| DFM       | Wide ResNet-50 |   0.788   | **0.924** |    0.5    |  0.979  |   0.961   |   0.886   |   0.942   |   0.734   |   0.717   |   0.888   |   0.591   |   0.519   |   0.524   |   0.875    |   0.846    | **0.939** |
| DFKDE     | ResNet-18      |   0.640   |    0.5    |    0.5    |  0.526  |   0.903   |   0.810   |   0.927   |   0.601   |   0.522   |   0.666   |    0.5    |    0.5    |   0.524   |   0.608    |   0.796    |   0.718   |
| DFKDE     | Wide ResNet-50 |   0.678   |   0.691   |    0.5    |  0.780  |   0.928   |   0.863   |   0.859   |   0.679   |   0.617   |   0.641   |    0.5    |   0.538   |   0.520   |   0.542    |   0.775    |   0.736   |

### Image F1 Score

| Model     |                |    Avg    |  Carpet   |   Grid    | Leather |   Tile    |   Wood    |  Bottle   |   Cable   |  Capsule  | Hazelnut  | Metal Nut |   Pill    |   Screw   | Toothbrush | Transistor |  Zipper   |
| --------- | -------------- | :-------: | :-------: | :-------: | :-----: | :-------: | :-------: | :-------: | :-------: | :-------: | :-------: | :-------: | :-------: | :-------: | :--------: | :--------: | :-------: |
| STFPM     | ResNet-18      |   0.932   |   0.961   | **0.982** |  0.989  |   0.930   |   0.951   |   0.984   |   0.819   |   0.918   | **0.993** |   0.973   |   0.918   |   0.887   |   0.984    |   0.790    |   0.908   |
| STFPM     | Wide ResNet-50 |   0.926   |   0.973   |   0.973   |  0.974  |   0.965   |   0.929   |   0.976   |   0.853   |   0.920   |   0.972   |   0.974   |   0.922   |   0.884   |   0.833    |   0.815    |   0.931   |
| PatchCore | ResNet-18      |   0.896   |   0.933   |   0.857   |  0.995  |   0.964   | **0.983** |   0.959   |   0.790   |   0.908   |   0.964   |   0.903   |   0.916   |   0.853   |   0.866    |   0.653    |   0.898   |
| PatchCore | Wide ResNet-50 |   0.923   |   0.961   |   0.875   | **1.0** | **0.989** |   0.975   |   0.984   |   0.832   |   0.908   |   0.972   |   0.920   |   0.922   |   0.853   |   0.862    |   0.842    |   0.953   |
| PaDiM     | ResNet-18      |   0.916   |   0.930   |   0.893   |  0.984  |   0.934   |   0.952   |   0.976   |   0.858   |   0.960   |   0.836   |   0.974   |   0.932   |   0.879   |   0.923    |   0.796    |   0.915   |
| PaDiM     | Wide ResNet-50 | **0.951** | **0.989** |   0.930   | **1.0** |   0.960   | **0.983** | **0.992** |   0.856   | **0.982** |   0.937   | **0.978** | **0.946** | **0.895** | **0.952**  | **0.914**  |   0.947   |
| DFM       | ResNet-18      |   0.919   |   0.895   |   0.844   |  0.926  |   0.971   |   0.948   |   0.977   | **0.874** |   0.935   |   0.957   |   0.958   |   0.921   |   0.874   |   0.933    |   0.833    |   0.943   |
| DFM       | Wide ResNet-50 |   0.918   |   0.960   |   0.844   |  0.990  |   0.970   |   0.959   |   0.976   |   0.848   |   0.944   |   0.913   |   0.912   |   0.919   |   0.859   |   0.893    |   0.815    | **0.961** |
| DFKDE     | ResNet-18      |   0.872   |   0.864   |   0.844   |  0.854  |   0.960   |   0.898   |   0.942   |   0.793   |   0.908   |   0.827   |   0.894   |   0.916   |   0.859   |   0.853    |   0.756    |   0.916   |
| DFKDE     | Wide ResNet-50 |   0.875   |   0.907   |   0.844   |  0.905  |   0.945   |   0.914   |   0.946   |   0.790   |   0.914   |   0.817   |   0.894   |   0.922   |   0.855   |   0.845    |   0.722    |   0.910   |
=======
## Add a custom model

## Contributing
>>>>>>> 6eadef9a
<|MERGE_RESOLUTION|>--- conflicted
+++ resolved
@@ -22,26 +22,33 @@
 ___
 
 ## Introduction
+
 Anomalib is a deep learning library that aims to collect state-of-the-art anomaly detection algorithms for benchmarking on both public and private datasets. Anomalib provides several ready-to-use implementations of anomaly detection algorithms described in the recent literature, as well as a set of tools that facilitate the development and implementation of custom models. The library has a strong focus on image-based anomaly detection, where the goal of the algorithm is to identify anomalous images, or anomalous pixel regions within images in a dataset. Anomalib is constantly updated with new algorithms and training/inference extensions, so keep checking!
 
-##### Key features:
+**Key features:**
+
 - The largest public collection of ready-to-use deep learning anomaly detection algorithms and benchmark datasets.
 - [**PyTorch Lightning**](https://www.pytorchlightning.ai/) based model implementations to reduce boilerplate code and limit the implementation efforts to the bare essentials.
 - All models can be exported to [**OpenVINO**](https://www.intel.com/content/www/us/en/developer/tools/openvino-toolkit/overview.html) Intermediate Representation (IR) for accelerated inference on intel hardware.
 - A set of [inference tools](#inference) for quick and easy deployment of the standard or custom anomaly detection models.
 
 ___
+
 ## Getting Started
+
 The repo is thoroughly tested based on the following configuration.
-*  Ubuntu 20.04
-*  NVIDIA GeForce RTX 3090
+
+- Ubuntu 20.04
+
+- NVIDIA GeForce RTX 3090
 
 You will need [Anaconda](https://www.anaconda.com/products/individual) installed on your system before proceeding with the Anomaly Library install.
 
 After downloading the Anomaly Library, extract the files and navigate to the extracted location.
 
 To perform an installation, run the following:
-```
+
+```bash
 yes | conda create -n anomalib python=3.8
 conda activate anomalib
 pip install -r requirements/base.txt
@@ -51,7 +58,8 @@
 
 By default [`python tools/train.py`](https://gitlab-icv.inn.intel.com/algo_rnd_team/anomaly/-/blob/development/train.py)
 runs [PADIM](https://arxiv.org/abs/2011.08785) model [MVTec](https://www.mvtec.com/company/research/datasets/mvtec-ad) `leather` dataset.
-```
+
+```bash
 python tools/train.py    # Train PADIM on MVTec leather
 ```
 
@@ -59,95 +67,99 @@
 file, [`config.yaml`](https://gitlab-icv.inn.intel.com/algo_rnd_team/anomaly/-/blob/development/stfpm/anomalib/models/stfpm/config.yaml)
 , which contains data, model and training configurable parameters. To train a specific model on a specific dataset and
 category, the config file is to be provided:
-```
+
+```bash
 python tools/train.py --model_config_path <path/to/model/config.yaml>
 ```
 
 Alternatively, a model name could also be provided as an argument, where the scripts automatically finds the corresponding config file.
-```
+
+```bash
 python tools/train.py --model stfpm
 ```
+
 where the currently available models are:
-* [DFKDE](anomalib/models/dfkde)
-* [DFM](anomalib/models/dfm)
-* [PADIM](anomalib/models/padim)
-* [PatchCore](anomalib/models/patchcore)
-* [STFPM](anomalib/models/stfpm)
+
+- [DFKDE](anomalib/models/dfkde)
+- [DFM](anomalib/models/dfm)
+- [PADIM](anomalib/models/padim)
+- [PatchCore](anomalib/models/patchcore)
+- [STFPM](anomalib/models/stfpm)
 
 ## Inference
 
-<<<<<<< HEAD
-## Benchmark
-=======
 Anomalib contains several tools that can be used to perform inference with a trained model. The script in [`tools/inference`](tools/inference.py) contains an example of how the inference tools can be used to generate a prediction for an input image.
 
 The following command can be used to run inference from the command line:
-```
+
+```bash
 python tools/inference.py --model_config_path <path/to/model/config.yaml> --weight_path <path/to/weight/file> --image_path <path/to/image>
 ```
+
 If the specified weight path points to a PyTorch Lightning checkpoint file (`.ckpt`), inference will run in PyTorch. If the path points to an ONNX graph (`.onnx`) or OpenVINO IR (`.bin` or `.xml`), inference will run in OpenVINO.
->>>>>>> 6eadef9a
+
+___
 
 ## Datasets
 
-<<<<<<< HEAD
+### [MVTec Dataset](https://www.mvtec.com/company/research/datasets/mvtec-ad)
+
 ### Image-Level AUC
 
-| Model     |                |    Avg    |  Carpet   |   Grid    |  Leather  |   Tile    |   Wood    |  Bottle   |   Cable   |  Capsule  | Hazelnut  | Metal Nut |   Pill    |   Screw   | Toothbrush | Transistor |  Zipper   |
-| --------- | -------------- | :-------: | :-------: | :-------: | :-------: | :-------: | :-------: | :-------: | :-------: | :-------: | :-------: | :-------: | :-------: | :-------: | :--------: | :--------: | :-------: |
-| STFPM     | ResNet-18      |   0.893   |   0.954   | **0.982** |   0.989   |   0.949   |   0.961   |   0.979   |   0.838   |   0.759   | **0.999** |   0.956   |   0.705   |   0.835   | **0.997**  |   0.853    |   0.645   |
-| STFPM     | Wide ResNet-50 |   0.876   |   0.957   |   0.977   |   0.981   |   0.976   |   0.939   |   0.987   |   0.878   |   0.732   |   0.995   |   0.973   |   0.652   |   0.825   |    0.5     |   0.875    |   0.899   |
-| PatchCore | ResNet-18      |   0.819   |   0.947   |   0.722   | **0.997** |   0.982   |   0.988   |   0.972   |   0.810   |   0.586   |   0.981   |   0.631   |   0.780   |   0.482   |   0.827    |   0.733    |   0.844   |
-| PatchCore | Wide ResNet-50 |   0.877   |   0.981   |   0.842   |    1.0    | **0.991** |   0.991   |   0.985   |   0.868   |   0.763   |   0.988   |   0.914   |   0.769   |   0.427   |   0.806    |   0.878    | **0.958** |
-| PaDiM     | ResNet-18      |   0.891   |   0.945   |   0.857   |   0.982   |   0.950   |   0.976   |   0.994   |   0.844   |   0.901   |   0.750   |   0.961   |   0.863   |   0.759   |   0.889    |   0.920    |   0.780   |
-| PaDiM     | Wide ResNet-50 | **0.950** | **0.995** |   0.942   |    1.0    |   0.974   | **0.993** | **0.999** |   0.878   | **0.927** |   0.964   | **0.989** | **0.939** | **0.845** |   0.942    | **0.976**  |   0.882   |
-| DFM       | ResNet-18      |   0.894   |   0.864   |   0.558   |   0.945   |   0.984   |   0.946   |   0.994   | **0.913** |   0.871   |   0.979   |   0.941   |   0.838   |   0.761   |    0.95    |   0.911    |   0.949   |
-| DFM       | Wide ResNet-50 |   0.891   |   0.978   |   0.540   |   0.979   |   0.977   |   0.974   |   0.990   |   0.891   |   0.931   |   0.947   |   0.839   |   0.809   |   0.700   |   0.911    |   0.915    |   0.981   |
-| DFKDE     | ResNet-18      |   0.762   |   0.646   |   0.577   |   0.669   |   0.965   |   0.863   |   0.951   |   0.751   |   0.698   |   0.806   |   0.729   |   0.607   |   0.694   |   0.767    |   0.839    |   0.866   |
-| DFKDE     | Wide ResNet-50 |   0.774   |   0.708   |   0.422   |   0.905   |   0.959   |   0.903   |   0.936   |   0.746   |   0.853   |   0.736   |   0.687   |   0.749   |   0.574   |   0.697    |   0.843    |   0.892   |
+| Model     |                    |    Avg    |  Carpet   |   Grid    |  Leather  |   Tile    |   Wood    |  Bottle   |   Cable   |  Capsule  | Hazelnut  | Metal Nut |   Pill    |   Screw   | Toothbrush | Transistor |  Zipper   |
+| --------- | ------------------ | :-------: | :-------: | :-------: | :-------: | :-------: | :-------: | :-------: | :-------: | :-------: | :-------: | :-------: | :-------: | :-------: | :--------: | :--------: | :-------: |
+| STFPM     | ResNet-18          |   0.893   |   0.954   | **0.982** |   0.989   |   0.949   |   0.961   |   0.979   |   0.838   |   0.759   | **0.999** |   0.956   |   0.705   |   0.835   | **0.997**  |   0.853    |   0.645   |
+| STFPM     | Wide ResNet-50     |   0.876   |   0.957   |   0.977   |   0.981   |   0.976   |   0.939   |   0.987   |   0.878   |   0.732   |   0.995   |   0.973   |   0.652   |   0.825   |    0.5     |   0.875    |   0.899   |
+| PatchCore | ResNet-18          |   0.819   |   0.947   |   0.722   | **0.997** |   0.982   |   0.988   |   0.972   |   0.810   |   0.586   |   0.981   |   0.631   |   0.780   |   0.482   |   0.827    |   0.733    |   0.844   |
+| PatchCore | Wide ResNet-50     |   0.877   |   0.981   |   0.842   |    1.0    | **0.991** |   0.991   |   0.985   |   0.868   |   0.763   |   0.988   |   0.914   |   0.769   |   0.427   |   0.806    |   0.878    | **0.958** |
+| PaDiM     | ResNet-18          |   0.891   |   0.945   |   0.857   |   0.982   |   0.950   |   0.976   |   0.994   |   0.844   |   0.901   |   0.750   |   0.961   |   0.863   |   0.759   |   0.889    |   0.920    |   0.780   |
+| **PaDiM** | **Wide ResNet-50** | **0.950** | **0.995** |   0.942   |    1.0    |   0.974   | **0.993** | **0.999** |   0.878   | **0.927** |   0.964   | **0.989** | **0.939** | **0.845** |   0.942    | **0.976**  |   0.882   |
+| DFM       | ResNet-18          |   0.894   |   0.864   |   0.558   |   0.945   |   0.984   |   0.946   |   0.994   | **0.913** |   0.871   |   0.979   |   0.941   |   0.838   |   0.761   |    0.95    |   0.911    |   0.949   |
+| DFM       | Wide ResNet-50     |   0.891   |   0.978   |   0.540   |   0.979   |   0.977   |   0.974   |   0.990   |   0.891   |   0.931   |   0.947   |   0.839   |   0.809   |   0.700   |   0.911    |   0.915    |   0.981   |
+| DFKDE     | ResNet-18          |   0.762   |   0.646   |   0.577   |   0.669   |   0.965   |   0.863   |   0.951   |   0.751   |   0.698   |   0.806   |   0.729   |   0.607   |   0.694   |   0.767    |   0.839    |   0.866   |
+| DFKDE     | Wide ResNet-50     |   0.774   |   0.708   |   0.422   |   0.905   |   0.959   |   0.903   |   0.936   |   0.746   |   0.853   |   0.736   |   0.687   |   0.749   |   0.574   |   0.697    |   0.843    |   0.892   |
 
 ### Pixel-Level AUC
 
-| Model     |                |    Avg    |  Carpet   |   Grid    |  Leather  |   Tile    |   Wood    |  Bottle   |   Cable   |  Capsule  | Hazelnut  | Metal Nut |   Pill    |   Screw   | Toothbrush | Transistor |  Zipper   |
-| --------- | -------------- | :-------: | :-------: | :-------: | :-------: | :-------: | :-------: | :-------: | :-------: | :-------: | :-------: | :-------: | :-------: | :-------: | :--------: | :--------: | :-------: |
-| STFPM     | ResNet-18      |   0.951   |   0.986   |   0.988   |   0.991   |   0.946   |   0.949   |   0.971   |   0.898   |   0.962   |   0.981   |   0.942   |   0.878   |   0.983   |   0.983    |   0.838    |   0.972   |
-| STFPM     | Wide ResNet-50 |   0.903   |   0.987   | **0.989** |   0.980   | **0.966** |   0.956   |   0.966   |   0.913   |   0.956   |   0.974   |   0.961   |   0.946   | **0.988** |   0.178    |   0.807    |   0.980   |
-| PatchCore | ResNet-18      |   0.935   |   0.979   |   0.843   |   0.989   |   0.934   |   0.925   |   0.956   |   0.923   |   0.942   |   0.967   |   0.913   |   0.931   |   0.924   |   0.958    |   0.881    |   0.954   |
-| PatchCore | Wide ResNet-50 |   0.955   |   0.988   |   0.903   |   0.990   |   0.957   |   0.936   |   0.972   |   0.950   |   0.968   |   0.974   |   0.960   |   0.948   |   0.917   |   0.969    |   0.913    |   0.976   |
-| PaDiM     | ResNet-18      |   0.968   |   0.984   |   0.918   | **0.994** |   0.934   |   0.947   |   0.983   |   0.965   |   0.984   |   0.978   |   0.970   |   0.957   |   0.978   |   0.988    |   0.968    |   0.979   |
-| PaDiM     | Wide ResNet-50 | **0.979** | **0.991** |   0.970   |   0.993   |   0.955   | **0.957** | **0.985** | **0.970** | **0.988** | **0.985** | **0.982** | **0.966** | **0.988** | **0.991**  | **0.976**  | **0.986** |
+| Model     |                    |    Avg    |  Carpet   |   Grid    |  Leather  |   Tile    |   Wood    |  Bottle   |   Cable   |  Capsule  | Hazelnut  | Metal Nut |   Pill    |   Screw   | Toothbrush | Transistor |  Zipper   |
+| --------- | ------------------ | :-------: | :-------: | :-------: | :-------: | :-------: | :-------: | :-------: | :-------: | :-------: | :-------: | :-------: | :-------: | :-------: | :--------: | :--------: | :-------: |
+| STFPM     | ResNet-18          |   0.951   |   0.986   |   0.988   |   0.991   |   0.946   |   0.949   |   0.971   |   0.898   |   0.962   |   0.981   |   0.942   |   0.878   |   0.983   |   0.983    |   0.838    |   0.972   |
+| STFPM     | Wide ResNet-50     |   0.903   |   0.987   | **0.989** |   0.980   | **0.966** |   0.956   |   0.966   |   0.913   |   0.956   |   0.974   |   0.961   |   0.946   | **0.988** |   0.178    |   0.807    |   0.980   |
+| PatchCore | ResNet-18          |   0.935   |   0.979   |   0.843   |   0.989   |   0.934   |   0.925   |   0.956   |   0.923   |   0.942   |   0.967   |   0.913   |   0.931   |   0.924   |   0.958    |   0.881    |   0.954   |
+| PatchCore | Wide ResNet-50     |   0.955   |   0.988   |   0.903   |   0.990   |   0.957   |   0.936   |   0.972   |   0.950   |   0.968   |   0.974   |   0.960   |   0.948   |   0.917   |   0.969    |   0.913    |   0.976   |
+| PaDiM     | ResNet-18          |   0.968   |   0.984   |   0.918   | **0.994** |   0.934   |   0.947   |   0.983   |   0.965   |   0.984   |   0.978   |   0.970   |   0.957   |   0.978   |   0.988    |   0.968    |   0.979   |
+| **PaDiM** | **Wide ResNet-50** | **0.979** | **0.991** |   0.970   |   0.993   |   0.955   | **0.957** | **0.985** | **0.970** | **0.988** | **0.985** | **0.982** | **0.966** | **0.988** | **0.991**  | **0.976**  | **0.986** |
 
 ### Balanced Accuracy Score
 
-| Model     |                |    Avg    |  Carpet   |   Grid    | Leather |   Tile    |   Wood    |  Bottle   |   Cable   |  Capsule  | Hazelnut  | Metal Nut |   Pill    |   Screw   | Toothbrush | Transistor |  Zipper   |
-| --------- | -------------- | :-------: | :-------: | :-------: | :-----: | :-------: | :-------: | :-------: | :-------: | :-------: | :-------: | :-------: | :-------: | :-------: | :--------: | :--------: | :-------: |
-| STFPM     | ResNet-18      |   0.829   |   0.899   | **0.982** |  0.969  |   0.855   |   0.878   |   0.984   |   0.740   |   0.621   | **0.988** |   0.956   |   0.519   |   0.642   | **0.958**  |   0.825    |   0.625   |
-| STFPM     | Wide ResNet-50 |   0.803   |   0.911   |   0.959   |  0.922  |   0.918   |   0.781   |   0.959   |   0.775   |   0.587   |   0.955   |   0.904   |   0.538   | **0.710** |    0.5     |   0.846    |   0.780   |
-| PatchCore | ResNet-18      |   0.741   |   0.859   |   0.548   |  0.995  |   0.937   | **0.983** |   0.960   | **0.796** |   0.539   |   0.959   |   0.545   |    0.5    |    0.5    |    0.65    |   0.688    |   0.650   |
-| PatchCore | Wide ResNet-50 |   0.813   |   0.912   |   0.787   | **1.0** | **0.979** |   0.939   |   0.967   |   0.732   |   0.522   |   0.955   |   0.907   |   0.538   |    0.5    |   0.675    |   0.867    |   0.920   |
-| PaDiM     | ResNet-18      |   0.798   |   0.896   |   0.736   |  0.963  |   0.889   |   0.860   |   0.942   |   0.763   |   0.804   |   0.668   |   0.883   |   0.662   |   0.634   |   0.792    |   0.829    |   0.656   |
-| PaDiM     | Wide ResNet-50 | **0.897** |   0.977   |   0.870   | **1.0** |   0.903   |   0.965   | **0.975** |   0.787   | **0.913** |   0.904   | **0.961** | **0.868** |   0.703   |   0.875    | **0.929**  |   0.831   |
-| DFM       | ResNet-18      |   0.793   |   0.692   |    0.5    |  0.822  |   0.933   |   0.932   |   0.925   |   0.840   |   0.691   |   0.946   |   0.853   |   0.554   |   0.638   |   0.883    |   0.863    |   0.827   |
-| DFM       | Wide ResNet-50 |   0.788   | **0.924** |    0.5    |  0.979  |   0.961   |   0.886   |   0.942   |   0.734   |   0.717   |   0.888   |   0.591   |   0.519   |   0.524   |   0.875    |   0.846    | **0.939** |
-| DFKDE     | ResNet-18      |   0.640   |    0.5    |    0.5    |  0.526  |   0.903   |   0.810   |   0.927   |   0.601   |   0.522   |   0.666   |    0.5    |    0.5    |   0.524   |   0.608    |   0.796    |   0.718   |
-| DFKDE     | Wide ResNet-50 |   0.678   |   0.691   |    0.5    |  0.780  |   0.928   |   0.863   |   0.859   |   0.679   |   0.617   |   0.641   |    0.5    |   0.538   |   0.520   |   0.542    |   0.775    |   0.736   |
+| Model     |                    |    Avg    |  Carpet   |   Grid    | Leather |   Tile    |   Wood    |  Bottle   |   Cable   |  Capsule  | Hazelnut  | Metal Nut |   Pill    |   Screw   | Toothbrush | Transistor |  Zipper   |
+| --------- | ------------------ | :-------: | :-------: | :-------: | :-----: | :-------: | :-------: | :-------: | :-------: | :-------: | :-------: | :-------: | :-------: | :-------: | :--------: | :--------: | :-------: |
+| STFPM     | ResNet-18          |   0.829   |   0.899   | **0.982** |  0.969  |   0.855   |   0.878   |   0.984   |   0.740   |   0.621   | **0.988** |   0.956   |   0.519   |   0.642   | **0.958**  |   0.825    |   0.625   |
+| STFPM     | Wide ResNet-50     |   0.803   |   0.911   |   0.959   |  0.922  |   0.918   |   0.781   |   0.959   |   0.775   |   0.587   |   0.955   |   0.904   |   0.538   | **0.710** |    0.5     |   0.846    |   0.780   |
+| PatchCore | ResNet-18          |   0.741   |   0.859   |   0.548   |  0.995  |   0.937   | **0.983** |   0.960   | **0.796** |   0.539   |   0.959   |   0.545   |    0.5    |    0.5    |    0.65    |   0.688    |   0.650   |
+| PatchCore | Wide ResNet-50     |   0.813   |   0.912   |   0.787   | **1.0** | **0.979** |   0.939   |   0.967   |   0.732   |   0.522   |   0.955   |   0.907   |   0.538   |    0.5    |   0.675    |   0.867    |   0.920   |
+| PaDiM     | ResNet-18          |   0.798   |   0.896   |   0.736   |  0.963  |   0.889   |   0.860   |   0.942   |   0.763   |   0.804   |   0.668   |   0.883   |   0.662   |   0.634   |   0.792    |   0.829    |   0.656   |
+| **PaDiM** | **Wide ResNet-50** | **0.897** |   0.977   |   0.870   | **1.0** |   0.903   |   0.965   | **0.975** |   0.787   | **0.913** |   0.904   | **0.961** | **0.868** |   0.703   |   0.875    | **0.929**  |   0.831   |
+| DFM       | ResNet-18          |   0.793   |   0.692   |    0.5    |  0.822  |   0.933   |   0.932   |   0.925   |   0.840   |   0.691   |   0.946   |   0.853   |   0.554   |   0.638   |   0.883    |   0.863    |   0.827   |
+| DFM       | Wide ResNet-50     |   0.788   | **0.924** |    0.5    |  0.979  |   0.961   |   0.886   |   0.942   |   0.734   |   0.717   |   0.888   |   0.591   |   0.519   |   0.524   |   0.875    |   0.846    | **0.939** |
+| DFKDE     | ResNet-18          |   0.640   |    0.5    |    0.5    |  0.526  |   0.903   |   0.810   |   0.927   |   0.601   |   0.522   |   0.666   |    0.5    |    0.5    |   0.524   |   0.608    |   0.796    |   0.718   |
+| DFKDE     | Wide ResNet-50     |   0.678   |   0.691   |    0.5    |  0.780  |   0.928   |   0.863   |   0.859   |   0.679   |   0.617   |   0.641   |    0.5    |   0.538   |   0.520   |   0.542    |   0.775    |   0.736   |
 
 ### Image F1 Score
 
-| Model     |                |    Avg    |  Carpet   |   Grid    | Leather |   Tile    |   Wood    |  Bottle   |   Cable   |  Capsule  | Hazelnut  | Metal Nut |   Pill    |   Screw   | Toothbrush | Transistor |  Zipper   |
-| --------- | -------------- | :-------: | :-------: | :-------: | :-----: | :-------: | :-------: | :-------: | :-------: | :-------: | :-------: | :-------: | :-------: | :-------: | :--------: | :--------: | :-------: |
-| STFPM     | ResNet-18      |   0.932   |   0.961   | **0.982** |  0.989  |   0.930   |   0.951   |   0.984   |   0.819   |   0.918   | **0.993** |   0.973   |   0.918   |   0.887   |   0.984    |   0.790    |   0.908   |
-| STFPM     | Wide ResNet-50 |   0.926   |   0.973   |   0.973   |  0.974  |   0.965   |   0.929   |   0.976   |   0.853   |   0.920   |   0.972   |   0.974   |   0.922   |   0.884   |   0.833    |   0.815    |   0.931   |
-| PatchCore | ResNet-18      |   0.896   |   0.933   |   0.857   |  0.995  |   0.964   | **0.983** |   0.959   |   0.790   |   0.908   |   0.964   |   0.903   |   0.916   |   0.853   |   0.866    |   0.653    |   0.898   |
-| PatchCore | Wide ResNet-50 |   0.923   |   0.961   |   0.875   | **1.0** | **0.989** |   0.975   |   0.984   |   0.832   |   0.908   |   0.972   |   0.920   |   0.922   |   0.853   |   0.862    |   0.842    |   0.953   |
-| PaDiM     | ResNet-18      |   0.916   |   0.930   |   0.893   |  0.984  |   0.934   |   0.952   |   0.976   |   0.858   |   0.960   |   0.836   |   0.974   |   0.932   |   0.879   |   0.923    |   0.796    |   0.915   |
-| PaDiM     | Wide ResNet-50 | **0.951** | **0.989** |   0.930   | **1.0** |   0.960   | **0.983** | **0.992** |   0.856   | **0.982** |   0.937   | **0.978** | **0.946** | **0.895** | **0.952**  | **0.914**  |   0.947   |
-| DFM       | ResNet-18      |   0.919   |   0.895   |   0.844   |  0.926  |   0.971   |   0.948   |   0.977   | **0.874** |   0.935   |   0.957   |   0.958   |   0.921   |   0.874   |   0.933    |   0.833    |   0.943   |
-| DFM       | Wide ResNet-50 |   0.918   |   0.960   |   0.844   |  0.990  |   0.970   |   0.959   |   0.976   |   0.848   |   0.944   |   0.913   |   0.912   |   0.919   |   0.859   |   0.893    |   0.815    | **0.961** |
-| DFKDE     | ResNet-18      |   0.872   |   0.864   |   0.844   |  0.854  |   0.960   |   0.898   |   0.942   |   0.793   |   0.908   |   0.827   |   0.894   |   0.916   |   0.859   |   0.853    |   0.756    |   0.916   |
-| DFKDE     | Wide ResNet-50 |   0.875   |   0.907   |   0.844   |  0.905  |   0.945   |   0.914   |   0.946   |   0.790   |   0.914   |   0.817   |   0.894   |   0.922   |   0.855   |   0.845    |   0.722    |   0.910   |
-=======
+| Model     |                    |    Avg    |  Carpet   |   Grid    | Leather |   Tile    |   Wood    |  Bottle   |   Cable   |  Capsule  | Hazelnut  | Metal Nut |   Pill    |   Screw   | Toothbrush | Transistor |  Zipper   |
+| --------- | ------------------ | :-------: | :-------: | :-------: | :-----: | :-------: | :-------: | :-------: | :-------: | :-------: | :-------: | :-------: | :-------: | :-------: | :--------: | :--------: | :-------: |
+| STFPM     | ResNet-18          |   0.932   |   0.961   | **0.982** |  0.989  |   0.930   |   0.951   |   0.984   |   0.819   |   0.918   | **0.993** |   0.973   |   0.918   |   0.887   |   0.984    |   0.790    |   0.908   |
+| STFPM     | Wide ResNet-50     |   0.926   |   0.973   |   0.973   |  0.974  |   0.965   |   0.929   |   0.976   |   0.853   |   0.920   |   0.972   |   0.974   |   0.922   |   0.884   |   0.833    |   0.815    |   0.931   |
+| PatchCore | ResNet-18          |   0.896   |   0.933   |   0.857   |  0.995  |   0.964   | **0.983** |   0.959   |   0.790   |   0.908   |   0.964   |   0.903   |   0.916   |   0.853   |   0.866    |   0.653    |   0.898   |
+| PatchCore | Wide ResNet-50     |   0.923   |   0.961   |   0.875   | **1.0** | **0.989** |   0.975   |   0.984   |   0.832   |   0.908   |   0.972   |   0.920   |   0.922   |   0.853   |   0.862    |   0.842    |   0.953   |
+| PaDiM     | ResNet-18          |   0.916   |   0.930   |   0.893   |  0.984  |   0.934   |   0.952   |   0.976   |   0.858   |   0.960   |   0.836   |   0.974   |   0.932   |   0.879   |   0.923    |   0.796    |   0.915   |
+| **PaDiM** | **Wide ResNet-50** | **0.951** | **0.989** |   0.930   | **1.0** |   0.960   | **0.983** | **0.992** |   0.856   | **0.982** |   0.937   | **0.978** | **0.946** | **0.895** | **0.952**  | **0.914**  |   0.947   |
+| DFM       | ResNet-18          |   0.919   |   0.895   |   0.844   |  0.926  |   0.971   |   0.948   |   0.977   | **0.874** |   0.935   |   0.957   |   0.958   |   0.921   |   0.874   |   0.933    |   0.833    |   0.943   |
+| DFM       | Wide ResNet-50     |   0.918   |   0.960   |   0.844   |  0.990  |   0.970   |   0.959   |   0.976   |   0.848   |   0.944   |   0.913   |   0.912   |   0.919   |   0.859   |   0.893    |   0.815    | **0.961** |
+| DFKDE     | ResNet-18          |   0.872   |   0.864   |   0.844   |  0.854  |   0.960   |   0.898   |   0.942   |   0.793   |   0.908   |   0.827   |   0.894   |   0.916   |   0.859   |   0.853    |   0.756    |   0.916   |
+| DFKDE     | Wide ResNet-50     |   0.875   |   0.907   |   0.844   |  0.905  |   0.945   |   0.914   |   0.946   |   0.790   |   0.914   |   0.817   |   0.894   |   0.922   |   0.855   |   0.845    |   0.722    |   0.910   |
+
 ## Add a custom model
 
-## Contributing
->>>>>>> 6eadef9a
+## Contributing