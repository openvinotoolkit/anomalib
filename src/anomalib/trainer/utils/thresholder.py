"""Assigns and updates thresholds."""

# Copyright (C) 2023 Intel Corporation
# SPDX-License-Identifier: Apache-2.0


from importlib import import_module

from pytorch_lightning.utilities.types import STEP_OUTPUT

from anomalib import trainer
from anomalib.data import TaskType
from anomalib.utils.metrics import BaseAnomalyThreshold, F1AdaptiveThreshold


class Thresholder:
    """Computes and updates thresholds.

    Used in AnomalibTrainer.

    Args:
        trainer (trainer.AnomalibTrainer): Trainer object
        image_threshold_method (BaseAnomalyThreshold): Thresholding method. If None, adaptive thresholding is used.
        pixel_threshold_method (BaseAnomalyThreshold): Thresholding method. If None, adaptive thresholding is used.
    """

    def __init__(
        self,
<<<<<<< HEAD
        trainer: trainer.AnomalibTrainer,
        image_threshold_method: dict | None = None,
        pixel_threshold_method: dict | None = None,
=======
        trainer: "trainer.AnomalibTrainer",
        threshold_method: ThresholdMethod = ThresholdMethod.ADAPTIVE,
        manual_image_threshold: float | None = None,
        manual_pixel_threshold: float | None = None,
>>>>>>> 5b776b0a
    ) -> None:
        self.image_threshold_method = image_threshold_method
        self.pixel_threshold_method = pixel_threshold_method
        self.trainer = trainer

    def initialize(self) -> None:
        """Assigns pixel and image thresholds to the Anomalib trainer."""
        trainer_image_threshold = self.trainer.image_threshold
        trainer_pixel_threshold = self.trainer.pixel_threshold

        image_threshold = self._get_threshold_metric(self.image_threshold_method)
        pixel_threshold = self._get_threshold_metric(self.pixel_threshold_method)

        # type is used here as isinstance compares the base class and we use baseclass as a placeholder before actual
        # metric classes are assigned.
        if type(trainer_image_threshold) != type(image_threshold):  # pylint: disable=unidiomatic-typecheck
            self.trainer.image_threshold = image_threshold
        if type(trainer_pixel_threshold) != type(pixel_threshold):  # pylint: disable=unidiomatic-typecheck
            self.trainer.pixel_threshold = pixel_threshold

    def compute(self):
        """Compute thresholds.

        Args:
            outputs (EPOCH_OUTPUT | List[EPOCH_OUTPUT]): Outputs are only used to check if the model has pixel level
                predictions.
        """
        if self.trainer.image_threshold is not None:
            self.trainer.image_threshold.compute()
        if self.trainer.task_type in (TaskType.SEGMENTATION, TaskType.DETECTION):
            self.trainer.pixel_threshold.compute()
        else:
            self.trainer.pixel_threshold.value = self.trainer.image_threshold.value

    def update(self, outputs: STEP_OUTPUT) -> None:
        """updates adaptive threshold in case thresholding type is ADAPTIVE.

        Args:
            outputs (STEP_OUTPUT): Step outputs.
        """
        image_threshold = self.trainer.image_threshold
        pixel_threshold = self.trainer.pixel_threshold
        image_threshold.cpu()
        image_threshold.update(outputs["pred_scores"], outputs["label"].int())
        if (
            self.trainer.task_type != TaskType.CLASSIFICATION
            and "anomaly_maps" in outputs.keys()
            and "mask" in outputs.keys()
        ):
            pixel_threshold.cpu()
            # TODO this should use bounding boxes for detection task type
            pixel_threshold.update(outputs["anomaly_maps"], outputs["mask"].int())

    def _get_threshold_metric(self, threshold_method: dict | None) -> BaseAnomalyThreshold:
        """Get instantiated threshold metric.

        Args:
            threshold_method (dict | None): Threshold method. Defaults to F1AdaptiveThreshold.

        Returns:
            Instantiated threshold metric.
        """
        threshold_metric: BaseAnomalyThreshold
        if threshold_method is None:
            threshold_metric = F1AdaptiveThreshold()
        else:
            _class_path = threshold_method.get("class_path", "F1AdaptiveThreshold")
            try:
                if len(_class_path.split(".")) > 1:  # When the entire class path is provided
                    threshold_module = import_module(".".join(_class_path.split(".")[:-1]))
                    _threshold_class = getattr(threshold_module, _class_path.split(".")[-1])
                else:
                    threshold_module = import_module("anomalib.utils.metrics.thresholding")
                    _threshold_class = getattr(threshold_module, _class_path)
            except (AttributeError, ModuleNotFoundError) as exception:
                raise ValueError(f"Threshold class {_class_path} not found") from exception

            init_args = threshold_method.get("init_args")
            init_args = init_args if init_args is not None else {}
            threshold_metric = _threshold_class(**init_args)

        return threshold_metric<|MERGE_RESOLUTION|>--- conflicted
+++ resolved
@@ -26,16 +26,9 @@
 
     def __init__(
         self,
-<<<<<<< HEAD
-        trainer: trainer.AnomalibTrainer,
+        trainer: "trainer.AnomalibTrainer",
         image_threshold_method: dict | None = None,
         pixel_threshold_method: dict | None = None,
-=======
-        trainer: "trainer.AnomalibTrainer",
-        threshold_method: ThresholdMethod = ThresholdMethod.ADAPTIVE,
-        manual_image_threshold: float | None = None,
-        manual_pixel_threshold: float | None = None,
->>>>>>> 5b776b0a
     ) -> None:
         self.image_threshold_method = image_threshold_method
         self.pixel_threshold_method = pixel_threshold_method
