--- conflicted
+++ resolved
@@ -11,7 +11,6 @@
 from pytorch_lightning.loops.epoch.prediction_epoch_loop import PredictionEpochLoop
 
 from anomalib import trainer
-from anomalib.trainer.utils import VisualizationStage
 
 
 class AnomalibPredictionEpochLoop(PredictionEpochLoop):
@@ -58,19 +57,11 @@
             self._warning_cache.warn("predict returned None if it was on purpose, ignore this warning...")
 
         # Call custom methods on the predictions
-<<<<<<< HEAD
-        self.trainer.post_processor.apply_predictions(predictions)
-        self.trainer.post_processor.apply_thresholding(predictions)
-        if self.trainer.normalizer:
-            self.trainer.normalizer.normalize(predictions)
-        self.trainer.visualization_manager.visualize_images(predictions, VisualizationStage.VAL)
-=======
         self.trainer.post_processing_connector.apply_predictions(predictions)
         self.trainer.post_processing_connector.apply_thresholding(predictions)
         if self.trainer.normalization_connector:
             self.trainer.normalization_connector.normalize(predictions)
         self.trainer.visualization_connector.visualize_images(predictions)
->>>>>>> f5c096e6
         # --------------------------------------
 
         self.trainer._call_callback_hooks("on_predict_batch_end", predictions, batch, batch_idx, dataloader_idx)
