"""Validation loop."""

# Copyright (C) 2023 Intel Corporation
# SPDX-License-Identifier: Apache-2.0


from functools import lru_cache
from typing import Any, List

from pytorch_lightning.loops.dataloader.evaluation_loop import EvaluationLoop
from pytorch_lightning.loops.epoch.evaluation_epoch_loop import EvaluationEpochLoop
from pytorch_lightning.utilities.types import EPOCH_OUTPUT, STEP_OUTPUT

from anomalib import trainer
from anomalib.trainer.utils import VisualizationStage


class AnomalibValidationEpochLoop(EvaluationEpochLoop):
    def __init__(self):
        super().__init__()
        self.trainer: trainer.AnomalibTrainer

    def _evaluation_step_end(self, *args, **kwargs) -> STEP_OUTPUT | None:
        """Post-processes outputs and updates normalization metrics after the end of one validation step end."""
        outputs = super()._evaluation_step_end(*args, **kwargs)
        if outputs is not None:
            self.trainer.post_processing_connector.apply_predictions(outputs)
            self.trainer.thresholding_connector.update(outputs)
            if self.trainer.normalization_connector:
                self.trainer.normalization_connector.update(outputs)
        return outputs

    @lru_cache(1)
    def _should_track_batch_outputs_for_epoch_end(self) -> bool:
        """Track batch outputs for epoch end.

        If this is not overridden, the outputs are not collected if the model does not have a ``validation_epoch_end``
        method.Lightning ends up deleting epoch outputs if this is false. This ensures that we have the outputs when
        computing the metrics on the validation set.
        """
        return True


class AnomalibValidationLoop(EvaluationLoop):
    def __init__(self) -> None:
        super().__init__()
        self.trainer: trainer.AnomalibTrainer
        self.epoch_loop = AnomalibValidationEpochLoop()

    def on_run_start(self, *args: Any, **kwargs: Any) -> None:
        self.trainer.thresholding_connector.initialize()
        self.trainer.metrics_connector.initialize()
        return super().on_run_start(*args, **kwargs)

    def _evaluation_epoch_end(self, outputs: List[EPOCH_OUTPUT]):
        """Runs ``validation_epoch_end``

        Args:
            outputs (List[EPOCH_OUTPUT]): Outputs
        """
        super()._evaluation_epoch_end(outputs)
        output_or_outputs: EPOCH_OUTPUT | List[EPOCH_OUTPUT] = (
            outputs[0] if len(outputs) > 0 and self.num_dataloaders == 1 else outputs
        )

        # keep custom code between these lines
        if len(output_or_outputs) > 0:
<<<<<<< HEAD
            self.trainer.thresholder.compute()
            self.trainer.metrics_manager.set_threshold()
            self.trainer.metrics_manager.compute(output_or_outputs)
            self.trainer.metrics_manager.log(self.trainer, "validation_epoch_end")
            self.trainer.visualization_manager.visualize_images(output_or_outputs, VisualizationStage.VAL)
            self.trainer.visualization_manager.visualize_metrics(VisualizationStage.VAL)
=======
            self.trainer.thresholding_connector.compute()
            self.trainer.metrics_connector.set_threshold()
            self.trainer.metrics_connector.compute(output_or_outputs)
            self.trainer.metrics_connector.log(self.trainer, "validation_epoch_end")
>>>>>>> f5c096e6
<|MERGE_RESOLUTION|>--- conflicted
+++ resolved
@@ -12,7 +12,6 @@
 from pytorch_lightning.utilities.types import EPOCH_OUTPUT, STEP_OUTPUT
 
 from anomalib import trainer
-from anomalib.trainer.utils import VisualizationStage
 
 
 class AnomalibValidationEpochLoop(EvaluationEpochLoop):
@@ -65,16 +64,7 @@
 
         # keep custom code between these lines
         if len(output_or_outputs) > 0:
-<<<<<<< HEAD
-            self.trainer.thresholder.compute()
-            self.trainer.metrics_manager.set_threshold()
-            self.trainer.metrics_manager.compute(output_or_outputs)
-            self.trainer.metrics_manager.log(self.trainer, "validation_epoch_end")
-            self.trainer.visualization_manager.visualize_images(output_or_outputs, VisualizationStage.VAL)
-            self.trainer.visualization_manager.visualize_metrics(VisualizationStage.VAL)
-=======
             self.trainer.thresholding_connector.compute()
             self.trainer.metrics_connector.set_threshold()
             self.trainer.metrics_connector.compute(output_or_outputs)
-            self.trainer.metrics_connector.log(self.trainer, "validation_epoch_end")
->>>>>>> f5c096e6
+            self.trainer.metrics_connector.log(self.trainer, "validation_epoch_end")