--- conflicted
+++ resolved
@@ -12,10 +12,7 @@
 from pytorch_lightning.utilities.types import EPOCH_OUTPUT, STEP_OUTPUT
 
 from anomalib import trainer
-<<<<<<< HEAD
 from anomalib.trainer.utils import VisualizationStage
-=======
->>>>>>> 5b776b0a
 
 
 class AnomalibValidationEpochLoop(EvaluationEpochLoop):
@@ -67,17 +64,10 @@
         )
 
         # keep custom code between these lines
-<<<<<<< HEAD
         if len(output_or_outputs) > 0:
             self.trainer.thresholder.compute()
             self.trainer.metrics_manager.set_threshold()
             self.trainer.metrics_manager.compute(output_or_outputs)
             self.trainer.metrics_manager.log(self.trainer, "validation_epoch_end")
             self.trainer.visualization_manager.visualize_images(output_or_outputs, VisualizationStage.VAL)
-            self.trainer.visualization_manager.visualize_metrics(VisualizationStage.VAL)
-=======
-        self.trainer.thresholder.compute()
-        self.trainer.metrics.set_threshold()
-        self.trainer.metrics.compute(output_or_outputs)
-        self.trainer.metrics.log(self.trainer, "validation_epoch_end")
->>>>>>> 5b776b0a
+            self.trainer.visualization_manager.visualize_metrics(VisualizationStage.VAL)