"""Validation loop."""

# Copyright (C) 2023 Intel Corporation
# SPDX-License-Identifier: Apache-2.0

from __future__ import annotations

from functools import lru_cache
from typing import Any, List

from pytorch_lightning.loops.dataloader.evaluation_loop import EvaluationLoop
from pytorch_lightning.loops.epoch.evaluation_epoch_loop import EvaluationEpochLoop
from pytorch_lightning.utilities.types import EPOCH_OUTPUT, STEP_OUTPUT

from anomalib import trainer
<<<<<<< HEAD
from anomalib.trainer.utils import VisualizationStage
=======
>>>>>>> 3a6b2ca4


class AnomalibValidationEpochLoop(EvaluationEpochLoop):
    def __init__(self):
        super().__init__()
        self.trainer: trainer.AnomalibTrainer

    def _evaluation_step_end(self, *args, **kwargs) -> STEP_OUTPUT | None:
        """Post-processes outputs and updates normalization metrics after the end of one validation step end."""
        outputs = super()._evaluation_step_end(*args, **kwargs)
        if outputs is not None:
            self.trainer.post_processor.apply_predictions(outputs)
            self.trainer.thresholder.update(outputs)
            if self.trainer.normalizer:
                self.trainer.normalizer.update(outputs)
        return outputs

    @lru_cache(1)
    def _should_track_batch_outputs_for_epoch_end(self) -> bool:
        """Track batch outputs for epoch end.

        If this is not overridden, the outputs are not collected if the model does not have a ``validation_epoch_end``
        method.Lightning ends up deleting epoch outputs if this is false. This ensures that we have the outputs when
        computing the metrics on the validation set.
        """
        return True


class AnomalibValidationLoop(EvaluationLoop):
    def __init__(self) -> None:
        super().__init__()
        self.trainer: trainer.AnomalibTrainer
        self.epoch_loop = AnomalibValidationEpochLoop()

    def on_run_start(self, *args: Any, **kwargs: Any) -> None:
        self.trainer.thresholder.initialize()
        self.trainer.metrics.initialize()
        return super().on_run_start(*args, **kwargs)

    def _evaluation_epoch_end(self, outputs: List[EPOCH_OUTPUT]):
        """Runs ``validation_epoch_end``

        Args:
            outputs (List[EPOCH_OUTPUT]): Outputs
        """
        super()._evaluation_epoch_end(outputs)
        output_or_outputs: EPOCH_OUTPUT | List[EPOCH_OUTPUT] = (
            outputs[0] if len(outputs) > 0 and self.num_dataloaders == 1 else outputs
        )

        # keep custom code between these lines
        self.trainer.thresholder.compute()
<<<<<<< HEAD
        self.trainer.metrics_manager.set_threshold()
        self.trainer.metrics_manager.compute(output_or_outputs)
        self.trainer.metrics_manager.log(self.trainer, "validation_epoch_end")
        self.trainer.visualization_manager.visualize_images(output_or_outputs, VisualizationStage.VAL)
        self.trainer.visualization_manager.visualize_metrics(
            VisualizationStage.VAL,
            [self.trainer.metrics_manager.image_metrics, self.trainer.metrics_manager.pixel_metrics],
        )
=======
        self.trainer.metrics.set_threshold()
        self.trainer.metrics.compute(output_or_outputs)
        self.trainer.metrics.log(self.trainer, "validation_epoch_end")
>>>>>>> 3a6b2ca4
<|MERGE_RESOLUTION|>--- conflicted
+++ resolved
@@ -13,10 +13,7 @@
 from pytorch_lightning.utilities.types import EPOCH_OUTPUT, STEP_OUTPUT
 
 from anomalib import trainer
-<<<<<<< HEAD
 from anomalib.trainer.utils import VisualizationStage
-=======
->>>>>>> 3a6b2ca4
 
 
 class AnomalibValidationEpochLoop(EvaluationEpochLoop):
@@ -69,17 +66,11 @@
 
         # keep custom code between these lines
         self.trainer.thresholder.compute()
-<<<<<<< HEAD
-        self.trainer.metrics_manager.set_threshold()
-        self.trainer.metrics_manager.compute(output_or_outputs)
-        self.trainer.metrics_manager.log(self.trainer, "validation_epoch_end")
+        self.trainer.metrics.set_threshold()
+        self.trainer.metrics.compute(output_or_outputs)
+        self.trainer.metrics.log(self.trainer, "validation_epoch_end")
         self.trainer.visualization_manager.visualize_images(output_or_outputs, VisualizationStage.VAL)
         self.trainer.visualization_manager.visualize_metrics(
             VisualizationStage.VAL,
-            [self.trainer.metrics_manager.image_metrics, self.trainer.metrics_manager.pixel_metrics],
-        )
-=======
-        self.trainer.metrics.set_threshold()
-        self.trainer.metrics.compute(output_or_outputs)
-        self.trainer.metrics.log(self.trainer, "validation_epoch_end")
->>>>>>> 3a6b2ca4
+            [self.trainer.metrics.image_metrics, self.trainer.metrics.pixel_metrics],
+        )