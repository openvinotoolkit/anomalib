"""Utility functions and helpers for anomaly detection.

<<<<<<< HEAD
# Copyright (C) 2022 Intel Corporation
# SPDX-License-Identifier: Apache-2.0

from .attrs import get_nested_attr

__all__ = ["get_nested_attr"]
=======
This module provides various utility functions and helpers for:
    - File downloading and management
    - Metric calculation and evaluation
    - Anomaly map computation and processing
    - Result visualization and plotting

The utilities ensure consistent behavior across the library and provide common
functionality used by multiple components.

Example:
    >>> from anomalib.utils.visualization import ImageVisualizer
    >>> # Create visualizer
    >>> visualizer = ImageVisualizer()
    >>> # Generate visualization
    >>> vis_result = visualizer.visualize(image=img, pred_mask=mask)

The module is organized into submodules for different types of utilities:
    - ``download``: Functions for downloading datasets and models
    - ``metrics``: Implementations of evaluation metrics
    - ``map``: Tools for generating and processing anomaly maps
    - ``visualization``: Classes for visualizing detection results
"""

# Copyright (C) 2022-2024 Intel Corporation
# SPDX-License-Identifier: Apache-2.0
>>>>>>> 58453efe
<|MERGE_RESOLUTION|>--- conflicted
+++ resolved
@@ -1,13 +1,5 @@
 """Utility functions and helpers for anomaly detection.
 
-<<<<<<< HEAD
-# Copyright (C) 2022 Intel Corporation
-# SPDX-License-Identifier: Apache-2.0
-
-from .attrs import get_nested_attr
-
-__all__ = ["get_nested_attr"]
-=======
 This module provides various utility functions and helpers for:
     - File downloading and management
     - Metric calculation and evaluation
@@ -33,4 +25,7 @@
 
 # Copyright (C) 2022-2024 Intel Corporation
 # SPDX-License-Identifier: Apache-2.0
->>>>>>> 58453efe
+
+from .attrs import get_nested_attr
+
+__all__ = ["get_nested_attr"]