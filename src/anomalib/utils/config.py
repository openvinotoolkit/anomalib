"""Get configurable parameters."""

# Copyright (C) 2022-2024 Intel Corporation
# SPDX-License-Identifier: Apache-2.0


import logging
from collections.abc import Sequence
<<<<<<< HEAD
from importlib import import_module
=======
from datetime import datetime
>>>>>>> 80c07560
from pathlib import Path
from typing import Any, cast

from jsonargparse import Namespace
from jsonargparse import Path as JSONArgparsePath
from omegaconf import DictConfig, ListConfig, OmegaConf

logger = logging.getLogger(__name__)


def _convert_nested_path_to_str(config: Any) -> Any:  # noqa: ANN401
    """Goes over the dictionary and converts all path values to str."""
    if isinstance(config, dict):
        for key, value in config.items():
            config[key] = _convert_nested_path_to_str(value)
    elif isinstance(config, list):
        for i, item in enumerate(config):
            config[i] = _convert_nested_path_to_str(item)
    elif isinstance(config, Path | JSONArgparsePath):
        config = str(config)
    return config


def to_yaml(config: Namespace | ListConfig | DictConfig) -> str:
    """Convert the config to a yaml string.

    Args:
        config (Namespace | ListConfig | DictConfig): Config

    Returns:
        str: YAML string
    """
    _config = config.clone() if isinstance(config, Namespace) else config.copy()
    if isinstance(_config, Namespace):
        _config = _config.as_dict()
        _config = _convert_nested_path_to_str(_config)
    return OmegaConf.to_yaml(_config)


def to_tuple(input_size: int | ListConfig) -> tuple[int, int]:
    """Convert int or list to a tuple.

    Args:
        input_size (int | ListConfig): input_size

    Example:
        >>> to_tuple(256)
        (256, 256)
        >>> to_tuple([256, 256])
        (256, 256)

    Raises:
        ValueError: Unsupported value type.

    Returns:
        tuple[int, int]: Tuple of input_size
    """
    ret_val: tuple[int, int]
    if isinstance(input_size, int):
        ret_val = cast(tuple[int, int], (input_size,) * 2)
    elif isinstance(input_size, ListConfig | Sequence):
        assert len(input_size) == 2, "Expected a single integer or tuple of length 2 for width and height."
        ret_val = cast(tuple[int, int], tuple(input_size))
    else:
        msg = f"Expected either int or ListConfig, got {type(input_size)}"
        raise TypeError(msg)
    return ret_val


def update_config(config: DictConfig | ListConfig | Namespace) -> DictConfig | ListConfig | Namespace:
    """Update config.

    Args:
        config: Configurable parameters.

    Returns:
        DictConfig | ListConfig | Namespace: Updated config.
    """
    _show_warnings(config)

<<<<<<< HEAD
    config = update_input_size_config(config)

    return _update_nncf_config(config)
=======
    # keep track of the original config file because it will be modified
    config_original: DictConfig | ListConfig | Namespace = (
        config.copy() if isinstance(config, DictConfig | ListConfig) else config.clone()
    )

    # Project Configs
    project_path = get_default_root_directory(config)
    logger.info(f"Project path set to {(project_path)}")

    (project_path / "weights").mkdir(parents=True, exist_ok=True)
    (project_path / "images").mkdir(parents=True, exist_ok=True)

    config.trainer.default_root_dir = str(project_path)
    config.results_dir.path = str(project_path)

    config = _update_nncf_config(config)

    # write the original config for eventual debug (modified config at the end of the function)
    (project_path / "config_original.yaml").write_text(to_yaml(config_original))

    (project_path / "config.yaml").write_text(to_yaml(config))

    return config
>>>>>>> 80c07560


def _update_nncf_config(config: DictConfig | ListConfig) -> DictConfig | ListConfig:
    """Set the NNCF input size based on the value of the crop_size parameter in the configurable parameters object.

    Args:
        config (DictConfig | ListConfig): Configurable parameters of the current run.

    Returns:
        DictConfig | ListConfig: Updated configurable parameters in DictConfig object.
    """
    if "optimization" in config and "nncf" in config.optimization:
        if "input_info" not in config.optimization.nncf:
            config.optimization.nncf["input_info"] = {"sample_size": None}
        config.optimization.nncf.input_info.sample_size = [1, 3, 10, 10]
        if config.optimization.nncf.apply and "update_config" in config.optimization.nncf:
            return OmegaConf.merge(config, config.optimization.nncf.update_config)
    return config


def _show_warnings(config: DictConfig | ListConfig | Namespace) -> None:
    """Show warnings if any based on the configuration settings.

    Args:
        config (DictConfig | ListConfig | Namespace): Configurable parameters for the current run.
    """
    if "clip_length_in_frames" in config.data and config.data.init_args.clip_length_in_frames > 1:
        logger.warning(
            "Anomalib's models and visualizer are currently not compatible with video datasets with a clip length > 1. "
            "Custom changes to these modules will be needed to prevent errors and/or unpredictable behaviour.",
        )
    if (
        "devices" in config.trainer
        and (config.trainer.devices is None or config.trainer.devices != 1)
        and config.trainer.accelerator != "cpu"
    ):
        logger.warning("Anomalib currently does not support multi-gpu training. Setting devices to 1.")
        config.trainer.devices = 1<|MERGE_RESOLUTION|>--- conflicted
+++ resolved
@@ -4,13 +4,10 @@
 # SPDX-License-Identifier: Apache-2.0
 
 
+import inspect
 import logging
 from collections.abc import Sequence
-<<<<<<< HEAD
 from importlib import import_module
-=======
-from datetime import datetime
->>>>>>> 80c07560
 from pathlib import Path
 from typing import Any, cast
 
@@ -91,35 +88,69 @@
     """
     _show_warnings(config)
 
-<<<<<<< HEAD
     config = update_input_size_config(config)
 
     return _update_nncf_config(config)
-=======
-    # keep track of the original config file because it will be modified
-    config_original: DictConfig | ListConfig | Namespace = (
-        config.copy() if isinstance(config, DictConfig | ListConfig) else config.clone()
-    )
 
-    # Project Configs
-    project_path = get_default_root_directory(config)
-    logger.info(f"Project path set to {(project_path)}")
 
-    (project_path / "weights").mkdir(parents=True, exist_ok=True)
-    (project_path / "images").mkdir(parents=True, exist_ok=True)
+def update_input_size_config(config: DictConfig | ListConfig | Namespace) -> DictConfig | ListConfig | Namespace:
+    """Update config with image size as tuple, effective input size and tiling stride.
 
-    config.trainer.default_root_dir = str(project_path)
-    config.results_dir.path = str(project_path)
+    Convert integer image size parameters into tuples, calculate the effective input size based on image size
+    and crop size, and set tiling stride if undefined.
 
-    config = _update_nncf_config(config)
+    Args:
+        config (DictConfig | ListConfig | Namespace): Configurable parameters object
 
-    # write the original config for eventual debug (modified config at the end of the function)
-    (project_path / "config_original.yaml").write_text(to_yaml(config_original))
+    Returns:
+        DictConfig | ListConfig: Configurable parameters with updated values
+    """
+    # Image size: Ensure value is in the form [height, width]
+    image_size = config.data.init_args.get("image_size")
+    if isinstance(image_size, int):
+        config.data.init_args.image_size = (image_size,) * 2
+    elif isinstance(image_size, ListConfig | Sequence):
+        assert len(image_size) == 2, "image_size must be a single integer or tuple of length 2 for width and height."
+    else:
+        msg = f"image_size must be either int or ListConfig, got {type(image_size)}"
+        raise TypeError(msg)
 
-    (project_path / "config.yaml").write_text(to_yaml(config))
+    # Use input size from data to model input. If model input size is defined, warn and override.
+    # If input_size is not part of the model parameters, remove it from the config. This is required due to argument
+    # linking from the cli.
+    model_module = import_module(".".join(config.model.class_path.split(".")[:-1]))
+    model_class = getattr(model_module, config.model.class_path.split(".")[-1])
+
+    # Assign center crop
+    center_crop = config.data.init_args.get("center_crop", None)
+    if center_crop:
+        config.data.init_args.center_crop = to_tuple(center_crop)
+    config.data.init_args.image_size = to_tuple(config.data.init_args.image_size)
+
+    if "input_size" in inspect.signature(model_class).parameters:
+        # Center crop: Ensure value is in the form [height, width], and update input_size
+        if center_crop is not None:
+            config.model.init_args.input_size = center_crop
+            logger.info(f"Setting model size to crop size {center_crop}")
+        else:
+            logger.info(
+                f" Setting model input size {config.model.init_args.get('input_size', None)} to"
+                f" dataset size {config.data.init_args.image_size}.",
+            )
+            config.model.init_args.input_size = config.data.init_args.image_size
+        config.model.init_args.input_size = to_tuple(config.model.init_args.input_size)
+
+    elif "input_size" in config.model.init_args:
+        # argument linking adds model input size even if it is not present for that model
+        del config.model.init_args.input_size
+
+    if "tiling" in config and config.tiling.apply:
+        if isinstance(config.tiling.tile_size, int):
+            config.tiling.tile_size = (config.tiling.tile_size,) * 2
+        if config.tiling.stride is None:
+            config.tiling.stride = config.tiling.tile_size
 
     return config
->>>>>>> 80c07560
 
 
 def _update_nncf_config(config: DictConfig | ListConfig) -> DictConfig | ListConfig:
