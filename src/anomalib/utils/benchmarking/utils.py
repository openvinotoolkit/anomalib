"""Methods to compute and save metrics."""

# Copyright (C) 2022 Intel Corporation
# SPDX-License-Identifier: Apache-2.0

<<<<<<< HEAD
import random
=======

>>>>>>> d88cb3e8
import string
from glob import glob
from pathlib import Path

import numpy as np
import pandas as pd

from anomalib.utils.exceptions import try_import

if try_import("wandb"):
    import wandb
if try_import("comet_ml"):
    from comet_ml import Experiment
if try_import("torch.utils.tensorboard.writer"):
    from torch.utils.tensorboard.writer import SummaryWriter


def write_metrics(
    model_metrics: dict[str, str | float],
    writers: list[str],
    folder: str | None = None,
):
    """Writes metrics to destination provided in the sweep config.

    Args:
        model_metrics (dict): Dictionary to be written
        writers (list[str]): List of destinations.
        folder (optional, str): Sub-directory to which runs are written to. Defaults to None. If none writes to root.
    """
    # Write to file as each run is computed
    if model_metrics == {} or model_metrics is None:
        return

    # Write to CSV
    metrics_df = pd.DataFrame(model_metrics, index=[0])
    result_folder = Path("runs") if folder is None else Path(f"runs/{folder}")
    result_path = result_folder / f"{model_metrics['model_name']}_{model_metrics['device']}.csv"
    Path.mkdir(result_path.parent, parents=True, exist_ok=True)
    if not result_path.is_file():
        metrics_df.to_csv(result_path)
    else:
        metrics_df.to_csv(result_path, mode="a", header=False)

    if "tensorboard" in writers:
        write_to_tensorboard(model_metrics)


def write_to_tensorboard(
    model_metrics: dict[str, str | float],
):
    """Write model_metrics to tensorboard.

    Args:
        model_metrics (dict[str, str | float]): Dictionary containing collected results.
    """
    scalar_metrics = {}
    scalar_prefixes: list[str] = []
    string_metrics = {}
    for key, metric in model_metrics.items():
        if isinstance(metric, int | float | bool):
            scalar_metrics[key] = metric
        else:
            string_metrics[key] = metric
            scalar_prefixes.append(metric)
    writer = SummaryWriter(f"runs/{model_metrics['model_name']}_{model_metrics['device']}")
    for key, metric in model_metrics.items():
        if isinstance(metric, int | float | bool):
            scalar_metrics[key.replace(".", "/")] = metric  # need to join by / for tensorboard grouping
            writer.add_scalar(key, metric)
        else:
            if key == "model_name":
                continue
            scalar_prefixes.append(metric)
    scalar_prefix: str = "/".join(scalar_prefixes)
    for key, metric in scalar_metrics.items():
        writer.add_scalar(scalar_prefix + "/" + str(key), metric)
    writer.close()


def get_unique_key(str_len: int) -> str:
    """Returns a random string of length str_len.

    Args:
        str_len (int): Length of string.

    Returns:
        str: Random string
    """
    return "".join([np.random.default_rng().choice(string.ascii_lowercase) for _ in range(str_len)])


def upload_to_wandb(
    team: str = "anomalib",
    folder: str | None = None,
):
    """Upload the data in csv files to wandb.

    Creates a project named benchmarking_[two random characters]. This is so that the project names are unique.
    One issue is that it does not check for collision

    Args:
        team (str, optional): Name of the team on wandb. This can also be the id of your personal account.
        Defaults to "anomalib".
        folder (optional, str): Sub-directory from which runs are picked up. Defaults to None. If none picks from runs.
    """
    project = f"benchmarking_{get_unique_key(2)}"
    tag_list = ["dataset.category", "model_name", "dataset.image_size", "model.backbone", "device"]
    search_path = "runs/*.csv" if folder is None else f"runs/{folder}/*.csv"
    for csv_file in glob(search_path):
        table = pd.read_csv(csv_file)
        for index, row in table.iterrows():
            row = dict(row[1:])  # remove index column
            tags = [str(row[column]) for column in tag_list if column in row]
            wandb.init(
                entity=team,
                project=project,
                name=f"{row['model_name']}_{row['dataset.category']}_{index}",
                tags=tags,
            )
            wandb.log(row)
            wandb.finish()


def upload_to_comet(
    folder: str | None = None,
):
    """Upload the data in csv files to comet.

    Creates a project named benchmarking_[two random characters]. This is so that the project names are unique.
    One issue is that it does not check for collision

    Args:
        folder (optional, str): Sub-directory from which runs are picked up. Defaults to None. If none picks from runs.
    """
    project = f"benchmarking_{get_unique_key(2)}"
    tag_list = ["dataset.category", "model_name", "dataset.image_size", "model.backbone", "device"]
    search_path = "runs/*.csv" if folder is None else f"runs/{folder}/*.csv"
    for csv_file in glob(search_path):
        table = pd.read_csv(csv_file)
        for index, row in table.iterrows():
            row = dict(row[1:])  # remove index column
            tags = [str(row[column]) for column in tag_list if column in row]
            experiment = Experiment(project_name=project)
            experiment.set_name(f"{row['model_name']}_{row['dataset.category']}_{index}")
            experiment.log_metrics(row, step=1, epoch=1)  # populates auto-generated charts on panel view
            experiment.add_tags(tags)
            experiment.log_table(filename=csv_file)<|MERGE_RESOLUTION|>--- conflicted
+++ resolved
@@ -3,11 +3,6 @@
 # Copyright (C) 2022 Intel Corporation
 # SPDX-License-Identifier: Apache-2.0
 
-<<<<<<< HEAD
-import random
-=======
-
->>>>>>> d88cb3e8
 import string
 from glob import glob
 from pathlib import Path
