"""Image and video visualization generator.

This module provides utilities for visualizing anomaly detection results on images
and videos. The key components include:

    - ``ImageResult``: Dataclass for storing visualization data
    - ``ImageVisualizer``: Main visualization generator class
    - ``VisualizationMode``: Enum for controlling visualization style
    - ``_ImageGrid``: Helper class for creating image grids

The module supports both classification and segmentation tasks, with options for:

    - Full visualization showing all available outputs
    - Simple visualization showing only key predictions
    - Customizable normalization of anomaly maps
    - Automatic handling of both image and video inputs

Example:
    >>> from anomalib.utils.visualization import ImageVisualizer
    >>> from anomalib.utils.visualization.image import VisualizationMode
    >>> # Create visualizer
    >>> visualizer = ImageVisualizer(
    ...     mode=VisualizationMode.FULL,
    ...     task="segmentation",
    ...     normalize=True
    ... )
    >>> # Generate visualization
    >>> results = visualizer.generate(
    ...     outputs={
    ...         "image": images,
    ...         "pred_mask": masks,
    ...         "anomaly_map": heatmaps
    ...     }
    ... )

The module ensures consistent visualization across different anomaly detection
approaches and result types. It handles proper scaling and formatting of inputs,
and provides a flexible interface for customizing the visualization output.

Note:
    When using video inputs, the visualizer automatically handles frame extraction
    and maintains proper frame ordering in the output.
"""

# Copyright (C) 2022-2024 Intel Corporation
# SPDX-License-Identifier: Apache-2.0
from collections.abc import Iterator
from dataclasses import InitVar, asdict, dataclass, fields
from enum import Enum
from pathlib import Path
from typing import TYPE_CHECKING

import cv2
import matplotlib.figure
import matplotlib.pyplot as plt
import numpy as np
from skimage.segmentation import mark_boundaries

from anomalib import TaskType
from anomalib.data import ImageItem, NumpyImageItem, VideoItem
from anomalib.data.utils import read_image
from anomalib.utils.post_processing import add_anomalous_label, add_normal_label, superimpose_anomaly_map

from .base import BaseVisualizer, GeneratorResult, VisualizationStep

if TYPE_CHECKING:
    from matplotlib.axis import Axes


class VisualizationMode(str, Enum):
    """Visualization mode for controlling output style.

    The mode determines how results are displayed:

    - ``FULL``: Shows all available visualizations in a grid
    - ``SIMPLE``: Shows only the key prediction results
    """

    FULL = "full"
    SIMPLE = "simple"


@dataclass
class ImageResult:
    """Collection of data needed to visualize predictions for an image.

    Args:
        image (np.ndarray): Input image to visualize
        pred_score (float): Predicted anomaly score
        pred_label (str): Predicted label (e.g. "normal" or "anomalous")
        anomaly_map (np.ndarray | None): Anomaly heatmap if available
        gt_mask (np.ndarray | None): Ground truth mask if available
        pred_mask (np.ndarray | None): Predicted segmentation mask if available
        normalize (InitVar[bool]): Whether to normalize anomaly maps to [0,1]

    Note:
        The class automatically handles proper scaling and type conversion of
        inputs during initialization.
    """

    image: np.ndarray
    pred_score: float
    pred_label: str
    anomaly_map: np.ndarray | None = None
    gt_mask: np.ndarray | None = None
    pred_mask: np.ndarray | None = None
    normalize: InitVar[bool] = False

    def __post_init__(self, normalize: bool) -> None:
        """Format and compute additional fields."""
        if self.image.dtype != np.uint8:
            self.image = (self.image * 255).astype(np.uint8)
        if self.anomaly_map is not None:
            height, width = self.anomaly_map.squeeze().shape[:2]
            self.image = cv2.resize(self.image.squeeze(), (width, height))

        if self.anomaly_map is not None:
            self.heat_map = superimpose_anomaly_map(self.anomaly_map, self.image, normalize=normalize)
        else:
            self.heat_map = None

        if self.gt_mask is not None and self.gt_mask.max() <= 1.0:
            if self.gt_mask.dtype == bool:
                self.gt_mask = self.gt_mask.astype(np.uint8)
            self.gt_mask *= 255

        if self.pred_mask is not None:
            self.pred_mask = self.pred_mask.astype(np.uint8).squeeze()
            if self.pred_mask.max() <= 1.0:
                self.pred_mask *= 255
                self.segmentations = mark_boundaries(self.image, self.pred_mask, color=(1, 0, 0), mode="thick")
                if self.segmentations.max() <= 1.0:
                    self.segmentations = (self.segmentations * 255).astype(np.uint8)

    def __repr__(self) -> str:
        """Return a string representation of the object."""
        repr_str = (
            f"ImageResult(image={self.image}, pred_score={self.pred_score}, pred_label={self.pred_label}, "
            f"anomaly_map={self.anomaly_map}, gt_mask={self.gt_mask}, "
        )
        repr_str += f", pred_mask={self.pred_mask}" if self.pred_mask is not None else ""
        repr_str += f", heat_map={self.heat_map}" if self.heat_map is not None else ""
        repr_str += f", segmentations={self.segmentations}" if self.segmentations is not None else ""
        repr_str += ")"
        return repr_str

    @classmethod
    def from_dataset_item(cls: type["ImageResult"], item: ImageItem | NumpyImageItem) -> "ImageResult":
        """Create an ImageResult object from a DatasetItem object.

        This is a temporary solution until we refactor the visualizer to take a
        DatasetItem object directly as input.

        Args:
            item (ImageItem | NumpyImageItem): Dataset item to convert

        Returns:
            ImageResult: New image result object
        """
        if isinstance(item, ImageItem):
            item = item.to_numpy()
        item_dict = asdict(item)
        field_names = {field.name for field in fields(cls)} & set(item_dict.keys())
        return cls(**{key: item_dict[key] for key in field_names})


class ImageVisualizer(BaseVisualizer):
    """Image and video visualization generator.

    Args:
        mode (VisualizationMode, optional): Visualization mode. Defaults to
            ``VisualizationMode.FULL``.
        task (TaskType | str, optional): Type of task. Defaults to
            ``TaskType.CLASSIFICATION``.
        normalize (bool, optional): Whether to normalize anomaly maps to image
            min-max. Defaults to ``False``.

    Note:
        Normalization is most useful when no other normalization method is used,
        as otherwise the overlay will show raw anomaly scores.
    """

    def __init__(
        self,
        mode: VisualizationMode = VisualizationMode.FULL,
        task: TaskType | str = TaskType.CLASSIFICATION,
        normalize: bool = False,
    ) -> None:
        super().__init__(VisualizationStep.BATCH)
        self.mode = mode
        self.task = task
        self.normalize = normalize

    def generate(self, **kwargs) -> Iterator[GeneratorResult]:
        """Generate images and return them as an iterator.

        Args:
            **kwargs: Keyword arguments containing model outputs.

        Returns:
            Iterator yielding visualization results.

        Raises:
            ValueError: If outputs are not provided in kwargs.
        """
        outputs = kwargs.get("outputs", None)
        if outputs is None:
            msg = "Outputs must be provided to generate images."
            raise ValueError(msg)
        return self._visualize_batch(outputs)

    def _visualize_batch(self, batch: dict) -> Iterator[GeneratorResult]:
        """Yield a visualization result for each item in the batch.

        Args:
            batch (dict): Dictionary containing the ground truth and predictions
                of a batch of images.

        Returns:
            Generator that yields a display-ready visualization for each image.

        Raises:
            TypeError: If item has neither image path nor video path defined.
        """
        for item in batch:
            if hasattr(item, "image_path") and item.image_path is not None:
                image = read_image(path=item.image_path, as_tensor=True)
                # set filename
                file_name = Path(item.image_path)
            elif hasattr(item, "video_path") and item.video_path is not None:
                image = item.original_image
                # set filename
                zero_fill = int(np.log10(item.last_frame.cpu())) + 1
                suffix = f"{str(item.frames.int().item()).zfill(zero_fill)}.png"
                file_name = Path(item.video_path) / suffix
            else:
                msg = "Item must have image path or video path defined."
                raise TypeError(msg)

            item.image = image
            if isinstance(item, VideoItem):
                image_result = ImageResult.from_dataset_item(item.to_image())
            else:
                image_result = ImageResult.from_dataset_item(item)
            yield GeneratorResult(image=self.visualize_image(image_result), file_name=file_name)

    def visualize_image(self, image_result: ImageResult) -> np.ndarray:
        """Generate the visualization for an image.

        Args:
            image_result (ImageResult): GT and Prediction data for a single image.

        Returns:
            np.ndarray: The full or simple visualization for the image.

        Raises:
            ValueError: If visualization mode is unknown.
        """
        if self.mode == VisualizationMode.FULL:
            return self._visualize_full(image_result)
        if self.mode == VisualizationMode.SIMPLE:
            return self._visualize_simple(image_result)
        msg = f"Unknown visualization mode: {self.mode}"
        raise ValueError(msg)

    def _visualize_full(self, image_result: ImageResult) -> np.ndarray:
        """Generate the full set of visualization for an image.

        The full visualization mode shows a grid with subplots that contain:
            - Original image
            - GT mask (if available)
            - Predicted heat map
            - Predicted segmentation mask (if available)
            - Predicted segmentations (if available)

        Args:
            image_result (ImageResult): GT and Prediction data for a single image.

        Returns:
            np.ndarray: Image showing the full set of visualizations.

        Raises:
            ValueError: If predicted mask is None for segmentation task.
        """
        image_grid = _ImageGrid()
        if self.task == TaskType.SEGMENTATION:
            if image_result.pred_mask is None:
                msg = "Image result predicted mask is None."
                raise ValueError(msg)

            image_grid.add_image(image_result.image, "Image")
            if image_result.gt_mask is not None:
                image_grid.add_image(image=image_result.gt_mask, color_map="gray", title="Ground Truth")
            image_grid.add_image(image_result.heat_map, "Predicted Heat Map")
            image_grid.add_image(image=image_result.pred_mask, color_map="gray", title="Predicted Mask")
            image_grid.add_image(image=image_result.segmentations, title="Segmentation Result")
        elif self.task == TaskType.CLASSIFICATION:
            image_grid.add_image(image_result.image, title="Image")
            if image_result.heat_map is not None:
                image_grid.add_image(image_result.heat_map, "Predicted Heat Map")
            if image_result.pred_label:
                image_classified = add_anomalous_label(image_result.image, image_result.pred_score)
            else:
                image_classified = add_normal_label(image_result.image, 1 - image_result.pred_score)
            image_grid.add_image(image=image_classified, title="Prediction")

        return image_grid.generate()

    def _visualize_simple(self, image_result: ImageResult) -> np.ndarray:
        """Generate a simple visualization for an image.

        The simple visualization mode only shows the model's predictions in a
        single image.

        Args:
            image_result (ImageResult): GT and Prediction data for a single image.

        Returns:
            np.ndarray: Image showing the simple visualization.

        Raises:
            ValueError: If task type is unknown.
        """
        if self.task == TaskType.SEGMENTATION:
            visualization = mark_boundaries(
                image_result.heat_map,
                image_result.pred_mask,
                color=(1, 0, 0),
                mode="thick",
            )
            return (visualization * 255).astype(np.uint8)
        if self.task == TaskType.CLASSIFICATION:
            if image_result.pred_label:
                image_classified = add_anomalous_label(image_result.image, image_result.pred_score)
            else:
                image_classified = add_normal_label(image_result.image, 1 - image_result.pred_score)
            return image_classified
        msg = f"Unknown task type: {self.task}"
        raise ValueError(msg)


class _ImageGrid:
    """Helper class that compiles multiple images into a grid using subplots.

    Individual images can be added with the ``add_image`` method. When all images
    have been added, the ``generate`` method must be called to compile the image
    grid and obtain the final visualization.
    """

    def __init__(self) -> None:
        self.images: list[dict] = []
        self.figure: matplotlib.figure.Figure | None = None
        self.axis: Axes | np.ndarray | None = None

    def add_image(self, image: np.ndarray, title: str | None = None, color_map: str | None = None) -> None:
        """Add an image to the grid.

        Args:
            image (np.ndarray): Image to add to the figure
            title (str | None): Image title shown on the plot
            color_map (str | None): Name of matplotlib color map for mapping
                scalar data to colours. Defaults to ``None``.
        """
        image_data = {"image": image, "title": title, "color_map": color_map}
        self.images.append(image_data)

    def generate(self) -> np.ndarray:
        """Generate the image grid.

        Returns:
            np.ndarray: Image consisting of a grid of added images and their
            titles.

        Note:
            Uses Agg backend to avoid issues with dimension mismatch when using
            backends like MacOSX.
        """
        num_cols = len(self.images)
        figure_size = (num_cols * 5, 5)

        # Use Agg backend. This method fails when using backend like MacOSX which might be automatically selected
        # The dimension of image returned by tostring_rgb() does not match the dimension of the canvas
        matplotlib.use("Agg")

        self.figure, self.axis = plt.subplots(1, num_cols, figsize=figure_size)
        self.figure.subplots_adjust(right=0.9)

        axes = self.axis if isinstance(self.axis, np.ndarray) else np.array([self.axis])
        for axis, image_dict in zip(axes, self.images, strict=True):
            axis.axes.xaxis.set_visible(b=False)
            axis.axes.yaxis.set_visible(b=False)
            axis.imshow(image_dict["image"], image_dict["color_map"], vmin=0, vmax=255)
            if image_dict["title"] is not None:
                axis.title.set_text(image_dict["title"])
        self.figure.canvas.draw()
        # convert canvas to numpy array to prepare for visualization with opencv
<<<<<<< HEAD
        img = np.array(self.figure.canvas.buffer_rgba(), dtype=np.uint8)[..., :3]
=======
        img = np.frombuffer(self.figure.canvas.buffer_rgba(), dtype=np.uint8)
        img = img.reshape(self.figure.canvas.get_width_height()[::-1] + (4,))  # RGBA has 4 channels
        img = cv2.cvtColor(img, cv2.COLOR_RGBA2RGB)
>>>>>>> 58453efe
        plt.close(self.figure)
        return img<|MERGE_RESOLUTION|>--- conflicted
+++ resolved
@@ -394,12 +394,6 @@
                 axis.title.set_text(image_dict["title"])
         self.figure.canvas.draw()
         # convert canvas to numpy array to prepare for visualization with opencv
-<<<<<<< HEAD
         img = np.array(self.figure.canvas.buffer_rgba(), dtype=np.uint8)[..., :3]
-=======
-        img = np.frombuffer(self.figure.canvas.buffer_rgba(), dtype=np.uint8)
-        img = img.reshape(self.figure.canvas.get_width_height()[::-1] + (4,))  # RGBA has 4 channels
-        img = cv2.cvtColor(img, cv2.COLOR_RGBA2RGB)
->>>>>>> 58453efe
         plt.close(self.figure)
         return img