--- conflicted
+++ resolved
@@ -41,30 +41,18 @@
 
 def add_openvino_export_arguments(subcommand: _ActionSubCommands):
     """Add OpenVINO parser to subcommand."""
-<<<<<<< HEAD
     if get_common_cli_parser is not None:
         parser = _get_export_parser("OpenVINO")
         group = parser.add_argument_group("OpenVINO Model Optimizer arguments (optional)")
         mo_parser = get_common_cli_parser()
         # remove redundant keys from mo keys
-        for arg in mo_parser._actions:
+        for arg in mo_parser._actions:  # noqa: SLF001
             if arg.dest in ("help", "input_model", "output_dir"):
                 continue
             group.add_argument(f"--mo.{arg.dest}", type=arg.type, default=arg.default, help=arg.help)
         subcommand.add_subcommand("openvino", parser)
     else:
         logger.info("OpenVINO is possibly not installed in the environment. Skipping adding it to parser.")
-=======
-    parser = _get_export_parser("OpenVINO")
-    group = parser.add_argument_group("OpenVINO Model Optimizer arguments (optional)")
-    mo_parser = get_common_cli_parser()
-    # remove redundant keys from mo keys
-    for arg in mo_parser._actions:  # noqa: SLF001
-        if arg.dest in ("help", "input_model", "output_dir"):
-            continue
-        group.add_argument(f"--mo.{arg.dest}", type=arg.type, default=arg.default, help=arg.help)
-    subcommand.add_subcommand("openvino", parser)
->>>>>>> d88cb3e8
 
 
 def _get_export_parser(subcommand: str):
