"""Binning functions for metrics."""

# Copyright (C) 2023 Intel Corporation
# SPDX-License-Identifier: Apache-2.0

import torch
from torch import Tensor, linspace


def thresholds_between_min_and_max(
    preds: Tensor,
    num_thresholds: int = 100,
    device: torch.device | None = None,
) -> Tensor:
    """Threshold values between min and max of the predictions.

    Args:
    ----
        preds (Tensor): Predictions.
        num_thresholds (int, optional): Number of thresholds to generate. Defaults to 100.
        device (torch_device | None, optional): Device to use for computation. Defaults to None.

    Returns:
    -------
<<<<<<< HEAD
        Tensor: _description_
=======
        Tensor:
            Array of size ``num_thresholds`` that contains evenly spaced values
            between ``preds.min()`` and ``preds.max()`` on ``device``.
>>>>>>> adf6348a
    """
    return linspace(start=preds.min(), end=preds.max(), steps=num_thresholds, device=device)


def thresholds_between_0_and_1(num_thresholds: int = 100, device: torch.device | None = None) -> Tensor:
    """Threshold values between 0 and 1.

    Args:
    ----
        num_thresholds (int, optional): Number of thresholds to generate. Defaults to 100.
        device (torch_device | None, optional): Device to use for computation. Defaults to None.

    Returns:
    -------
        Tensor: Threshold values between 0 and 1.
    """
    return linspace(start=0, end=1, steps=num_thresholds, device=device)<|MERGE_RESOLUTION|>--- conflicted
+++ resolved
@@ -22,13 +22,9 @@
 
     Returns:
     -------
-<<<<<<< HEAD
-        Tensor: _description_
-=======
         Tensor:
             Array of size ``num_thresholds`` that contains evenly spaced values
             between ``preds.min()`` and ``preds.max()`` on ``device``.
->>>>>>> adf6348a
     """
     return linspace(start=preds.min(), end=preds.max(), steps=num_thresholds, device=device)
 
