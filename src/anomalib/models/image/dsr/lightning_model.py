--- conflicted
+++ resolved
@@ -12,10 +12,6 @@
 
 import torch
 from lightning.pytorch.utilities.types import STEP_OUTPUT, OptimizerLRScheduler
-<<<<<<< HEAD
-=======
-from torch import Tensor
->>>>>>> bcc0b439
 from torchvision.transforms.v2 import Compose, Resize, Transform
 
 from anomalib import LearningType
@@ -212,12 +208,8 @@
     def configure_transforms(image_size: tuple[int, int] | None = None) -> Transform:
         """Default transform for DSR. Normalization is not needed as the images are scaled to [0, 1] in Dataset."""
         image_size = image_size or (256, 256)
-<<<<<<< HEAD
-        return Compose([Resize(image_size, antialias=True)])
-=======
         return Compose(
             [
                 Resize(image_size, antialias=True),
             ],
-        )
->>>>>>> bcc0b439
+        )