"""DSR - A Dual Subspace Re-Projection Network for Surface Anomaly Detection.

Paper https://link.springer.com/chapter/10.1007/978-3-031-19821-2_31
"""

# Copyright (C) 2023-2024 Intel Corporation
# SPDX-License-Identifier: Apache-2.0

import logging
from pathlib import Path
from typing import Any

import torch
from lightning.pytorch.utilities.types import STEP_OUTPUT, OptimizerLRScheduler
from torchvision.transforms.v2 import Compose, Resize, Transform

from anomalib import LearningType
from anomalib.data import Batch
from anomalib.data.utils import DownloadInfo, download_and_extract
from anomalib.data.utils.augmenter import Augmenter
from anomalib.metrics import Evaluator
from anomalib.models.components import AnomalyModule
from anomalib.models.image.dsr.anomaly_generator import DsrAnomalyGenerator
from anomalib.models.image.dsr.loss import DsrSecondStageLoss, DsrThirdStageLoss
from anomalib.models.image.dsr.torch_model import DsrModel
<<<<<<< HEAD
from anomalib.pre_processing import PreProcessor
=======
from anomalib.post_processing import PostProcessor
>>>>>>> 6e1d8706

__all__ = ["Dsr"]

logger = logging.getLogger(__name__)

WEIGHTS_DOWNLOAD_INFO = DownloadInfo(
    name="vq_model_pretrained_128_4096.pckl",
    url="https://github.com/openvinotoolkit/anomalib/releases/download/dsr_pretrained_weights/dsr_vq_model_pretrained.zip",
    hashsum="52fe7504ec8e9df70b4382f287ab26269dcfe000cd7a7e146a52c6f146f34afb",
)


class Dsr(AnomalyModule):
    """DSR: A Dual Subspace Re-Projection Network for Surface Anomaly Detection.

    Args:
        latent_anomaly_strength (float): Strength of the generated anomalies in the latent space. Defaults to 0.2
        upsampling_train_ratio (float): Ratio of training steps for the upsampling module. Defaults to 0.7
        pre_processor (PreProcessor, optional): Pre-processor for the model.
            This is used to pre-process the input data before it is passed to the model.
            Defaults to ``None``.
    """

    def __init__(
        self,
        latent_anomaly_strength: float = 0.2,
        upsampling_train_ratio: float = 0.7,
<<<<<<< HEAD
        pre_processor: PreProcessor | bool = True,
    ) -> None:
        super().__init__(pre_processor=pre_processor)
=======
        post_processor: PostProcessor | None = None,
        evaluator: Evaluator | bool = True,
    ) -> None:
        super().__init__(post_processor=post_processor, evaluator=evaluator)
>>>>>>> 6e1d8706

        self.automatic_optimization = False
        self.upsampling_train_ratio = upsampling_train_ratio

        self.quantized_anomaly_generator = DsrAnomalyGenerator()
        self.perlin_generator = Augmenter()
        self.model = DsrModel(latent_anomaly_strength)
        self.second_stage_loss = DsrSecondStageLoss()
        self.third_stage_loss = DsrThirdStageLoss()

        self.second_phase: int

    @staticmethod
    def prepare_pretrained_model() -> Path:
        """Download pre-trained models if they don't exist."""
        pretrained_models_dir = Path("./pre_trained/")
        if not (pretrained_models_dir / "vq_model_pretrained_128_4096.pckl").is_file():
            download_and_extract(pretrained_models_dir, WEIGHTS_DOWNLOAD_INFO)
        return pretrained_models_dir / "vq_model_pretrained_128_4096.pckl"

    def configure_optimizers(
        self,
    ) -> OptimizerLRScheduler:
        """Configure the Adam optimizer for training phases 2 and 3.

        Does not train the discrete model (phase 1)

        Returns:
            dict[str, torch.optim.Optimizer | torch.optim.lr_scheduler.LRScheduler]: Dictionary of optimizers
        """
        num_steps = max(
            self.trainer.max_steps // len(self.trainer.datamodule.train_dataloader()),
            self.trainer.max_epochs,
        )
        self.second_phase = int(num_steps * self.upsampling_train_ratio)
        anneal = int(0.8 * self.second_phase)
        optimizer_d = torch.optim.Adam(
            params=list(self.model.image_reconstruction_network.parameters())
            + list(self.model.subspace_restriction_module_hi.parameters())
            + list(self.model.subspace_restriction_module_lo.parameters())
            + list(self.model.anomaly_detection_module.parameters()),
            lr=0.0002,
        )
        scheduler_d = torch.optim.lr_scheduler.StepLR(optimizer_d, anneal, gamma=0.1)

        optimizer_u = torch.optim.Adam(params=self.model.upsampling_module.parameters(), lr=0.0002)

        return ({"optimizer": optimizer_d, "lr_scheduler": scheduler_d}, {"optimizer": optimizer_u})

    def on_train_start(self) -> None:
        """Load pretrained weights of the discrete model when starting training."""
        ckpt: Path = self.prepare_pretrained_model()
        self.model.load_pretrained_discrete_model_weights(ckpt, self.device)

    def on_train_epoch_start(self) -> None:
        """Display a message when starting to train the upsampling module."""
        if self.current_epoch == self.second_phase:
            logger.info("Now training upsampling module.")

    def training_step(self, batch: Batch) -> STEP_OUTPUT:
        """Training Step of DSR.

        Feeds the original image and the simulated anomaly mask during first phase. During
        second phase, feeds a generated anomalous image to train the upsampling module.

        Args:
            batch (Batch): Batch containing image filename, image, label and mask

        Returns:
            STEP_OUTPUT: Loss dictionary
        """
        ph1_opt, ph2_opt = self.optimizers()

        if self.current_epoch < self.second_phase:
            # we are not yet training the upsampling module: we are only using the first optimizer
            input_image = batch.image
            # Create anomaly masks
            anomaly_mask = self.quantized_anomaly_generator.augment_batch(input_image)
            # Generate model prediction
            model_outputs = self.model(input_image, anomaly_mask)
            # Compute loss
            loss = self.second_stage_loss(
                model_outputs["recon_feat_hi"],
                model_outputs["recon_feat_lo"],
                model_outputs["embedding_bot"],
                model_outputs["embedding_top"],
                input_image,
                model_outputs["obj_spec_image"],
                model_outputs["anomaly_map"],
                model_outputs["true_anomaly_map"],
            )

            # compute manual optimizer step
            ph1_opt.zero_grad()
            self.manual_backward(loss)
            ph1_opt.step()

        else:
            # we are training the upsampling module
            input_image = batch.image
            # Generate anomalies
            input_image, anomaly_maps = self.perlin_generator.augment_batch(input_image)
            # Get model prediction
            model_outputs = self.model(input_image)
            # Calculate loss
            loss = self.third_stage_loss(model_outputs["anomaly_map"], anomaly_maps)

            # compute manual optimizer step
            ph2_opt.zero_grad()
            self.manual_backward(loss)
            ph2_opt.step()

        self.log("train_loss", loss.item(), on_epoch=True, prog_bar=True, logger=True)
        return {"loss": loss}

    def validation_step(self, batch: Batch, *args, **kwargs) -> STEP_OUTPUT:
        """Validation step of DSR.

        The Softmax predictions of the anomalous class are used as anomaly map.

        Args:
            batch (Batch): Batch of input images
            *args: unused
            **kwargs: unused

        Returns:
            STEP_OUTPUT: Dictionary to which predicted anomaly maps have been added.
        """
        del args, kwargs  # These variables are not used.

        predictions = self.model(batch.image)
        return batch.update(**predictions._asdict())

    @property
    def trainer_arguments(self) -> dict[str, Any]:
        """Required trainer arguments."""
        return {"num_sanity_val_steps": 0}

    @property
    def learning_type(self) -> LearningType:
        """Return the learning type of the model.

        Returns:
            LearningType: Learning type of the model.
        """
        return LearningType.ONE_CLASS

    @staticmethod
    def configure_transforms(image_size: tuple[int, int] | None = None) -> Transform:
        """Default transform for DSR. Normalization is not needed as the images are scaled to [0, 1] in Dataset."""
        image_size = image_size or (256, 256)
        return Compose([Resize(image_size, antialias=True)])<|MERGE_RESOLUTION|>--- conflicted
+++ resolved
@@ -23,11 +23,8 @@
 from anomalib.models.image.dsr.anomaly_generator import DsrAnomalyGenerator
 from anomalib.models.image.dsr.loss import DsrSecondStageLoss, DsrThirdStageLoss
 from anomalib.models.image.dsr.torch_model import DsrModel
-<<<<<<< HEAD
+from anomalib.post_processing import PostProcessor
 from anomalib.pre_processing import PreProcessor
-=======
-from anomalib.post_processing import PostProcessor
->>>>>>> 6e1d8706
 
 __all__ = ["Dsr"]
 
@@ -55,16 +52,11 @@
         self,
         latent_anomaly_strength: float = 0.2,
         upsampling_train_ratio: float = 0.7,
-<<<<<<< HEAD
         pre_processor: PreProcessor | bool = True,
-    ) -> None:
-        super().__init__(pre_processor=pre_processor)
-=======
         post_processor: PostProcessor | None = None,
         evaluator: Evaluator | bool = True,
     ) -> None:
-        super().__init__(post_processor=post_processor, evaluator=evaluator)
->>>>>>> 6e1d8706
+        super().__init__(pre_processor=pre_processor, post_processor=post_processor, evaluator=evaluator)
 
         self.automatic_optimization = False
         self.upsampling_train_ratio = upsampling_train_ratio
