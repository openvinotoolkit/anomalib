"""Fully Convolutional Cross-Scale-Flows for Image-based Defect Detection.

https://arxiv.org/pdf/2110.02855.pdf
"""

# Copyright (C) 2022-2024 Intel Corporation
# SPDX-License-Identifier: Apache-2.0

import logging
from typing import Any

import torch
from lightning.pytorch.utilities.types import STEP_OUTPUT

from anomalib import LearningType
from anomalib.data import Batch
from anomalib.metrics import Evaluator
from anomalib.models.components import AnomalyModule
<<<<<<< HEAD
from anomalib.pre_processing import PreProcessor
=======
from anomalib.post_processing import PostProcessor
>>>>>>> 6e1d8706

from .loss import CsFlowLoss
from .torch_model import CsFlowModel

logger = logging.getLogger(__name__)

__all__ = ["Csflow"]


class Csflow(AnomalyModule):
    """Fully Convolutional Cross-Scale-Flows for Image-based Defect Detection.

    Args:
        n_coupling_blocks (int): Number of coupling blocks in the model.
            Defaults to ``4``.
        cross_conv_hidden_channels (int): Number of hidden channels in the cross convolution.
            Defaults to ``1024``.
        clamp (int): Clamp value for glow layer.
            Defaults to ``3``.
        num_channels (int): Number of channels in the model.
            Defaults to ``3``.
    """

    def __init__(
        self,
        cross_conv_hidden_channels: int = 1024,
        n_coupling_blocks: int = 4,
        clamp: int = 3,
        num_channels: int = 3,
<<<<<<< HEAD
        pre_processor: PreProcessor | bool = True,
    ) -> None:
        super().__init__(pre_processor=pre_processor)

        if self.input_size is None:
            msg = "CsFlow needs input size to build torch model."
            raise ValueError(msg)
=======
        post_processor: PostProcessor | None = None,
        evaluator: Evaluator | bool = True,
    ) -> None:
        super().__init__(post_processor=post_processor, evaluator=evaluator)
>>>>>>> 6e1d8706

        self.cross_conv_hidden_channels = cross_conv_hidden_channels
        self.n_coupling_blocks = n_coupling_blocks
        self.clamp = clamp
        self.num_channels = num_channels

        self.model = CsFlowModel(
            input_size=self.input_size,
            cross_conv_hidden_channels=self.cross_conv_hidden_channels,
            n_coupling_blocks=self.n_coupling_blocks,
            clamp=self.clamp,
            num_channels=self.num_channels,
        )
        self.model.feature_extractor.eval()
        self.loss = CsFlowLoss()

    def training_step(self, batch: Batch, *args, **kwargs) -> STEP_OUTPUT:
        """Perform the training step of CS-Flow.

        Args:
            batch (Batch): Input batch
            args: Arguments.
            kwargs: Keyword arguments.

        Returns:
            Loss value
        """
        del args, kwargs  # These variables are not used.

        z_dist, jacobians = self.model(batch.image)
        loss = self.loss(z_dist, jacobians)
        self.log("train_loss", loss.item(), on_epoch=True, prog_bar=True, logger=True)
        return {"loss": loss}

    def validation_step(self, batch: Batch, *args, **kwargs) -> STEP_OUTPUT:
        """Perform the validation step for CS Flow.

        Args:
            batch (Batch): Input batch
            args: Arguments.
            kwargs: Keyword arguments.

        Returns:
            dict[str, torch.Tensor]: Dictionary containing the anomaly map, scores, etc.
        """
        del args, kwargs  # These variables are not used.

        predictions = self.model(batch.image)
        return batch.update(**predictions._asdict())

    @property
    def trainer_arguments(self) -> dict[str, Any]:
        """CS-Flow-specific trainer arguments."""
        return {"gradient_clip_val": 1, "num_sanity_val_steps": 0}

    def configure_optimizers(self) -> torch.optim.Optimizer:
        """Configure optimizers.

        Returns:
            Optimizer: Adam optimizer
        """
        return torch.optim.Adam(
            self.parameters(),
            lr=2e-4,
            eps=1e-04,
            weight_decay=1e-5,
            betas=(0.5, 0.9),
        )

    @property
    def learning_type(self) -> LearningType:
        """Return the learning type of the model.

        Returns:
            LearningType: Learning type of the model.
        """
        return LearningType.ONE_CLASS<|MERGE_RESOLUTION|>--- conflicted
+++ resolved
@@ -16,11 +16,8 @@
 from anomalib.data import Batch
 from anomalib.metrics import Evaluator
 from anomalib.models.components import AnomalyModule
-<<<<<<< HEAD
+from anomalib.post_processing import PostProcessor
 from anomalib.pre_processing import PreProcessor
-=======
-from anomalib.post_processing import PostProcessor
->>>>>>> 6e1d8706
 
 from .loss import CsFlowLoss
 from .torch_model import CsFlowModel
@@ -50,20 +47,14 @@
         n_coupling_blocks: int = 4,
         clamp: int = 3,
         num_channels: int = 3,
-<<<<<<< HEAD
         pre_processor: PreProcessor | bool = True,
+        post_processor: PostProcessor | None = None,
+        evaluator: Evaluator | bool = True,
     ) -> None:
-        super().__init__(pre_processor=pre_processor)
-
+        super().__init__(pre_processor=pre_processor, post_processor=post_processor, evaluator=evaluator)
         if self.input_size is None:
             msg = "CsFlow needs input size to build torch model."
             raise ValueError(msg)
-=======
-        post_processor: PostProcessor | None = None,
-        evaluator: Evaluator | bool = True,
-    ) -> None:
-        super().__init__(post_processor=post_processor, evaluator=evaluator)
->>>>>>> 6e1d8706
 
         self.cross_conv_hidden_channels = cross_conv_hidden_channels
         self.n_coupling_blocks = n_coupling_blocks
