--- conflicted
+++ resolved
@@ -16,11 +16,8 @@
 from anomalib.data import Batch
 from anomalib.metrics import AUROC, Evaluator, F1Score
 from anomalib.models.components import AnomalyModule
-<<<<<<< HEAD
+from anomalib.post_processing import PostProcessor
 from anomalib.pre_processing import PreProcessor
-=======
-from anomalib.post_processing import PostProcessor
->>>>>>> 6e1d8706
 
 from .loss import FastflowLoss
 from .torch_model import FastflowModel
@@ -52,20 +49,14 @@
         flow_steps: int = 8,
         conv3x3_only: bool = False,
         hidden_ratio: float = 1.0,
-<<<<<<< HEAD
         pre_processor: PreProcessor | bool = True,
+        post_processor: PostProcessor | None = None,
+        evaluator: Evaluator | bool = True,
     ) -> None:
-        super().__init__(pre_processor=pre_processor)
-
+        super().__init__(pre_processor=pre_processor, post_processor=post_processor, evaluator=evaluator)
         if self.input_size is None:
             msg = "Fastflow needs input size to build torch model."
             raise ValueError(msg)
-=======
-        post_processor: PostProcessor | None = None,
-        evaluator: Evaluator | bool = True,
-    ) -> None:
-        super().__init__(post_processor=post_processor, evaluator=evaluator)
->>>>>>> 6e1d8706
 
         self.backbone = backbone
         self.pre_trained = pre_trained
