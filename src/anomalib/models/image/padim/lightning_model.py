--- conflicted
+++ resolved
@@ -15,8 +15,7 @@
 from anomalib.data import Batch
 from anomalib.metrics import Evaluator
 from anomalib.models.components import AnomalyModule, MemoryBankMixin
-from anomalib.post_processing import PostProcessor
-from anomalib.post_processing.one_class import OneClassPostProcessor
+from anomalib.post_processing import OneClassPostProcessor, PostProcessor
 from anomalib.pre_processing import PreProcessor
 
 from .torch_model import PadimModel
@@ -50,16 +49,11 @@
         layers: list[str] = ["layer1", "layer2", "layer3"],  # noqa: B006
         pre_trained: bool = True,
         n_features: int | None = None,
-<<<<<<< HEAD
         pre_processor: PreProcessor | bool = True,
-    ) -> None:
-        super().__init__(pre_processor=pre_processor)
-=======
         post_processor: PostProcessor | None = None,
         evaluator: Evaluator | bool = True,
     ) -> None:
-        super().__init__(post_processor=post_processor, evaluator=evaluator)
->>>>>>> 6e1d8706
+        super().__init__(pre_processor=pre_processor, post_processor=post_processor, evaluator=evaluator)
 
         self.model: PadimModel = PadimModel(
             backbone=backbone,
