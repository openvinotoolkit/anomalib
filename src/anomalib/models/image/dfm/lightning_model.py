"""DFM: Deep Feature Modeling.

https://arxiv.org/abs/1909.11786
"""

# Copyright (C) 2022-2024 Intel Corporation
# SPDX-License-Identifier: Apache-2.0

import logging
from typing import Any

import torch
from lightning.pytorch.utilities.types import STEP_OUTPUT

from anomalib import LearningType
from anomalib.data import Batch
from anomalib.metrics import Evaluator
from anomalib.models.components import AnomalyModule, MemoryBankMixin
<<<<<<< HEAD
from anomalib.pre_processing import PreProcessor
=======
from anomalib.post_processing import PostProcessor
>>>>>>> 6e1d8706

from .torch_model import DFMModel

logger = logging.getLogger(__name__)


class Dfm(MemoryBankMixin, AnomalyModule):
    """DFM: Deep Featured Kernel Density Estimation.

    Args:
        backbone (str): Backbone CNN network
            Defaults to ``"resnet50"``.
        layer (str): Layer to extract features from the backbone CNN
            Defaults to ``"layer3"``.
        pre_trained (bool, optional): Boolean to check whether to use a pre_trained backbone.
            Defaults to ``True``.
        pooling_kernel_size (int, optional): Kernel size to pool features extracted from the CNN.
            Defaults to ``4``.
        pca_level (float, optional): Ratio from which number of components for PCA are calculated.
            Defaults to ``0.97``.
        score_type (str, optional): Scoring type. Options are `fre` and `nll`.
            Defaults to ``fre``.
        pre_processor (PreProcessor, optional): Pre-processor for the model.
            This is used to pre-process the input data before it is passed to the model.
            Defaults to ``None``.
    """

    def __init__(
        self,
        backbone: str = "resnet50",
        layer: str = "layer3",
        pre_trained: bool = True,
        pooling_kernel_size: int = 4,
        pca_level: float = 0.97,
        score_type: str = "fre",
<<<<<<< HEAD
        pre_processor: PreProcessor | bool = True,
    ) -> None:
        super().__init__(pre_processor=pre_processor)
=======
        post_processor: PostProcessor | None = None,
        evaluator: Evaluator | bool = True,
    ) -> None:
        super().__init__(post_processor=post_processor, evaluator=evaluator)
>>>>>>> 6e1d8706

        self.model: DFMModel = DFMModel(
            backbone=backbone,
            pre_trained=pre_trained,
            layer=layer,
            pooling_kernel_size=pooling_kernel_size,
            n_comps=pca_level,
            score_type=score_type,
        )
        self.embeddings: list[torch.Tensor] = []
        self.score_type = score_type

    @staticmethod
    def configure_optimizers() -> None:  # pylint: disable=arguments-differ
        """DFM doesn't require optimization, therefore returns no optimizers."""
        return

    def training_step(self, batch: Batch, *args, **kwargs) -> None:
        """Perform the training step of DFM.

        For each batch, features are extracted from the CNN.

        Args:
            batch (Batch): Input batch
            args: Arguments.
            kwargs: Keyword arguments.

        Returns:
          Deep CNN features.
        """
        del args, kwargs  # These variables are not used.

        embedding = self.model.get_features(batch.image).squeeze()
        self.embeddings.append(embedding)

    def fit(self) -> None:
        """Fit a PCA transformation and a Gaussian model to dataset."""
        logger.info("Aggregating the embedding extracted from the training set.")
        embeddings = torch.vstack(self.embeddings)

        logger.info("Fitting a PCA and a Gaussian model to dataset.")
        self.model.fit(embeddings)

    def validation_step(self, batch: Batch, *args, **kwargs) -> STEP_OUTPUT:
        """Perform the validation step of DFM.

        Similar to the training step, features are extracted from the CNN for each batch.

        Args:
          batch (Batch): Input batch
          args: Arguments.
          kwargs: Keyword arguments.

        Returns:
          Dictionary containing FRE anomaly scores and anomaly maps.
        """
        del args, kwargs  # These variables are not used.

        predictions = self.model(batch.image)
        return batch.update(**predictions._asdict())

    @property
    def trainer_arguments(self) -> dict[str, Any]:
        """Return DFM-specific trainer arguments."""
        return {"gradient_clip_val": 0, "max_epochs": 1, "num_sanity_val_steps": 0}

    @property
    def learning_type(self) -> LearningType:
        """Return the learning type of the model.

        Returns:
            LearningType: Learning type of the model.
        """
        return LearningType.ONE_CLASS<|MERGE_RESOLUTION|>--- conflicted
+++ resolved
@@ -16,11 +16,8 @@
 from anomalib.data import Batch
 from anomalib.metrics import Evaluator
 from anomalib.models.components import AnomalyModule, MemoryBankMixin
-<<<<<<< HEAD
+from anomalib.post_processing import PostProcessor
 from anomalib.pre_processing import PreProcessor
-=======
-from anomalib.post_processing import PostProcessor
->>>>>>> 6e1d8706
 
 from .torch_model import DFMModel
 
@@ -56,16 +53,11 @@
         pooling_kernel_size: int = 4,
         pca_level: float = 0.97,
         score_type: str = "fre",
-<<<<<<< HEAD
         pre_processor: PreProcessor | bool = True,
-    ) -> None:
-        super().__init__(pre_processor=pre_processor)
-=======
         post_processor: PostProcessor | None = None,
         evaluator: Evaluator | bool = True,
     ) -> None:
-        super().__init__(post_processor=post_processor, evaluator=evaluator)
->>>>>>> 6e1d8706
+        super().__init__(pre_processor=pre_processor, post_processor=post_processor, evaluator=evaluator)
 
         self.model: DFMModel = DFMModel(
             backbone=backbone,
