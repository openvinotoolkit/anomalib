"""Llm: Zero-/Few-Shot Anomaly Classification and Segmentation.

Paper No paper
"""

# Copyright (C) 2024 Intel Corporation
# SPDX-License-Identifier: Apache-2.0


import base64
import logging

import ollama
import torch
from ollama import generate
from torch.utils.data import DataLoader
from torchvision.transforms.v2 import Compose, InterpolationMode, Normalize, Resize, Transform

from anomalib import LearningType
from anomalib.models.components import AnomalyModule

# from .torch_model import openAI # TODO: This is necesary

logger = logging.getLogger(__name__)

__all__ = ["Llmollama"]

# model_str = "llava:34b"
model_str = "llava:latest"


def api_call_fewShot(preImages, prompt, image) -> str:
    prompt = "Describe me if this image has an obious anomaly or not. if yes say 'YES:', follow by a description, and if not say 'NO' and finish."

    # Function to encode the image
    def encode_image(image_path):
        with open(image_path, "rb") as image_file:
            return base64.b64encode(image_file.read()).decode("utf-8")

    # Path to your image

    # Getting the base64 string
    base64_image = encode_image(image)
    base64_image_pre = []
    for i in preImages:
        base64_image_pre.append(encode_image(i))
    # base64_image = base64.b64encode(image).decode('utf-8')

    # response = generate('llava', f'{prompt}', images=[base64_image], stream=False)
    # response = generate('llava:34b', f'{prompt}', images=[base64_image], stream=False)

    res = ollama.chat(
        model=model_str,
        messages=[
            {
                "role": "user",
                "images": base64_image_pre,
                "content": "",
            },
            {
                "role": "user",
                "images": [],
                "content": "This is a sample of a normal picture without any anomalies.",
            },
            {
                "role": "user",
                "images": [base64_image],
                "content": "",
            },
            {
                "role": "user",
                "images": [],
                "content": prompt,
            },
        ],
    )

    return res


def api_call(prompt, image) -> str:
    prompt = "Describe me if this image has an obious anomaly or not. if yes say 'YES:', follow by a description, and if not say 'NO' and finish."

    # Function to encode the image
    def encode_image(image_path):
        with open(image_path, "rb") as image_file:
            return base64.b64encode(image_file.read()).decode("utf-8")

    # Path to your image

    # Getting the base64 string
    base64_image = encode_image(image)
    # base64_image = base64.b64encode(image).decode('utf-8')

    response = generate(model_str, f"{prompt}", images=[base64_image], stream=False)
    # response = generate('llava:34b', f'{prompt}', images=[base64_image], stream=False)

    return response


class Llmollama(AnomalyModule):
    """Llmollama Lightning model.

    Args:
        openai_key(str): The key to interact with openai,
                         https://platform.openai.com/docs/quickstart/step-2-set-up-your-api-key .
    """

    def __init__(
        self,
        k_shot=0,
    ) -> None:
        super().__init__()
        self.k_shot = k_shot
        self.model_str = model_str

    def _setup(self):
        dataloader = self.trainer.datamodule.train_dataloader()
        pre_images = self.collect_reference_images(dataloader)
        self.pre_images = pre_images

    def training_step(self, batch: dict[str, str | torch.Tensor], *args, **kwargs) -> None:
        """Train Step of LLM."""
        del args, kwargs  # These variables are not used.
        # no train on llm
        return batch

    @staticmethod
    def configure_optimizers() -> None:
        """WinCLIP doesn't require optimization, therefore returns no optimizers."""
        return

    def validation_step(self, batch: dict[str, str | torch.Tensor], *args, **kwargs) -> dict:
        """Validation Step of WinCLIP."""
        del args, kwargs  # These variables are not used.
        bsize = len(batch["image_path"])
<<<<<<< HEAD
        # long_text = "This is a very long text that might not fit well in a single line in a subplot. So it needs to be wrapped properly to ensure it fits within the plotting area without looking cluttered.This is a very long text that might not fit well in a single line in a subplot. So it needs to be wrapped properly to ensure it fits within the plotting area without looking cluttered.This is a very long text that might not fit well in a single line in a subplot. So it needs to be wrapped properly to ensure it fits within the plotting area without looking cluttered."

        #batch["str_output"] =[f'{long_text}']*bsize
        batch["str_output"] =[api_call( "", batch["image_path"][0])]*bsize  # the first img of the batch
        batch["pred_scores"] = torch.tensor([0.9]*bsize)
=======
        out_list: list[str] = []
        pred_list = []
        for x in range(bsize):
            o = "NO - default"
            if self.k_shot > 0:
                o = str(api_call_fewShot(self.pre_images, "", batch["image_path"][x])["message"]["content"]).strip()
            else:
                o = str(api_call("", batch["image_path"][x])["response"]).strip()
            p = 0.0 if o.startswith("N") else 1.0
            out_list.append(o)
            pred_list.append(p)

        batch["str_output"] = out_list
        # [api_call( "", batch["image_path"][0])]*bsize  # the first img of the batch
        batch["pred_scores"] = torch.tensor(pred_list)
>>>>>>> fbd2de33
        return batch

    @property
    def trainer_arguments(self) -> dict[str, int | float]:
        """Set model-specific trainer arguments."""
        return {}

    @property
    def learning_type(self) -> LearningType:
        """The learning type of the model.

        Llm is a zero-/few-shot model, depending on the user configuration. Therefore, the learning type is
        set to ``LearningType.FEW_SHOT`` when ``k_shot`` is greater than zero and ``LearningType.ZERO_SHOT`` otherwise.
        """
        return LearningType.FEW_SHOT if self.k_shot else LearningType.ZERO_SHOT

    def collect_reference_images(self, dataloader: DataLoader) -> torch.Tensor:
        """Collect reference images for few-shot inference.

        The reference images are collected by iterating the training dataset until the required number of images are
        collected.

        Returns:
            ref_images (Tensor): A tensor containing the reference images.
        """
        ref_images = []
        for batch in dataloader:
            images = batch["image_path"][: self.k_shot - len(ref_images)]
            ref_images.extend(images)
            if self.k_shot == len(ref_images):
                break
        return ref_images

    def configure_transforms(self, image_size: tuple[int, int] | None = None) -> Transform:
        """Configure the default transforms used by the model."""
        if image_size is not None:
            logger.warning("Image size is not used in WinCLIP. The input image size is determined by the model.")
        return Compose(
            [
                Resize((240, 240), antialias=True, interpolation=InterpolationMode.BICUBIC),
                Normalize(mean=(0.48145466, 0.4578275, 0.40821073), std=(0.26862954, 0.26130258, 0.27577711)),
            ],
        )<|MERGE_RESOLUTION|>--- conflicted
+++ resolved
@@ -134,13 +134,6 @@
         """Validation Step of WinCLIP."""
         del args, kwargs  # These variables are not used.
         bsize = len(batch["image_path"])
-<<<<<<< HEAD
-        # long_text = "This is a very long text that might not fit well in a single line in a subplot. So it needs to be wrapped properly to ensure it fits within the plotting area without looking cluttered.This is a very long text that might not fit well in a single line in a subplot. So it needs to be wrapped properly to ensure it fits within the plotting area without looking cluttered.This is a very long text that might not fit well in a single line in a subplot. So it needs to be wrapped properly to ensure it fits within the plotting area without looking cluttered."
-
-        #batch["str_output"] =[f'{long_text}']*bsize
-        batch["str_output"] =[api_call( "", batch["image_path"][0])]*bsize  # the first img of the batch
-        batch["pred_scores"] = torch.tensor([0.9]*bsize)
-=======
         out_list: list[str] = []
         pred_list = []
         for x in range(bsize):
@@ -156,7 +149,6 @@
         batch["str_output"] = out_list
         # [api_call( "", batch["image_path"][0])]*bsize  # the first img of the batch
         batch["pred_scores"] = torch.tensor(pred_list)
->>>>>>> fbd2de33
         return batch
 
     @property
