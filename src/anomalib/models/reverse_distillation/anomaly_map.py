--- conflicted
+++ resolved
@@ -86,18 +86,8 @@
             elif self.mode == AnomalyMapGenerationMode.ADD:
                 anomaly_map += distance_map
 
-<<<<<<< HEAD
-        return gaussian_blur2d(
-            anomaly_map,
-            kernel_size=(self.kernel_size, self.kernel_size),
-            sigma=(self.sigma, self.sigma),
-        )
-=======
         anomaly_map = gaussian_blur2d(
             anomaly_map,
             kernel_size=(self.kernel_size, self.kernel_size),
             sigma=(self.sigma, self.sigma),
-        )
-
-        return anomaly_map
->>>>>>> bffcecf2
+        )