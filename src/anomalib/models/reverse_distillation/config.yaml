--- conflicted
+++ resolved
@@ -79,12 +79,8 @@
   devices: 1
   enable_progress_bar: true
   overfit_batches: 0.0
-<<<<<<< HEAD
-  check_val_every_n_epoch: 2 # Don't validate before extracting features.
-=======
   track_grad_norm: -1
   check_val_every_n_epoch: 200 # Don't validate before extracting features.
->>>>>>> e85de731
   fast_dev_run: false
   accumulate_grad_batches: 1
   max_epochs: 200
