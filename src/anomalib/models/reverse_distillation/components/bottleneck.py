--- conflicted
+++ resolved
@@ -74,15 +74,10 @@
         self.conv3 = conv3x3(128 * block.expansion, 256 * block.expansion, 2)
         self.bn3 = norm_layer(256 * block.expansion)
 
-<<<<<<< HEAD
-        # This is present in the paper but not in the original code. With some initial experiments, removing this leads
-        # to better results
-=======
         # self.conv4 and self.bn4 are from the original code:
         # https://github.com/hq-deng/RD4AD/blob/6554076872c65f8784f6ece8cfb39ce77e1aee12/resnet.py#L412
         self.conv4 = conv1x1(1024 * block.expansion, 512 * block.expansion, 1)
         self.bn4 = norm_layer(512 * block.expansion)
->>>>>>> e85de731
 
         for module in self.modules():
             if isinstance(module, nn.Conv2d):
