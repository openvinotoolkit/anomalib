--- conflicted
+++ resolved
@@ -23,10 +23,6 @@
     """DFM: Deep Featured Kernel Density Estimation.
 
     Args:
-<<<<<<< HEAD
-    ----
-=======
->>>>>>> 57041ea5
         input_size (tuple[int, int]): Input size for the model.
         backbone (str): Backbone CNN network
         layer (str): Layer to extract features from the backbone CNN
