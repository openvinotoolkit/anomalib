"""GANomaly: Semi-Supervised Anomaly Detection via Adversarial Training.

https://arxiv.org/abs/1805.06725
"""

# Copyright (C) 2022 Intel Corporation
# SPDX-License-Identifier: Apache-2.0


import logging
from typing import Any

import torch
from lightning.pytorch.utilities.types import STEP_OUTPUT
from omegaconf import DictConfig, ListConfig
from torch import Tensor, optim

from anomalib.models.components import AnomalyModule
from anomalib.models.ganomaly.loss import DiscriminatorLoss, GeneratorLoss

from .torch_model import GanomalyModel

logger = logging.getLogger(__name__)


class Ganomaly(AnomalyModule):
    """PL Lightning Module for the GANomaly Algorithm.

    Args:
        input_size (tuple[int, int]): Input dimension.
        batch_size (int): Batch size.
        n_features (int): Number of features layers in the CNNs.
        latent_vec_size (int): Size of autoencoder latent vector.
        extra_layers (int, optional): Number of extra layers for encoder/decoder. Defaults to 0.
        add_final_conv_layer (bool, optional): Add convolution layer at the end. Defaults to True.
        wadv (int, optional): Weight for adversarial loss. Defaults to 1.
        wcon (int, optional): Image regeneration weight. Defaults to 50.
        wenc (int, optional): Latent vector encoder weight. Defaults to 1.
    """

    def __init__(
        self,
        input_size: tuple[int, int],
        batch_size: int = 32,
        n_features: int = 64,
        latent_vec_size: int = 100,
        extra_layers: int = 0,
        add_final_conv_layer: bool = True,
        wadv: int = 1,
        wcon: int = 50,
        wenc: int = 1,
        lr: float = 0.0002,
        beta1: float = 0.5,
        beta2: float = 0.999,
    ) -> None:
        super().__init__()

        self.model: GanomalyModel = GanomalyModel(
            input_size=input_size,
            num_input_channels=3,
            n_features=n_features,
            latent_vec_size=latent_vec_size,
            extra_layers=extra_layers,
            add_final_conv_layer=add_final_conv_layer,
        )

        self.real_label = torch.ones(size=(batch_size,), dtype=torch.float32)
        self.fake_label = torch.zeros(size=(batch_size,), dtype=torch.float32)

        self.min_scores: Tensor = torch.tensor(float("inf"), dtype=torch.float32)  # pylint: disable=not-callable
        self.max_scores: Tensor = torch.tensor(float("-inf"), dtype=torch.float32)  # pylint: disable=not-callable

        self.generator_loss = GeneratorLoss(wadv, wcon, wenc)
        self.discriminator_loss = DiscriminatorLoss()
        self.automatic_optimization = False

        # TODO(ashwinvaidya17): LR should be part of optimizer in config.yaml!
        # CVS-122670
        self.learning_rate = lr
        self.beta1 = beta1
        self.beta2 = beta2

    def _reset_min_max(self) -> None:
        """Resets min_max scores."""
        self.min_scores = torch.tensor(float("inf"), dtype=torch.float32)  # pylint: disable=not-callable
        self.max_scores = torch.tensor(float("-inf"), dtype=torch.float32)  # pylint: disable=not-callable

    def configure_optimizers(self) -> list[optim.Optimizer]:
        """Configures optimizers for each decoder.



        Returns:
            Optimizer: Adam optimizer for each decoder
        """
        optimizer_d = optim.Adam(
            self.model.discriminator.parameters(),
            lr=self.learning_rate,
            betas=(self.beta1, self.beta2),
        )
        optimizer_g = optim.Adam(
            self.model.generator.parameters(),
            lr=self.learning_rate,
            betas=(self.beta1, self.beta2),
        )
        return [optimizer_d, optimizer_g]

    def training_step(
        self,
        batch: dict[str, str | Tensor],
        batch_idx: int,
    ) -> STEP_OUTPUT:  # pylint: disable=arguments-differ
        """Training step.

        Args:
            batch (dict[str, str | Tensor]): Input batch containing images.
            batch_idx (int): Batch index.
            optimizer_idx (int): Optimizer which is being called for current training step.

        Returns:
            STEP_OUTPUT: Loss
        """
        del batch_idx  # `batch_idx` variables is not used.
        d_opt, g_opt = self.optimizers()

        # forward pass
        padded, fake, latent_i, latent_o = self.model(batch["image"])
        pred_real, _ = self.model.discriminator(padded)

        # generator update
        pred_fake, _ = self.model.discriminator(fake)
        g_loss = self.generator_loss(latent_i, latent_o, padded, fake, pred_real, pred_fake)

        g_opt.zero_grad()
        self.manual_backward(g_loss, retain_graph=True)
        g_opt.step()

        # discrimator update
        pred_fake, _ = self.model.discriminator(fake.detach())
        d_loss = self.discriminator_loss(pred_real, pred_fake)

        d_opt.zero_grad()
        self.manual_backward(d_loss)
        d_opt.step()

        self.log_dict(
            {"generator_loss": g_loss.item(), "discriminator_loss": d_loss.item()},
            on_epoch=True,
            prog_bar=True,
            logger=True,
        )
        return {"generator_loss": g_loss, "discriminator_loss": d_loss}

    def on_validation_start(self) -> None:
        """Reset min and max values for current validation epoch."""
        self._reset_min_max()
        return super().on_validation_start()

    def validation_step(self, batch: dict[str, str | Tensor], *args, **kwargs) -> STEP_OUTPUT:
        """Update min and max scores from the current step.

        Args:
            batch (dict[str, str | Tensor]): Predicted difference between z and z_hat.

        Returns:
            (STEP_OUTPUT): Output predictions.
        """
        del args, kwargs  # Unused arguments.

        batch["pred_scores"] = self.model(batch["image"])
        self.max_scores = max(self.max_scores, torch.max(batch["pred_scores"]))
        self.min_scores = min(self.min_scores, torch.min(batch["pred_scores"]))
        return batch

    def on_validation_batch_end(self, outputs, batch, batch_idx, dataloader_idx=0):
        """Normalize outputs based on min/max values."""
        outputs["pred_scores"] = self._normalize(outputs["pred_scores"])
        super().on_validation_batch_end(outputs, batch, batch_idx, dataloader_idx=dataloader_idx)

    def on_test_start(self) -> None:
        """Reset min max values before test batch starts."""
        self._reset_min_max()
        return super().on_test_start()

    def test_step(self, batch: dict[str, str | Tensor], batch_idx: int, *args, **kwargs) -> STEP_OUTPUT:
        """Update min and max scores from the current step."""
        del args, kwargs  # Unused arguments.

        super().test_step(batch, batch_idx)
        self.max_scores = max(self.max_scores, torch.max(batch["pred_scores"]))
        self.min_scores = min(self.min_scores, torch.min(batch["pred_scores"]))
        return batch

    def on_test_batch_end(self, outputs, batch, batch_idx, dataloader_idx=0):
        """Normalize outputs based on min/max values."""
        outputs["pred_scores"] = self._normalize(outputs["pred_scores"])
        super().on_test_batch_end(outputs, batch, batch_idx, dataloader_idx=dataloader_idx)

    def _normalize(self, scores: Tensor) -> Tensor:
        """Normalize the scores based on min/max of entire dataset.

        Args:
            scores (Tensor): Un-normalized scores.

        Returns:
            Tensor: Normalized scores.
        """
        return (scores - self.min_scores.to(scores.device)) / (
            self.max_scores.to(scores.device) - self.min_scores.to(scores.device)
        )

    @property
    def trainer_arguments(self) -> dict[str, Any]:
        return {"gradient_clip_val": 0, "num_sanity_val_steps": 0}


class GanomalyLightning(Ganomaly):
    """PL Lightning Module for the GANomaly Algorithm.

    Args:
        hparams (DictConfig | ListConfig): Model params
    """

    def __init__(self, hparams: DictConfig | ListConfig) -> None:
        super().__init__(
            batch_size=hparams.dataset.train_batch_size,
            input_size=hparams.model.input_size,
            n_features=hparams.model.n_features,
            latent_vec_size=hparams.model.latent_vec_size,
            extra_layers=hparams.model.extra_layers,
            add_final_conv_layer=hparams.model.add_final_conv,
            wadv=hparams.model.wadv,
            wcon=hparams.model.wcon,
            wenc=hparams.model.wenc,
            lr=hparams.model.lr,
            beta1=hparams.model.beta1,
            beta2=hparams.model.beta2,
        )
<<<<<<< HEAD
        self.hparams: DictConfig | ListConfig  # type: ignore
        self.save_hyperparameters(hparams)
=======
        self.hparams: DictConfig | ListConfig
        self.save_hyperparameters(hparams)

    def configure_callbacks(self) -> list[Callback]:
        """Configure model-specific callbacks.

        Note:
            This method is used for the existing CLI.
            When PL CLI is introduced, configure callback method will be
                deprecated, and callbacks will be configured from either
                config.yaml file or from CLI.
        """
        early_stopping = EarlyStopping(
            monitor=self.hparams.model.early_stopping.metric,
            patience=self.hparams.model.early_stopping.patience,
            mode=self.hparams.model.early_stopping.mode,
        )
        return [early_stopping]
>>>>>>> be3ae27f
<|MERGE_RESOLUTION|>--- conflicted
+++ resolved
@@ -236,26 +236,5 @@
             beta1=hparams.model.beta1,
             beta2=hparams.model.beta2,
         )
-<<<<<<< HEAD
-        self.hparams: DictConfig | ListConfig  # type: ignore
-        self.save_hyperparameters(hparams)
-=======
         self.hparams: DictConfig | ListConfig
-        self.save_hyperparameters(hparams)
-
-    def configure_callbacks(self) -> list[Callback]:
-        """Configure model-specific callbacks.
-
-        Note:
-            This method is used for the existing CLI.
-            When PL CLI is introduced, configure callback method will be
-                deprecated, and callbacks will be configured from either
-                config.yaml file or from CLI.
-        """
-        early_stopping = EarlyStopping(
-            monitor=self.hparams.model.early_stopping.metric,
-            patience=self.hparams.model.early_stopping.patience,
-            mode=self.hparams.model.early_stopping.mode,
-        )
-        return [early_stopping]
->>>>>>> be3ae27f
+        self.save_hyperparameters(hparams)