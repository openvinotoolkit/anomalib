"""Towards Total Recall in Industrial Anomaly Detection.

Paper https://arxiv.org/abs/2106.08265.
"""

# Copyright (C) 2022 Intel Corporation
# SPDX-License-Identifier: Apache-2.0

import logging
from collections.abc import Sequence
from typing import Any

<<<<<<< HEAD
=======
import torch
from lightning.pytorch.utilities.types import STEP_OUTPUT
>>>>>>> 9eb453d2
from omegaconf import DictConfig, ListConfig
from torch import Tensor

from anomalib.models.components import AnomalyModule
from anomalib.models.patchcore.torch_model import PatchcoreModel

logger = logging.getLogger(__name__)


class Patchcore(AnomalyModule):
    """PatchcoreLightning Module to train PatchCore algorithm.

    Args:
        input_size (tuple[int, int]): Size of the model input.
        backbone (str): Backbone CNN network
        layers (list[str]): Layers to extract features from the backbone CNN
        pre_trained (bool, optional): Boolean to check whether to use a pre_trained backbone.
        coreset_sampling_ratio (float, optional): Coreset sampling ratio to subsample embedding.
            Defaults to 0.1.
        num_neighbors (int, optional): Number of nearest neighbors. Defaults to 9.
    """

    def __init__(
        self,
        input_size: tuple[int, int],
        backbone: str = "wide_resnet50_2",
        layers: Sequence[str] = ("layer2", "layer3"),
        pre_trained: bool = True,
        coreset_sampling_ratio: float = 0.1,
        num_neighbors: int = 9,
    ) -> None:
        super().__init__()

        self.model: PatchcoreModel = PatchcoreModel(
            input_size=input_size,
            backbone=backbone,
            pre_trained=pre_trained,
            layers=layers,
            num_neighbors=num_neighbors,
        )
        self.coreset_sampling_ratio = coreset_sampling_ratio
        self.embeddings: list[Tensor] = []

    def configure_optimizers(self) -> None:
        """Configure optimizers.

        Returns:
            None: Do not set optimizers by returning None.
        """
        return

    def training_step(self, batch: dict[str, str | Tensor], *args, **kwargs) -> None:
        """Generate feature embedding of the batch.

        Args:
            batch (dict[str, str | Tensor]): Batch containing image filename, image, label and mask
            args: Additional arguments.
            kwargs: Additional keyword arguments.

        Returns:
            dict[str, np.ndarray]: Embedding Vector
        """
        del args, kwargs  # These variables are not used.

        # Model is in eval mode to avoid updating the weights.
        self.model.feature_extractor.eval()

        # Generate embedding
        embedding = self.model(batch["image"])
        self.embeddings.append(embedding)

    def on_validation_start(self) -> None:
        if not self.model.is_fitted:
            self.model.fit(self.embeddings, self.coreset_sampling_ratio)

    def validation_step(self, batch: dict[str, str | Tensor], *args, **kwargs) -> STEP_OUTPUT:
        """Get batch of anomaly maps from input image batch.

        Args:
            batch (dict[str, str | Tensor]): Batch containing image filename, image, label and mask
            args: Additional arguments.
            kwargs: Additional keyword arguments.

        Returns:
            dict[str, Any]: Image filenames, test images, GT and predicted label/masks
        """
        # These variables are not used.
        del args, kwargs

        # Get anomaly maps and predicted scores from the model.
        output = self.model(batch["image"])

        # Add anomaly maps and predicted scores to the batch.
        batch["anomaly_maps"] = output["anomaly_map"]
        batch["pred_scores"] = output["pred_score"]

        return batch

    @property
    def trainer_arguments(self) -> dict[str, Any]:
        """Return Patchcore trainer arguments."""
        return {"gradient_clip_val": 0, "max_epochs": 1, "num_sanity_val_steps": 0}


class PatchcoreLightning(Patchcore):
    """PatchcoreLightning Module to train PatchCore algorithm.

    Args:
        hparams (DictConfig | ListConfig): Model params
    """

    def __init__(self, hparams: DictConfig | ListConfig) -> None:
        super().__init__(
            input_size=hparams.model.input_size,
            backbone=hparams.model.backbone,
            layers=hparams.model.layers,
            pre_trained=hparams.model.pre_trained,
            coreset_sampling_ratio=hparams.model.coreset_sampling_ratio,
            num_neighbors=hparams.model.num_neighbors,
        )
        self.hparams: DictConfig | ListConfig
        self.save_hyperparameters(hparams)<|MERGE_RESOLUTION|>--- conflicted
+++ resolved
@@ -10,11 +10,7 @@
 from collections.abc import Sequence
 from typing import Any
 
-<<<<<<< HEAD
-=======
-import torch
 from lightning.pytorch.utilities.types import STEP_OUTPUT
->>>>>>> 9eb453d2
 from omegaconf import DictConfig, ListConfig
 from torch import Tensor
 
@@ -87,6 +83,7 @@
         self.embeddings.append(embedding)
 
     def on_validation_start(self) -> None:
+        """Fit the model on the embeddings."""
         if not self.model.is_fitted:
             self.model.fit(self.embeddings, self.coreset_sampling_ratio)
 
