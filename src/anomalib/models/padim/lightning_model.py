--- conflicted
+++ resolved
@@ -9,13 +9,7 @@
 
 import logging
 
-<<<<<<< HEAD
-from omegaconf import DictConfig, ListConfig
-from pytorch_lightning.utilities.types import STEP_OUTPUT
-=======
-import torch
 from lightning.pytorch.utilities.types import STEP_OUTPUT
->>>>>>> 9eb453d2
 from torch import Tensor
 
 from anomalib.models.components import AnomalyModule
@@ -87,6 +81,7 @@
         self.embeddings.append(embedding.cpu())
 
     def on_validation_start(self) -> None:
+        """Fit the model on validation start."""
         if not self.model.is_fitted:
             self.model.fit(self.embeddings)
 
