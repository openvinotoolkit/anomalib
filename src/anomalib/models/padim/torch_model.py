"""PyTorch model for the PaDiM model implementation."""

# Copyright (C) 2022 Intel Corporation
# SPDX-License-Identifier: Apache-2.0


import logging
from random import sample
from typing import TYPE_CHECKING

import torch
from torch import Tensor, nn
from torch.nn import functional as F  # noqa: N812

from anomalib.models.components import FeatureExtractor, MultiVariateGaussian
from anomalib.models.components.feature_extractors import dryrun_find_featuremap_dims
from anomalib.models.padim.anomaly_map import AnomalyMapGenerator

if TYPE_CHECKING:
    from anomalib.pre_processing import Tiler

logger = logging.getLogger(__name__)

# defaults from the paper
_N_FEATURES_DEFAULTS = {
    "resnet18": 100,
    "wide_resnet50_2": 550,
}


def _deduce_dims(
    feature_extractor: FeatureExtractor,
    input_size: tuple[int, int],
    layers: list[str],
) -> tuple[int, int]:
    """Run a dry run to deduce the dimensions of the extracted features.

    Important: `layers` is assumed to be ordered and the first (layers[0])
                is assumed to be the layer with largest resolution.

    Returns:
        tuple[int, int]: Dimensions of the extracted features: (n_dims_original, n_patches)
    """
    dimensions_mapping = dryrun_find_featuremap_dims(feature_extractor, input_size, layers)

    # the first layer in `layers` has the largest resolution
    first_layer_resolution = dimensions_mapping[layers[0]]["resolution"]
    n_patches = torch.tensor(first_layer_resolution).prod().int().item()

    # the original embedding size is the sum of the channels of all layers
    n_features_original = sum(dimensions_mapping[layer]["num_features"] for layer in layers)  # type: ignore[misc]

    return n_features_original, n_patches


class PadimModel(nn.Module):
    """Padim Module.

    Args:
        input_size (tuple[int, int]): Input size for the model.
        layers (list[str]): Layers used for feature extraction
        backbone (str, optional): Pre-trained model backbone. Defaults to "resnet18".
        pre_trained (bool, optional): Boolean to check whether to use a pre_trained backbone.
        n_features (int, optional): Number of features to retain in the dimension reduction step.
                                Default values from the paper are available for: resnet18 (100), wide_resnet50_2 (550).
    """

    def __init__(
        self,
        input_size: tuple[int, int],
        layers: list[str],
        backbone: str = "resnet18",
        pre_trained: bool = True,
        n_features: int | None = None,
    ) -> None:
        super().__init__()
        self.tiler: Tiler | None = None

        self.backbone = backbone
        self.layers = layers
        self.feature_extractor = FeatureExtractor(backbone=self.backbone, layers=layers, pre_trained=pre_trained)
        self.n_features_original, self.n_patches = _deduce_dims(self.feature_extractor, input_size, self.layers)

        n_features = n_features or _N_FEATURES_DEFAULTS.get(self.backbone)

        if n_features is None:
            msg = (
                f"n_features must be specified for backbone {self.backbone}. "
                f"Default values are available for: {sorted(_N_FEATURES_DEFAULTS.keys())}"
            )
            raise ValueError(msg)

        assert (
            0 < n_features <= self.n_features_original
        ), f"for backbone {self.backbone}, 0 < n_features <= {self.n_features_original}, found {n_features}"

        self.n_features = n_features

        # Since idx is randomly selected, save it with model to get same results
        self.register_buffer(
            "idx",
            torch.tensor(sample(range(self.n_features_original), self.n_features)),
        )
        self.idx: Tensor
        self.loss = None
        self.anomaly_map_generator = AnomalyMapGenerator(image_size=input_size)

        self.gaussian = MultiVariateGaussian(self.n_features, self.n_patches)
        self._is_fitted: bool = False

    @property
    def is_fitted(self) -> bool:
        return self._is_fitted

    def generate_embedding(self, features: dict[str, Tensor]) -> Tensor:
        """Generate embedding from hierarchical feature map.

        Args:
            features (dict[str, Tensor]): Hierarchical feature map from a CNN (ResNet18 or WideResnet)

        Returns:
            Embedding vector
        """

        embeddings = features[self.layers[0]]
        for layer in self.layers[1:]:
            layer_embedding = features[layer]
            layer_embedding = F.interpolate(layer_embedding, size=embeddings.shape[-2:], mode="nearest")
            embeddings = torch.cat((embeddings, layer_embedding), 1)

        # subsample embeddings
        idx = self.idx.to(embeddings.device)
        embeddings = torch.index_select(embeddings, 1, idx)
        return embeddings

    def forward(self, input_tensor: Tensor) -> Tensor:
        """Forward-pass image-batch (N, C, H, W) into model to extract features.

        Args:
            input_tensor: Image-batch (N, C, H, W)
            input_tensor: Tensor:

        Returns:
            Features from single/multiple layers.

        Example:
            >>> x = torch.randn(32, 3, 224, 224)
            >>> features = self.extract_features(input_tensor)
            >>> features.keys()
            dict_keys(['layer1', 'layer2', 'layer3'])

            >>> [v.shape for v in features.values()]
            [torch.Size([32, 64, 56, 56]),
            torch.Size([32, 128, 28, 28]),
            torch.Size([32, 256, 14, 14])]
        """
        if self.tiler:
            input_tensor = self.tiler.tile(input_tensor)

        with torch.no_grad():
            features = self.feature_extractor(input_tensor)
            embeddings = self.generate_embedding(features)

        if self.tiler:
            embeddings = self.tiler.untile(embeddings)

        if self.training:
            output = embeddings
        else:
            output = self.anomaly_map_generator(
                embedding=embeddings,
                mean=self.gaussian.mean,
                inv_covariance=self.gaussian.inv_covariance,
            )
        return output

    def fit(self, embedding: Tensor | list[Tensor]) -> None:
        """Fit the model with embedding.

        Args:
            embedding (embedding: Tensor | list[Tensor]): Embedding vector
        """
<<<<<<< HEAD
        if isinstance(embedding, list):
            if not isinstance(embedding[0], Tensor):
                raise TypeError("Embedding must be a Tensor or a list of Tensors")
            embedding = torch.vstack(embedding)

        logger.info("Fitting a Gaussian to the embedding collected from the training set.")
        self.gaussian.fit(embedding)
        self._is_fitted = True
=======
        embeddings = features[self.layers[0]]
        for layer in self.layers[1:]:
            layer_embedding = features[layer]
            layer_embedding = F.interpolate(layer_embedding, size=embeddings.shape[-2:], mode="nearest")
            embeddings = torch.cat((embeddings, layer_embedding), 1)

        # subsample embeddings
        idx = self.idx.to(embeddings.device)
        return torch.index_select(embeddings, 1, idx)
>>>>>>> 9eb453d2
<|MERGE_RESOLUTION|>--- conflicted
+++ resolved
@@ -110,6 +110,7 @@
 
     @property
     def is_fitted(self) -> bool:
+        """Check if the model is fitted."""
         return self._is_fitted
 
     def generate_embedding(self, features: dict[str, Tensor]) -> Tensor:
@@ -121,7 +122,6 @@
         Returns:
             Embedding vector
         """
-
         embeddings = features[self.layers[0]]
         for layer in self.layers[1:]:
             layer_embedding = features[layer]
@@ -130,8 +130,7 @@
 
         # subsample embeddings
         idx = self.idx.to(embeddings.device)
-        embeddings = torch.index_select(embeddings, 1, idx)
-        return embeddings
+        return torch.index_select(embeddings, 1, idx)
 
     def forward(self, input_tensor: Tensor) -> Tensor:
         """Forward-pass image-batch (N, C, H, W) into model to extract features.
@@ -180,23 +179,12 @@
         Args:
             embedding (embedding: Tensor | list[Tensor]): Embedding vector
         """
-<<<<<<< HEAD
         if isinstance(embedding, list):
             if not isinstance(embedding[0], Tensor):
-                raise TypeError("Embedding must be a Tensor or a list of Tensors")
+                message = "Embedding must be a Tensor or a list of Tensors"
+                raise TypeError(message)
             embedding = torch.vstack(embedding)
 
         logger.info("Fitting a Gaussian to the embedding collected from the training set.")
         self.gaussian.fit(embedding)
-        self._is_fitted = True
-=======
-        embeddings = features[self.layers[0]]
-        for layer in self.layers[1:]:
-            layer_embedding = features[layer]
-            layer_embedding = F.interpolate(layer_embedding, size=embeddings.shape[-2:], mode="nearest")
-            embeddings = torch.cat((embeddings, layer_embedding), 1)
-
-        # subsample embeddings
-        idx = self.idx.to(embeddings.device)
-        return torch.index_select(embeddings, 1, idx)
->>>>>>> 9eb453d2
+        self._is_fitted = True