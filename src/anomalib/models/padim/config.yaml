dataset:
  name: mvtec
  format: mvtec
  path: ./datasets/MVTec
  category: bottle
  train_batch_size: 32
  eval_batch_size: 32
  num_workers: 8
  image_size: 256 # dimensions to which images are resized (mandatory)
  center_crop: null # dimensions to which images are center-cropped after resizing (optional)
  normalization: imagenet # data distribution to which the images will be normalized: [none, imagenet]
  transform_config:
    train: null
    eval: null
  test_split_mode: from_dir # options: [from_dir, synthetic]
  test_split_ratio: 0.2 # fraction of train images held out testing (usage depends on test_split_mode)
  val_split_mode: same_as_test # options: [same_as_test, from_test, synthetic]
  val_split_ratio: 0.5 # fraction of train/test images held out for validation (usage depends on val_split_mode)
  tiling:
    apply: false
    tile_size: null
    stride: null
    remove_border_count: 0
    use_random_tiling: False
    random_tile_count: 16

model:
  name: padim
  backbone: resnet18
  pre_trained: true
  layers:
    - layer1
    - layer2
    - layer3

post_processing:
  normalization_method: min_max # <null, min_max, cdf>
  threshold_method: adaptive # options: [adaptive, manual]
  manual_image_threshold: null
  manual_pixel_threshold: null

metrics:
  image:
    - F1Score
    - AUROC
  pixel:
    - F1Score
    - AUROC

visualization:
  show_images: False # show images on the screen
  log_images: True # log images to the logger(s)
<<<<<<< HEAD
  visualization_mode: full # options: ["full", "simple"]
  visualization_stage: test # At which stage should the images get logged. options: ["val", "test", "predict"]
=======
  mode: full # options: ["full", "simple"]
>>>>>>> f5c096e6

project:
  seed: 42
  path: ./results

logging:
  log_graph: false
  loggers:
<<<<<<< HEAD
    class_path: anomalib.utils.loggers.file_system.FileSystemLogger
=======
    class_path: anomalib.utils.loggers.FileSystemLogger
>>>>>>> f5c096e6
    init_args:
      save_dir: results/logs

optimization:
  export_mode: null # options: torch, onnx, openvino

# PL Trainer Args. Don't add extra parameter here.
trainer:
  task_type: segmentation
  enable_checkpointing: true
  default_root_dir: null
  gradient_clip_val: 0
  gradient_clip_algorithm: norm
  num_nodes: 1
  devices: 1
  enable_progress_bar: true
  overfit_batches: 0.0
  track_grad_norm: -1
  check_val_every_n_epoch: 1 # Don't validate before extracting features.
  fast_dev_run: false
  accumulate_grad_batches: 1
  max_epochs: 1
  min_epochs: null
  max_steps: -1
  min_steps: null
  max_time: null
  limit_train_batches: 1.0
  limit_val_batches: 1.0
  limit_test_batches: 1.0
  limit_predict_batches: 1.0
  val_check_interval: 1.0 # Don't validate before extracting features.
  log_every_n_steps: 50
  accelerator: auto # <"cpu", "gpu", "tpu", "ipu", "hpu", "auto">
  strategy: null
  sync_batchnorm: false
  precision: 32
  enable_model_summary: true
  num_sanity_val_steps: 0
  profiler: null
  benchmark: false
  deterministic: false
  reload_dataloaders_every_n_epochs: 0
  auto_lr_find: false
  replace_sampler_ddp: true
  detect_anomaly: false
  auto_scale_batch_size: false
  plugins: null
  move_metrics_to_cpu: false
  multiple_trainloader_mode: max_size_cycle<|MERGE_RESOLUTION|>--- conflicted
+++ resolved
@@ -50,12 +50,7 @@
 visualization:
   show_images: False # show images on the screen
   log_images: True # log images to the logger(s)
-<<<<<<< HEAD
-  visualization_mode: full # options: ["full", "simple"]
-  visualization_stage: test # At which stage should the images get logged. options: ["val", "test", "predict"]
-=======
   mode: full # options: ["full", "simple"]
->>>>>>> f5c096e6
 
 project:
   seed: 42
@@ -64,11 +59,7 @@
 logging:
   log_graph: false
   loggers:
-<<<<<<< HEAD
-    class_path: anomalib.utils.loggers.file_system.FileSystemLogger
-=======
     class_path: anomalib.utils.loggers.FileSystemLogger
->>>>>>> f5c096e6
     init_args:
       save_dir: results/logs
 
