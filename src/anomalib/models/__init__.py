--- conflicted
+++ resolved
@@ -174,12 +174,8 @@
         try:
             model_class = getattr(module, model.class_path.split(".")[-1])
             init_args = model.get("init_args", {})
-<<<<<<< HEAD
-            init_args.update(kwdargs)
-=======
             if len(kwdargs) > 0:
                 init_args.update(kwdargs)
->>>>>>> 0261f0a2
             _model = model_class(*args, **init_args)
         except AttributeError as exception:
             logger.exception(
