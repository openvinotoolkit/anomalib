--- conflicted
+++ resolved
@@ -11,22 +11,6 @@
 from omegaconf import DictConfig, OmegaConf
 
 from anomalib.models.components import AnomalyModule
-<<<<<<< HEAD
-from anomalib.models.csflow import Csflow
-from anomalib.models.dfkde import Dfkde
-from anomalib.models.dfm import Dfm
-from anomalib.models.draem import Draem
-from anomalib.models.dsr import Dsr
-from anomalib.models.efficient_ad import EfficientAd
-from anomalib.models.fastflow import Fastflow
-from anomalib.models.ganomaly import Ganomaly
-from anomalib.models.padim import Padim
-from anomalib.models.patchcore import Patchcore
-from anomalib.models.reverse_distillation import ReverseDistillation
-from anomalib.models.rkde import Rkde
-from anomalib.models.stfpm import Stfpm
-from anomalib.models.uflow import Uflow
-=======
 from anomalib.utils.path import convert_to_snake_case
 
 from .image import (
@@ -54,7 +38,6 @@
 class UnknownModelError(ModuleNotFoundError):
     ...
 
->>>>>>> 4b884b90
 
 __all__ = [
     "Cfa",
