"""CFLOW: Real-Time  Unsupervised Anomaly Detection via Conditional Normalizing Flows.

https://arxiv.org/pdf/2107.12571v1.pdf
"""

# Copyright (C) 2022 Intel Corporation
# SPDX-License-Identifier: Apache-2.0


from collections.abc import Sequence
from typing import Any

import einops
import torch
from lightning.pytorch.utilities.types import STEP_OUTPUT
from omegaconf import DictConfig, ListConfig
from torch import Tensor, optim
from torch.nn import functional as F  # noqa: N812
from torch.optim import Optimizer

from anomalib.models.cflow.torch_model import CflowModel
from anomalib.models.cflow.utils import get_logp, positional_encoding_2d
from anomalib.models.components import AnomalyModule

__all__ = ["Cflow", "CflowLightning"]


class Cflow(AnomalyModule):
    """PL Lightning Module for the CFLOW algorithm."""

    def __init__(
        self,
        input_size: tuple[int, int],
        backbone: str = "wide_resnet50_2",
        layers: Sequence[str] = ("layer2", "layer3", "layer4"),
        pre_trained: bool = True,
        fiber_batch_size: int = 64,
        decoder: str = "freia-cflow",
        condition_vector: int = 128,
        coupling_blocks: int = 8,
        clamp_alpha: float = 1.9,
        permute_soft: bool = False,
        lr: float = 0.0001,
    ) -> None:
        super().__init__()

        self.model: CflowModel = CflowModel(
            input_size=input_size,
            backbone=backbone,
            pre_trained=pre_trained,
            layers=layers,
            fiber_batch_size=fiber_batch_size,
            decoder=decoder,
            condition_vector=condition_vector,
            coupling_blocks=coupling_blocks,
            clamp_alpha=clamp_alpha,
            permute_soft=permute_soft,
        )
        self.automatic_optimization = False
        # TODO(ashwinvaidya17): LR should be part of optimizer in config.yaml since  cflow has custom optimizer.
        # CVS-122670
        self.learning_rate = lr

    def configure_optimizers(self) -> Optimizer:
        """Configures optimizers for each decoder.

        Returns:
            Optimizer: Adam optimizer for each decoder
        """
        decoders_parameters = []
        for decoder_idx in range(len(self.model.pool_layers)):
            decoders_parameters.extend(list(self.model.decoders[decoder_idx].parameters()))

        return optim.Adam(
            params=decoders_parameters,
            lr=self.learning_rate,
        )

    def training_step(self, batch: dict[str, str | Tensor], *args, **kwargs) -> STEP_OUTPUT:
        """Training Step of CFLOW.

        For each batch, decoder layers are trained with a dynamic fiber batch size.
        Training step is performed manually as multiple training steps are involved
            per batch of input images

        Args:
          batch (dict[str, str | Tensor]): Input batch

        Returns:
          Loss value for the batch

        """
        del args, kwargs  # These variables are not used.

        opt = self.optimizers()
        self.model.encoder.eval()

        images: Tensor = batch["image"]
        activation = self.model.encoder(images)
        avg_loss = torch.zeros([1], dtype=torch.float64).to(images.device)

        height = []
        width = []
        for layer_idx, layer in enumerate(self.model.pool_layers):
            encoder_activations = activation[layer].detach()  # BxCxHxW

            batch_size, dim_feature_vector, im_height, im_width = encoder_activations.size()
            image_size = im_height * im_width
            embedding_length = batch_size * image_size  # number of rows in the conditional vector

            height.append(im_height)
            width.append(im_width)
            # repeats positional encoding for the entire batch 1 C H W to B C H W
            pos_encoding = einops.repeat(
                positional_encoding_2d(self.model.condition_vector, im_height, im_width).unsqueeze(0),
                "b c h w-> (tile b) c h w",
                tile=batch_size,
            ).to(images.device)
            c_r = einops.rearrange(pos_encoding, "b c h w -> (b h w) c")  # BHWxP
            e_r = einops.rearrange(encoder_activations, "b c h w -> (b h w) c")  # BHWxC
            perm = torch.randperm(embedding_length)  # BHW
            decoder = self.model.decoders[layer_idx].to(images.device)

            fiber_batches = embedding_length // self.model.fiber_batch_size  # number of fiber batches
            assert fiber_batches > 0, "Make sure we have enough fibers, otherwise decrease N or batch-size!"

            for batch_num in range(fiber_batches):  # per-fiber processing
                opt.zero_grad()
                if batch_num < (fiber_batches - 1):
                    idx = torch.arange(
                        batch_num * self.model.fiber_batch_size,
                        (batch_num + 1) * self.model.fiber_batch_size,
                    )
                else:  # When non-full batch is encountered batch_num * N will go out of bounds
                    idx = torch.arange(batch_num * self.model.fiber_batch_size, embedding_length)
                # get random vectors
                c_p = c_r[perm[idx]]  # NxP
                e_p = e_r[perm[idx]]  # NxC
                # decoder returns the transformed variable z and the log Jacobian determinant
                p_u, log_jac_det = decoder(e_p, [c_p])
                #
                decoder_log_prob = get_logp(dim_feature_vector, p_u, log_jac_det)
                log_prob = decoder_log_prob / dim_feature_vector  # likelihood per dim
                loss = -F.logsigmoid(log_prob)
                self.manual_backward(loss.mean())
                opt.step()
                avg_loss += loss.sum()

        self.log("train_loss", avg_loss.item(), on_epoch=True, prog_bar=True, logger=True)
        return {"loss": avg_loss}

    def validation_step(self, batch: dict[str, str | Tensor], *args, **kwargs) -> STEP_OUTPUT:
        """Validation Step of CFLOW.

            Similar to the training step, encoder features
            are extracted from the CNN for each batch, and anomaly
            map is computed.

        Args:
            batch (dict[str, str | Tensor]): Input batch

        Returns:
            Dictionary containing images, anomaly maps, true labels and masks.
            These are required in `validation_epoch_end` for feature concatenation.

        """
        del args, kwargs  # These variables are not used.

        batch["anomaly_maps"] = self.model(batch["image"])
        return batch

    @property
    def trainer_arguments(self) -> dict[str, Any]:
        return {"gradient_clip_val": 0, "num_sanity_val_steps": 0}


class CflowLightning(Cflow):
    """PL Lightning Module for the CFLOW algorithm.

    Args:
        hparams (DictConfig | ListConfig): Model params
    """

    def __init__(self, hparams: DictConfig | ListConfig) -> None:
        super().__init__(
            input_size=hparams.model.input_size,
            backbone=hparams.model.backbone,
            layers=hparams.model.layers,
            pre_trained=hparams.model.pre_trained,
            fiber_batch_size=hparams.model.fiber_batch_size,
            decoder=hparams.model.decoder,
            condition_vector=hparams.model.condition_vector,
            coupling_blocks=hparams.model.coupling_blocks,
            clamp_alpha=hparams.model.clamp_alpha,
            permute_soft=hparams.model.permute_soft,
        )
<<<<<<< HEAD
        self.hparams: DictConfig | ListConfig  # type: ignore
        self.save_hyperparameters(hparams)
=======
        self.hparams: DictConfig | ListConfig
        self.save_hyperparameters(hparams)

    def configure_callbacks(self) -> list[EarlyStopping]:
        """Configure model-specific callbacks.

        Note:
            This method is used for the existing CLI.
            When PL CLI is introduced, configure callback method will be
                deprecated, and callbacks will be configured from either
                config.yaml file or from CLI.
        """
        early_stopping = EarlyStopping(
            monitor=self.hparams.model.early_stopping.metric,
            patience=self.hparams.model.early_stopping.patience,
            mode=self.hparams.model.early_stopping.mode,
        )
        return [early_stopping]
>>>>>>> be3ae27f
<|MERGE_RESOLUTION|>--- conflicted
+++ resolved
@@ -194,26 +194,5 @@
             clamp_alpha=hparams.model.clamp_alpha,
             permute_soft=hparams.model.permute_soft,
         )
-<<<<<<< HEAD
-        self.hparams: DictConfig | ListConfig  # type: ignore
-        self.save_hyperparameters(hparams)
-=======
         self.hparams: DictConfig | ListConfig
-        self.save_hyperparameters(hparams)
-
-    def configure_callbacks(self) -> list[EarlyStopping]:
-        """Configure model-specific callbacks.
-
-        Note:
-            This method is used for the existing CLI.
-            When PL CLI is introduced, configure callback method will be
-                deprecated, and callbacks will be configured from either
-                config.yaml file or from CLI.
-        """
-        early_stopping = EarlyStopping(
-            monitor=self.hparams.model.early_stopping.metric,
-            patience=self.hparams.model.early_stopping.patience,
-            mode=self.hparams.model.early_stopping.mode,
-        )
-        return [early_stopping]
->>>>>>> be3ae27f
+        self.save_hyperparameters(hparams)