"""CFLOW: Real-Time  Unsupervised Anomaly Detection via Conditional Normalizing Flows.

https://arxiv.org/pdf/2107.12571v1.pdf
"""

# Copyright (C) 2022 Intel Corporation
# SPDX-License-Identifier: Apache-2.0


from typing import Any

import einops
import torch
from lightning.pytorch.callbacks import EarlyStopping
from lightning.pytorch.utilities.types import STEP_OUTPUT
from omegaconf import DictConfig, ListConfig
from torch import Tensor, optim
from torch.nn import functional as F  # noqa: N812
from torch.optim import Optimizer

from anomalib.models.cflow.torch_model import CflowModel
from anomalib.models.cflow.utils import get_logp, positional_encoding_2d
from anomalib.models.components import AnomalyModule

__all__ = ["Cflow", "CflowLightning"]


class Cflow(AnomalyModule):
    """PL Lightning Module for the CFLOW algorithm."""

    def __init__(
        self,
        input_size: tuple[int, int],
        backbone: str,
        layers: list[str],
        pre_trained: bool = True,
        fiber_batch_size: int = 64,
        decoder: str = "freia-cflow",
        condition_vector: int = 128,
        coupling_blocks: int = 8,
        clamp_alpha: float = 1.9,
        permute_soft: bool = False,
        lr: float = 0.0001,
    ) -> None:
        super().__init__()

        self.model: CflowModel = CflowModel(
            input_size=input_size,
            backbone=backbone,
            pre_trained=pre_trained,
            layers=layers,
            fiber_batch_size=fiber_batch_size,
            decoder=decoder,
            condition_vector=condition_vector,
            coupling_blocks=coupling_blocks,
            clamp_alpha=clamp_alpha,
            permute_soft=permute_soft,
        )
        self.automatic_optimization = False
<<<<<<< HEAD
        # TODO(ashwinvaidya17): Use padding="same" in nn.Conv2d once PyTorch v2.1 is released
        # CVS-122671
=======
        # TODO(ashwinvaidya17): LR should be part of optimizer in config.yaml since  cflow has custom optimizer.
        # CVS-122670
>>>>>>> be3ae27f
        self.learning_rate = lr

    def configure_optimizers(self) -> Optimizer:
        """Configures optimizers for each decoder.

        Note:
            This method is used for the existing CLI.
            When PL CLI is introduced, configure optimizers method will be
                deprecated, and optimizers will be configured from either
                config.yaml file or from CLI.

        Returns:
            Optimizer: Adam optimizer for each decoder
        """
        decoders_parameters = []
        for decoder_idx in range(len(self.model.pool_layers)):
            decoders_parameters.extend(list(self.model.decoders[decoder_idx].parameters()))

        return optim.Adam(
            params=decoders_parameters,
            lr=self.learning_rate,
        )

    def training_step(self, batch: dict[str, str | Tensor], *args, **kwargs) -> STEP_OUTPUT:
        """Training Step of CFLOW.

        For each batch, decoder layers are trained with a dynamic fiber batch size.
        Training step is performed manually as multiple training steps are involved
            per batch of input images

        Args:
          batch (dict[str, str | Tensor]): Input batch

        Returns:
          Loss value for the batch

        """
        del args, kwargs  # These variables are not used.

        opt = self.optimizers()
        self.model.encoder.eval()

        images: Tensor = batch["image"]
        activation = self.model.encoder(images)
        avg_loss = torch.zeros([1], dtype=torch.float64).to(images.device)

        height = []
        width = []
        for layer_idx, layer in enumerate(self.model.pool_layers):
            encoder_activations = activation[layer].detach()  # BxCxHxW

            batch_size, dim_feature_vector, im_height, im_width = encoder_activations.size()
            image_size = im_height * im_width
            embedding_length = batch_size * image_size  # number of rows in the conditional vector

            height.append(im_height)
            width.append(im_width)
            # repeats positional encoding for the entire batch 1 C H W to B C H W
            pos_encoding = einops.repeat(
                positional_encoding_2d(self.model.condition_vector, im_height, im_width).unsqueeze(0),
                "b c h w-> (tile b) c h w",
                tile=batch_size,
            ).to(images.device)
            c_r = einops.rearrange(pos_encoding, "b c h w -> (b h w) c")  # BHWxP
            e_r = einops.rearrange(encoder_activations, "b c h w -> (b h w) c")  # BHWxC
            perm = torch.randperm(embedding_length)  # BHW
            decoder = self.model.decoders[layer_idx].to(images.device)

            fiber_batches = embedding_length // self.model.fiber_batch_size  # number of fiber batches
            assert fiber_batches > 0, "Make sure we have enough fibers, otherwise decrease N or batch-size!"

            for batch_num in range(fiber_batches):  # per-fiber processing
                opt.zero_grad()
                if batch_num < (fiber_batches - 1):
                    idx = torch.arange(
                        batch_num * self.model.fiber_batch_size,
                        (batch_num + 1) * self.model.fiber_batch_size,
                    )
                else:  # When non-full batch is encountered batch_num * N will go out of bounds
                    idx = torch.arange(batch_num * self.model.fiber_batch_size, embedding_length)
                # get random vectors
                c_p = c_r[perm[idx]]  # NxP
                e_p = e_r[perm[idx]]  # NxC
                # decoder returns the transformed variable z and the log Jacobian determinant
                p_u, log_jac_det = decoder(e_p, [c_p])
                #
                decoder_log_prob = get_logp(dim_feature_vector, p_u, log_jac_det)
                log_prob = decoder_log_prob / dim_feature_vector  # likelihood per dim
                loss = -F.logsigmoid(log_prob)
                self.manual_backward(loss.mean())
                opt.step()
                avg_loss += loss.sum()

        self.log("train_loss", avg_loss.item(), on_epoch=True, prog_bar=True, logger=True)
        return {"loss": avg_loss}

    def validation_step(self, batch: dict[str, str | Tensor], *args, **kwargs) -> STEP_OUTPUT:
        """Validation Step of CFLOW.

            Similar to the training step, encoder features
            are extracted from the CNN for each batch, and anomaly
            map is computed.

        Args:
            batch (dict[str, str | Tensor]): Input batch

        Returns:
            Dictionary containing images, anomaly maps, true labels and masks.
            These are required in `validation_epoch_end` for feature concatenation.

        """
        del args, kwargs  # These variables are not used.

        batch["anomaly_maps"] = self.model(batch["image"])
        return batch

    @property
    def trainer_arguments(self) -> dict[str, Any]:
        return {"gradient_clip_val": 0, "num_sanity_val_steps": 0}


class CflowLightning(Cflow):
    """PL Lightning Module for the CFLOW algorithm.

    Args:
        hparams (DictConfig | ListConfig): Model params
    """

    def __init__(self, hparams: DictConfig | ListConfig) -> None:
        super().__init__(
            input_size=hparams.model.input_size,
            backbone=hparams.model.backbone,
            layers=hparams.model.layers,
            pre_trained=hparams.model.pre_trained,
            fiber_batch_size=hparams.model.fiber_batch_size,
            decoder=hparams.model.decoder,
            condition_vector=hparams.model.condition_vector,
            coupling_blocks=hparams.model.coupling_blocks,
            clamp_alpha=hparams.model.clamp_alpha,
            permute_soft=hparams.model.permute_soft,
        )
        self.hparams: DictConfig | ListConfig
        self.save_hyperparameters(hparams)

    def configure_callbacks(self) -> list[EarlyStopping]:
        """Configure model-specific callbacks.

        Note:
            This method is used for the existing CLI.
            When PL CLI is introduced, configure callback method will be
                deprecated, and callbacks will be configured from either
                config.yaml file or from CLI.
        """
        early_stopping = EarlyStopping(
            monitor=self.hparams.model.early_stopping.metric,
            patience=self.hparams.model.early_stopping.patience,
            mode=self.hparams.model.early_stopping.mode,
        )
        return [early_stopping]<|MERGE_RESOLUTION|>--- conflicted
+++ resolved
@@ -57,13 +57,8 @@
             permute_soft=permute_soft,
         )
         self.automatic_optimization = False
-<<<<<<< HEAD
-        # TODO(ashwinvaidya17): Use padding="same" in nn.Conv2d once PyTorch v2.1 is released
-        # CVS-122671
-=======
         # TODO(ashwinvaidya17): LR should be part of optimizer in config.yaml since  cflow has custom optimizer.
         # CVS-122670
->>>>>>> be3ae27f
         self.learning_rate = lr
 
     def configure_optimizers(self) -> Optimizer:
