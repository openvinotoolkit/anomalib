"""CFLOW: Real-Time  Unsupervised Anomaly Detection via Conditional Normalizing Flows.

https://arxiv.org/pdf/2107.12571v1.pdf
"""

# Copyright (C) 2022 Intel Corporation
# SPDX-License-Identifier: Apache-2.0


from collections.abc import Sequence
from typing import Any

import einops
import torch
from lightning.pytorch.utilities.types import STEP_OUTPUT
from omegaconf import DictConfig, ListConfig
from torch import Tensor, optim
from torch.nn import functional as F  # noqa: N812
from torch.optim import Optimizer

from anomalib.models.cflow.torch_model import CflowModel
from anomalib.models.cflow.utils import get_logp, positional_encoding_2d
from anomalib.models.components import AnomalyModule

__all__ = ["Cflow", "CflowLightning"]


class Cflow(AnomalyModule):
    """PL Lightning Module for the CFLOW algorithm."""

    def __init__(
        self,
        input_size: tuple[int, int],
        backbone: str = "wide_resnet50_2",
        layers: Sequence[str] = ("layer2", "layer3", "layer4"),
        pre_trained: bool = True,
        fiber_batch_size: int = 64,
        decoder: str = "freia-cflow",
        condition_vector: int = 128,
        coupling_blocks: int = 8,
        clamp_alpha: float = 1.9,
        permute_soft: bool = False,
        lr: float = 0.0001,
    ) -> None:
        super().__init__()

        self.model: CflowModel = CflowModel(
            input_size=input_size,
            backbone=backbone,
            pre_trained=pre_trained,
            layers=layers,
            fiber_batch_size=fiber_batch_size,
            decoder=decoder,
            condition_vector=condition_vector,
            coupling_blocks=coupling_blocks,
            clamp_alpha=clamp_alpha,
            permute_soft=permute_soft,
        )
        self.automatic_optimization = False
        # TODO(ashwinvaidya17): LR should be part of optimizer in config.yaml since  cflow has custom optimizer.
        # CVS-122670
        self.learning_rate = lr

    def configure_optimizers(self) -> Optimizer:
        """Configure optimizers for each decoder.

<<<<<<< HEAD
        Returns
        -------
                    Optimizer: Adam optimizer for each decoder
=======
        Returns:
            Optimizer: Adam optimizer for each decoder
>>>>>>> 57041ea5
        """
        decoders_parameters = []
        for decoder_idx in range(len(self.model.pool_layers)):
            decoders_parameters.extend(list(self.model.decoders[decoder_idx].parameters()))

        return optim.Adam(
            params=decoders_parameters,
            lr=self.learning_rate,
        )

    def training_step(self, batch: dict[str, str | Tensor], *args, **kwargs) -> STEP_OUTPUT:
        """Perform the training step of CFLOW.

        For each batch, decoder layers are trained with a dynamic fiber batch size.
        Training step is performed manually as multiple training steps are involved
            per batch of input images

        Args:
            batch (dict[str, str | Tensor]): Input batch
            *args: Arguments.
            **kwargs: Keyword arguments.

        Returns:
          Loss value for the batch

        """
        del args, kwargs  # These variables are not used.

        opt = self.optimizers()
        self.model.encoder.eval()

        images: Tensor = batch["image"]
        activation = self.model.encoder(images)
        avg_loss = torch.zeros([1], dtype=torch.float64).to(images.device)

        height = []
        width = []
        for layer_idx, layer in enumerate(self.model.pool_layers):
            encoder_activations = activation[layer].detach()  # BxCxHxW

            batch_size, dim_feature_vector, im_height, im_width = encoder_activations.size()
            image_size = im_height * im_width
            embedding_length = batch_size * image_size  # number of rows in the conditional vector

            height.append(im_height)
            width.append(im_width)
            # repeats positional encoding for the entire batch 1 C H W to B C H W
            pos_encoding = einops.repeat(
                positional_encoding_2d(self.model.condition_vector, im_height, im_width).unsqueeze(0),
                "b c h w-> (tile b) c h w",
                tile=batch_size,
            ).to(images.device)
            c_r = einops.rearrange(pos_encoding, "b c h w -> (b h w) c")  # BHWxP
            e_r = einops.rearrange(encoder_activations, "b c h w -> (b h w) c")  # BHWxC
            perm = torch.randperm(embedding_length)  # BHW
            decoder = self.model.decoders[layer_idx].to(images.device)

            fiber_batches = embedding_length // self.model.fiber_batch_size  # number of fiber batches
            assert fiber_batches > 0, "Make sure we have enough fibers, otherwise decrease N or batch-size!"

            for batch_num in range(fiber_batches):  # per-fiber processing
                opt.zero_grad()
                if batch_num < (fiber_batches - 1):
                    idx = torch.arange(
                        batch_num * self.model.fiber_batch_size,
                        (batch_num + 1) * self.model.fiber_batch_size,
                    )
                else:  # When non-full batch is encountered batch_num * N will go out of bounds
                    idx = torch.arange(batch_num * self.model.fiber_batch_size, embedding_length)
                # get random vectors
                c_p = c_r[perm[idx]]  # NxP
                e_p = e_r[perm[idx]]  # NxC
                # decoder returns the transformed variable z and the log Jacobian determinant
                p_u, log_jac_det = decoder(e_p, [c_p])
                #
                decoder_log_prob = get_logp(dim_feature_vector, p_u, log_jac_det)
                log_prob = decoder_log_prob / dim_feature_vector  # likelihood per dim
                loss = -F.logsigmoid(log_prob)
                self.manual_backward(loss.mean())
                opt.step()
                avg_loss += loss.sum()

        self.log("train_loss", avg_loss.item(), on_epoch=True, prog_bar=True, logger=True)
        return {"loss": avg_loss}

    def validation_step(self, batch: dict[str, str | Tensor], *args, **kwargs) -> STEP_OUTPUT:
        """Perform the validation step of CFLOW.

            Similar to the training step, encoder features
            are extracted from the CNN for each batch, and anomaly
            map is computed.

        Args:
            batch (dict[str, str | Tensor]): Input batch
            *args: Arguments.
            **kwargs: Keyword arguments.

        Returns:
            Dictionary containing images, anomaly maps, true labels and masks.
            These are required in `validation_epoch_end` for feature concatenation.

        """
        del args, kwargs  # These variables are not used.

        batch["anomaly_maps"] = self.model(batch["image"])
        return batch

    @property
    def trainer_arguments(self) -> dict[str, Any]:
        """C-FLOW specific trainer arguments."""
        return {"gradient_clip_val": 0, "num_sanity_val_steps": 0}


class CflowLightning(Cflow):
    """PL Lightning Module for the CFLOW algorithm.

    Args:
        hparams (DictConfig | ListConfig): Model params
    """

    def __init__(self, hparams: DictConfig | ListConfig) -> None:
        super().__init__(
            input_size=hparams.model.input_size,
            backbone=hparams.model.backbone,
            layers=hparams.model.layers,
            pre_trained=hparams.model.pre_trained,
            fiber_batch_size=hparams.model.fiber_batch_size,
            decoder=hparams.model.decoder,
            condition_vector=hparams.model.condition_vector,
            coupling_blocks=hparams.model.coupling_blocks,
            clamp_alpha=hparams.model.clamp_alpha,
            permute_soft=hparams.model.permute_soft,
        )
        self.hparams: DictConfig | ListConfig
        self.save_hyperparameters(hparams)<|MERGE_RESOLUTION|>--- conflicted
+++ resolved
@@ -64,14 +64,8 @@
     def configure_optimizers(self) -> Optimizer:
         """Configure optimizers for each decoder.
 
-<<<<<<< HEAD
-        Returns
-        -------
-                    Optimizer: Adam optimizer for each decoder
-=======
         Returns:
             Optimizer: Adam optimizer for each decoder
->>>>>>> 57041ea5
         """
         decoders_parameters = []
         for decoder_idx in range(len(self.model.pool_layers)):
