"""All In One Block Layer."""

# Copyright (c) https://github.com/vislearn/FrEIA
# SPDX-License-Identifier: MIT

# Copyright (C) 2022 Intel Corporation
# SPDX-License-Identifier: Apache-2.0


import logging
from collections.abc import Callable

import torch
from FrEIA.modules import InvertibleModule
from scipy.stats import special_ortho_group
from torch import Tensor, nn
from torch.nn import functional as F  # noqa: N812

logger = logging.getLogger(__name__)


def _global_scale_sigmoid_activation(input_tensor: Tensor) -> Tensor:
    """Global scale sigmoid activation.

    Args:
        input_tensor (Tensor): Input tensor

    Returns:
        Tensor: Sigmoid activation
    """
    return 10 * torch.sigmoid(input_tensor - 2.0)


def _global_scale_softplus_activation(input_tensor: Tensor) -> Tensor:
    """Global scale softplus activation.

    Args:
        input_tensor (Tensor): Input tensor

    Returns:
        Tensor: Softplus activation
    """
    softplus = nn.Softplus(beta=0.5)
    return 0.1 * softplus(input_tensor)


def _global_scale_exp_activation(input_tensor: Tensor) -> Tensor:
    """Global scale exponential activation.

    Args:
        input_tensor (Tensor): Input tensor

    Returns:
        Tensor: Exponential activation
    """
    return torch.exp(input_tensor)


class AllInOneBlock(InvertibleModule):
    """Module combining the most common operations in a normalizing flow or similar model.

    It combines affine coupling, permutation, and global affine transformation
    ('ActNorm'). It can also be used as GIN coupling block, perform learned
    householder permutations, and use an inverted pre-permutation. The affine
    transformation includes a soft clamping mechanism, first used in Real-NVP.
    The block as a whole performs the following computation:

    .. math::

        y = V\\,R \\; \\Psi(s_\\mathrm{global}) \\odot \\mathrm{Coupling}\\Big(R^{-1} V^{-1} x\\Big)+ t_\\mathrm{global}

    - The inverse pre-permutation of x (i.e. :math:`R^{-1} V^{-1}`) is optional (see
      ``reverse_permutation`` below).
    - The learned householder reflection matrix
      :math:`V` is also optional all together (see ``learned_householder_permutation``
      below).
    - For the coupling, the input is split into :math:`x_1, x_2` along
      the channel dimension. Then the output of the coupling operation is the
      two halves :math:`u = \\mathrm{concat}(u_1, u_2)`.

      .. math::

          u_1 &= x_1 \\odot \\exp \\Big( \\alpha \\; \\mathrm{tanh}\\big( s(x_2) \\big)\\Big) + t(x_2) \\\\
          u_2 &= x_2

      Because :math:`\\mathrm{tanh}(s) \\in [-1, 1]`, this clamping mechanism prevents
      exploding values in the exponential. The hyperparameter :math:`\\alpha` can be adjusted.

    """

    def __init__(
        self,
        dims_in,
        dims_c: list | None = None,
        subnet_constructor: Callable | None = None,
        affine_clamping: float = 2.0,
        gin_block: bool = False,
        global_affine_init: float = 1.0,
        global_affine_type: str = "SOFTPLUS",
        permute_soft: bool = False,
        learned_householder_permutation: int = 0,
        reverse_permutation: bool = False,
    ) -> None:
        """
        Args:
          subnet_constructor:
            class or callable ``f``, called as ``f(channels_in, channels_out)`` and
            should return a torch.nn.Module. Predicts coupling coefficients :math:`s, t`.
          affine_clamping:
            clamp the output of the multiplicative coefficients before
            exponentiation to +/- ``affine_clamping`` (see :math:`\\alpha` above).
          gin_block:
            Turn the block into a GIN block from Sorrenson et al, 2019.
            Makes it so that the coupling operations as a whole is volume preserving.
          global_affine_init:
            Initial value for the global affine scaling :math:`s_\\mathrm{global}`.
          global_affine_init:
            ``'SIGMOID'``, ``'SOFTPLUS'``, or ``'EXP'``. Defines the activation to be used
            on the beta for the global affine scaling (:math:`\\Psi` above).
          permute_soft:
            bool, whether to sample the permutation matrix :math:`R` from :math:`SO(N)`,
            or to use hard permutations instead. Note, ``permute_soft=True`` is very slow
            when working with >512 dimensions.
          learned_householder_permutation:
            Int, if >0, turn on the matrix :math:`V` above, that represents
            multiple learned householder reflections. Slow if large number.
            Dubious whether it actually helps network performance.
          reverse_permutation:
            Reverse the permutation before the block, as introduced by Putzky
            et al, 2019. Turns on the :math:`R^{-1} V^{-1}` pre-multiplication above.
        """
        if dims_c is None:
            dims_c = []
        super().__init__(dims_in, dims_c)

        channels = dims_in[0][0]
        # rank of the tensors means 1d, 2d, 3d tensor etc.
        self.input_rank = len(dims_in[0]) - 1
        # tuple containing all dims except for batch-dim (used at various points)
        self.sum_dims = tuple(range(1, 2 + self.input_rank))

        if len(dims_c) == 0:
            self.conditional = False
            self.condition_channels = 0
        else:
            assert tuple(dims_c[0][1:]) == tuple(
                dims_in[0][1:],
            ), f"Dimensions of input and condition don't agree: {dims_c} vs {dims_in}."
            self.conditional = True
            self.condition_channels = sum(dc[0] for dc in dims_c)

        split_len1 = channels - channels // 2
        split_len2 = channels // 2
        self.splits = [split_len1, split_len2]

        try:
            self.permute_function = {0: F.linear, 1: F.conv1d, 2: F.conv2d, 3: F.conv3d}[self.input_rank]
        except KeyError:
            msg = f"Data is {1 + self.input_rank}D. Must be 1D-4D."
            raise ValueError(msg) from None

        self.in_channels = channels
        self.clamp = affine_clamping
        self.GIN = gin_block
        self.reverse_pre_permute = reverse_permutation
        self.householder = learned_householder_permutation

        if permute_soft and channels > 512:
            msg = (
                "Soft permutation will take a very long time to initialize "
                f"with {channels} feature channels. Consider using hard permutation instead."
            )
            logger.warn(msg)

        # global_scale is used as the initial value for the global affine scale
        # (pre-activation). It is computed such that
        # the 'magic numbers' (specifically for sigmoid) scale the activation to
        # a sensible range.
        if global_affine_type == "SIGMOID":
            global_scale = 2.0 - torch.log(torch.tensor([10.0 / global_affine_init - 1.0]))
            self.global_scale_activation = _global_scale_sigmoid_activation
        elif global_affine_type == "SOFTPLUS":
            global_scale = 2.0 * torch.log(torch.exp(torch.tensor(0.5 * 10.0 * global_affine_init)) - 1)
            self.global_scale_activation = _global_scale_softplus_activation
        elif global_affine_type == "EXP":
            global_scale = torch.log(torch.tensor(global_affine_init))
            self.global_scale_activation = _global_scale_exp_activation
        else:
            message = 'Global affine activation must be "SIGMOID", "SOFTPLUS" or "EXP"'
            raise ValueError(message)

        self.global_scale = nn.Parameter(torch.ones(1, self.in_channels, *([1] * self.input_rank)) * global_scale)
        self.global_offset = nn.Parameter(torch.zeros(1, self.in_channels, *([1] * self.input_rank)))

        if permute_soft:
            w = special_ortho_group.rvs(channels)
        else:
            indices = torch.randperm(channels)
            w = torch.zeros((channels, channels))
            w[torch.arange(channels), indices] = 1.0

        if self.householder:
            # instead of just the permutation matrix w, the learned housholder
            # permutation keeps track of reflection vectors vk, in addition to a
            # random initial permutation w_0.
            self.vk_householder = nn.Parameter(0.2 * torch.randn(self.householder, channels), requires_grad=True)
            self.w_perm = None
            self.w_perm_inv = None
            self.w_0 = nn.Parameter(torch.FloatTensor(w), requires_grad=False)
        else:
            self.w_perm = nn.Parameter(
                torch.FloatTensor(w).view(channels, channels, *([1] * self.input_rank)),
                requires_grad=False,
            )
            self.w_perm_inv = nn.Parameter(
                torch.FloatTensor(w.T).view(channels, channels, *([1] * self.input_rank)),
                requires_grad=False,
            )

        if subnet_constructor is None:
<<<<<<< HEAD
            message = "Please supply a callable subnet_constructorfunction or object (see docstring)"
=======
            message = "Please supply a callable subnet_constructor function or object (see docstring)"
>>>>>>> d88cb3e8
            raise ValueError(message)
        self.subnet = subnet_constructor(self.splits[0] + self.condition_channels, 2 * self.splits[1])
        self.last_jac = None

    def _construct_householder_permutation(self):
        """Computes a permutation matrix from the reflection vectors that are
        learned internally as nn.Parameters."""
        w = self.w_0
        for vk in self.vk_householder:
            w = torch.mm(w, torch.eye(self.in_channels).to(w.device) - 2 * torch.ger(vk, vk) / torch.dot(vk, vk))

        for _ in range(self.input_rank):
            w = w.unsqueeze(-1)
        return w

    def _permute(self, x, rev=False):
        """Performs the permutation and scaling after the coupling operation.
        Returns transformed outputs and the LogJacDet of the scaling operation."""
        if self.GIN:
            scale = 1.0
            perm_log_jac = 0.0
        else:
            scale = self.global_scale_activation(self.global_scale)
            perm_log_jac = torch.sum(torch.log(scale))

        if rev:
            return ((self.permute_function(x, self.w_perm_inv) - self.global_offset) / scale, perm_log_jac)

        return (self.permute_function(x * scale + self.global_offset, self.w_perm), perm_log_jac)

    def _pre_permute(self, x, rev=False):
        """Permutes before the coupling block, only used if
        reverse_permutation is set"""
        if rev:
            return self.permute_function(x, self.w_perm)

        return self.permute_function(x, self.w_perm_inv)

    def _affine(self, x, a, rev=False):
        """Given the passive half, and the pre-activation outputs of the
        coupling subnetwork, perform the affine coupling operation.
        Returns both the transformed inputs and the LogJacDet."""

        # the entire coupling coefficient tensor is scaled down by a
        # factor of ten for stability and easier initialization.
        a *= 0.1
        ch = x.shape[1]

        sub_jac = self.clamp * torch.tanh(a[:, :ch])
        if self.GIN:
            sub_jac -= torch.mean(sub_jac, dim=self.sum_dims, keepdim=True)

        if not rev:
            return (x * torch.exp(sub_jac) + a[:, ch:], torch.sum(sub_jac, dim=self.sum_dims))

        return ((x - a[:, ch:]) * torch.exp(-sub_jac), -torch.sum(sub_jac, dim=self.sum_dims))

    def forward(self, x, c: list | None = None, rev: bool = False, jac: bool = True):
        """See base class docstring"""
        del jac  # Unused argument.

        if c is None:
            c = []

        if self.householder:
            self.w_perm = self._construct_householder_permutation()
            if rev or self.reverse_pre_permute:
                self.w_perm_inv = self.w_perm.transpose(0, 1).contiguous()

        if rev:
            x, global_scaling_jac = self._permute(x[0], rev=True)
            x = (x,)
        elif self.reverse_pre_permute:
            x = (self._pre_permute(x[0], rev=False),)

        x1, x2 = torch.split(x[0], self.splits, dim=1)

        x1c = torch.cat([x1, *c], 1) if self.conditional else x1

        if not rev:
            a1 = self.subnet(x1c)
            x2, j2 = self._affine(x2, a1)
        else:
            a1 = self.subnet(x1c)
            x2, j2 = self._affine(x2, a1, rev=True)

        log_jac_det = j2
        x_out = torch.cat((x1, x2), 1)

        if not rev:
            x_out, global_scaling_jac = self._permute(x_out, rev=False)
        elif self.reverse_pre_permute:
            x_out = self._pre_permute(x_out, rev=True)

        # add the global scaling Jacobian to the total.
        # trick to get the total number of non-channel dimensions:
        # number of elements of the first channel of the first batch member
        n_pixels = x_out[0, :1].numel()
        log_jac_det += (-1) ** rev * n_pixels * global_scaling_jac

        return (x_out,), log_jac_det

    def output_dims(self, input_dims):
        return input_dims<|MERGE_RESOLUTION|>--- conflicted
+++ resolved
@@ -218,11 +218,7 @@
             )
 
         if subnet_constructor is None:
-<<<<<<< HEAD
-            message = "Please supply a callable subnet_constructorfunction or object (see docstring)"
-=======
             message = "Please supply a callable subnet_constructor function or object (see docstring)"
->>>>>>> d88cb3e8
             raise ValueError(message)
         self.subnet = subnet_constructor(self.splits[0] + self.condition_channels, 2 * self.splits[1])
         self.last_jac = None
