--- conflicted
+++ resolved
@@ -186,20 +186,15 @@
             backbone_class = backbone.class_path
             backbone_model = backbone_class(**backbone.init_args)
 
-<<<<<<< HEAD
         if isinstance(weights, WeightsEnum) or weights in {
             "IMAGENET1K_V1",
             "IMAGENET1K_V2",
             "DEFAULT",
         }:  # torchvision models
-            feature_extractor = create_feature_extractor(model=backbone_model, return_nodes=return_nodes)
-=======
-        if isinstance(weights, WeightsEnum):  # torchvision models
             feature_extractor = create_feature_extractor(
                 model=backbone_model,
                 return_nodes=return_nodes,
             )
->>>>>>> a532cb53
         elif weights is not None:
             if not isinstance(weights, str):
                 msg = "Weights should point to a path"
