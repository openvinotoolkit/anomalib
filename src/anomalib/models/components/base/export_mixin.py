--- conflicted
+++ resolved
@@ -21,11 +21,7 @@
 from anomalib.data import AnomalibDataModule
 from anomalib.deploy.export import CompressionType, ExportType
 from anomalib.metrics import create_metric_collection
-<<<<<<< HEAD
 from anomalib.pre_processing import PreProcessor
-from anomalib.utils.exceptions import try_import
-=======
->>>>>>> 95115f9d
 
 if TYPE_CHECKING:
     from importlib.util import find_spec
