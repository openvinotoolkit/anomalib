"""Mixin for exporting models to disk."""

# Copyright (C) 2024 Intel Corporation
# SPDX-License-Identifier: Apache-2.0

import logging
from collections.abc import Iterable
from pathlib import Path
from tempfile import TemporaryDirectory
from typing import TYPE_CHECKING, Any

import torch
<<<<<<< HEAD
from lightning.pytorch import LightningModule
from lightning_utilities.core.imports import package_available
=======
from lightning_utilities.core.imports import module_available
>>>>>>> bcc0b439
from torch import nn
from torchmetrics import Metric

from anomalib import TaskType
from anomalib.data import AnomalibDataModule
<<<<<<< HEAD
from anomalib.deploy.export import CompressionType, ExportType
=======
from anomalib.deploy.export import CompressionType, ExportType, InferenceModel
from anomalib.metrics import create_metric_collection
>>>>>>> bcc0b439

if TYPE_CHECKING:
    from importlib.util import find_spec

    if find_spec("openvino") is not None:
        from openvino import CompiledModel

logger = logging.getLogger(__name__)


class ExportMixin:
    """This mixin allows exporting models to torch and ONNX/OpenVINO."""

    model: nn.Module
    device: torch.device

    def to_torch(
        self,
        export_root: Path | str,
    ) -> Path:
        """Export AnomalibModel to torch.

        Args:
            export_root (Path): Path to the output folder.
            transform (Transform, optional): Input transforms used for the model. If not provided, the transform is
                taken from the model.
                Defaults to ``None``.
            post_processor (nn.Module, optional): Post-processing module to apply to the model output.
                Defaults to ``None``.
            task (TaskType | None): Task type.
                Defaults to ``None``.

        Returns:
            Path: Path to the exported pytorch model.

        Examples:
            Assume that we have a model to train and we want to export it to torch format.

            >>> from anomalib.data import Visa
            >>> from anomalib.models import Patchcore
            >>> from anomalib.engine import Engine
            ...
            >>> datamodule = Visa()
            >>> model = Patchcore()
            >>> engine = Engine()
            ...
            >>> engine.fit(model, datamodule)

            Now that we have a model trained, we can export it to torch format.

            >>> model.to_torch(
            ...     export_root="path/to/export",
            ...     task=datamodule.test_data.task,
            ... )
        """
        export_root = _create_export_root(export_root, ExportType.TORCH)
        pt_model_path = export_root / "model.pt"
        torch.save(
            obj={"model": self},
            f=pt_model_path,
        )
        return pt_model_path

    def to_onnx(
        self,
        export_root: Path | str,
        input_size: tuple[int, int] | None = None,
    ) -> Path:
        """Export model to onnx.

        Args:
            export_root (Path): Path to the root folder of the exported model.
            input_size (tuple[int, int] | None, optional): Image size used as the input for onnx converter.
                Defaults to None.
            transform (Transform, optional): Input transforms used for the model. If not provided, the transform is
                taken from the model.
                Defaults to ``None``.
            post_processor (nn.Module, optional): Post-processing module to apply to the model output.
                Defaults to ``None``.
            task (TaskType | None): Task type.
                Defaults to ``None``.

        Returns:
            Path: Path to the exported onnx model.

        Examples:
            Export the Lightning Model to ONNX:

            >>> from anomalib.models import Patchcore
            >>> from anomalib.data import Visa
            ...
            >>> datamodule = Visa()
            >>> model = Patchcore()
            ...
            >>> model.to_onnx(
            ...     export_root="path/to/export",
            ...     transform=datamodule.test_data.transform,
            ...     task=datamodule.test_data.task
            ... )

            Using Custom Transforms:
            This example shows how to use a custom ``Compose`` object for the ``transform`` argument.

            >>> model.to_onnx(
            ...     export_root="path/to/export",
            ...     task="segmentation",
            ... )
        """
        export_root = _create_export_root(export_root, ExportType.ONNX)
        input_shape = torch.zeros((1, 3, *input_size)) if input_size else torch.zeros((1, 3, 1, 1))
        input_shape = input_shape.to(self.device)
        dynamic_axes = (
            {"input": {0: "batch_size"}, "output": {0: "batch_size"}}
            if input_size
<<<<<<< HEAD
            else {"input": {0: "batch_size", 2: "height", 3: "width"}, "output": {0: "batch_size"}}
=======
            else {"input": {0: "batch_size", 2: "height", 3: "weight"}, "output": {0: "batch_size"}}
>>>>>>> bcc0b439
        )
        onnx_path = export_root / "model.onnx"
        # apply pass through the model to get the output names
        assert isinstance(self, LightningModule)  # mypy
        output_names = [name for name, value in self.eval()(input_shape)._asdict().items() if value is not None]
        torch.onnx.export(
            self,
            input_shape.to(self.device),
            str(onnx_path),
            opset_version=14,
            dynamic_axes=dynamic_axes,
            input_names=["input"],
            output_names=output_names,
        )

        return onnx_path

    def to_openvino(
        self,
        export_root: Path | str,
        input_size: tuple[int, int] | None = None,
        compression_type: CompressionType | None = None,
        datamodule: AnomalibDataModule | None = None,
        metric: Metric | None = None,
        ov_args: dict[str, Any] | None = None,
        task: TaskType | None = None,
    ) -> Path:
        """Convert onnx model to OpenVINO IR.

        Args:
            export_root (Path): Path to the export folder.
            input_size (tuple[int, int] | None, optional): Input size of the model. Used for adding metadata to the IR.
                Defaults to None.
            transform (Transform, optional): Input transforms used for the model. If not provided, the transform is
                taken from the model.
                Defaults to ``None``.
            compression_type (CompressionType, optional): Compression type for better inference performance.
                Defaults to ``None``.
            datamodule (AnomalibDataModule | None, optional): Lightning datamodule.
                Must be provided if ``CompressionType.INT8_PTQ`` or ``CompressionType.INT8_ACQ`` is selected.
                Defaults to ``None``.
            metric (Metric | None, optional): Metric to measure quality loss when quantizing.
                Must be provided if ``CompressionType.INT8_ACQ`` is selected and must return higher value for better
                performance of the model.
                Defaults to ``None``.
            ov_args (dict | None): Model optimizer arguments for OpenVINO model conversion.
                Defaults to ``None``.
            task (TaskType | None): Task type.
                Defaults to ``None``.

        Returns:
            Path: Path to the exported onnx model.

        Raises:
            ModuleNotFoundError: If OpenVINO is not installed.

        Returns:
            Path: Path to the exported OpenVINO IR.

        Examples:
            Export the Lightning Model to OpenVINO IR:
            This example demonstrates how to export the Lightning Model to OpenVINO IR.

            >>> from anomalib.models import Patchcore
            >>> from anomalib.data import Visa
            ...
            >>> datamodule = Visa()
            >>> model = Patchcore()
            ...
            >>> model.to_openvino(
            ...     export_root="path/to/export",
            ...     transform=datamodule.test_data.transform,
            ...     task=datamodule.test_data.task
            ... )

            Export and Quantize the Model (OpenVINO IR):
            This example demonstrates how to export and quantize the model to OpenVINO IR.

            >>> from anomalib.models import Patchcore
            >>> from anomalib.data import Visa
            >>> datamodule = Visa()
            >>> model = Patchcore()
            >>> model.to_openvino(
            ...     export_root="path/to/export",
            ...     compression_type=CompressionType.INT8_PTQ,
            ...     datamodule=datamodule,
            ...     task=datamodule.test_data.task
            ... )

            Using Custom Transforms:
            This example shows how to use a custom ``Transform`` object for the ``transform`` argument.

            >>> from torchvision.transforms.v2 import Resize
            >>> transform = Resize(224, 224)
            ...
            >>> model.to_openvino(
            ...     export_root="path/to/export",
            ...     transform=transform,
            ...     task="segmentation",
            ... )
        """
<<<<<<< HEAD
        if not package_available("openvino"):
=======
        if not module_available("openvino"):
>>>>>>> bcc0b439
            logger.exception("Could not find OpenVINO. Please check OpenVINO installation.")
            raise ModuleNotFoundError

        import openvino as ov

        with TemporaryDirectory() as onnx_directory:
            model_path = self.to_onnx(onnx_directory, input_size)
            export_root = _create_export_root(export_root, ExportType.OPENVINO)
            ov_model_path = export_root / "model.xml"
            ov_args = {} if ov_args is None else ov_args

            model = ov.convert_model(model_path, **ov_args)
            if compression_type and compression_type != CompressionType.FP16:
                model = self._compress_ov_model(model, compression_type, datamodule, metric, task)

            # fp16 compression is enabled by default
            compress_to_fp16 = compression_type == CompressionType.FP16
            ov.save_model(model, ov_model_path, compress_to_fp16=compress_to_fp16)

        return ov_model_path

    def _compress_ov_model(
        self,
        model: "CompiledModel",
        compression_type: CompressionType | None = None,
        datamodule: AnomalibDataModule | None = None,
        metric: Metric | None = None,
        task: TaskType | None = None,
    ) -> "CompiledModel":
        """Compress OpenVINO model with NNCF.

            model (CompiledModel): Model already exported to OpenVINO format.
            compression_type (CompressionType, optional): Compression type for better inference performance.
                Defaults to ``None``.
            datamodule (AnomalibDataModule | None, optional): Lightning datamodule.
                Must be provided if ``CompressionType.INT8_PTQ`` or ``CompressionType.INT8_ACQ`` is selected.
                Defaults to ``None``.
            metric (Metric | str | None, optional): Metric to measure quality loss when quantizing.
                Must be provided if ``CompressionType.INT8_ACQ`` is selected and must return higher value for better
                performance of the model.
                Defaults to ``None``.
            task (TaskType | None): Task type.
                Defaults to ``None``.

        Returns:
            model (CompiledModel): Model in the OpenVINO format compressed with NNCF quantization.
        """
<<<<<<< HEAD
        if not package_available("nncf"):
=======
        if not module_available("nncf"):
>>>>>>> bcc0b439
            logger.exception("Could not find NCCF. Please check NNCF installation.")
            raise ModuleNotFoundError

        import nncf

        if compression_type == CompressionType.INT8:
            model = nncf.compress_weights(model)
        elif compression_type == CompressionType.INT8_PTQ:
            model = self._post_training_quantization_ov(model, datamodule)
        elif compression_type == CompressionType.INT8_ACQ:
            assert task is not None, "Task must be provided for OpenVINO accuracy aware compression"
            model = self._accuracy_control_quantization_ov(model, datamodule, metric, task)
        else:
            msg = f"Unrecognized compression type: {compression_type}"
            raise ValueError(msg)

        return model

    @staticmethod
    def _post_training_quantization_ov(
        model: "CompiledModel",
        datamodule: AnomalibDataModule | None = None,
    ) -> "CompiledModel":
        """Post-Training Quantization model with NNCF.

            model (CompiledModel): Model already exported to OpenVINO format.
            datamodule (AnomalibDataModule | None, optional): Lightning datamodule.
                Must be provided if ``CompressionType.INT8_PTQ`` or ``CompressionType.INT8_ACQ`` is selected.
                Defaults to ``None``.

        Returns:
            model (CompiledModel): Quantized model.
        """
        import nncf

        if datamodule is None:
            msg = "Datamodule must be provided for OpenVINO INT8_PTQ compression"
            raise ValueError(msg)
        datamodule.setup("fit")

        model_input = model.input(0)

        if model_input.partial_shape[0].is_static:
            datamodule.train_batch_size = model_input.shape[0]

        dataloader = datamodule.val_dataloader()
        if len(dataloader.dataset) < 300:
            logger.warning(
                f">300 images recommended for INT8 quantization, found only {len(dataloader.dataset)} images",
            )

        calibration_dataset = nncf.Dataset(dataloader, lambda x: x["image"])
        return nncf.quantize(model, calibration_dataset)

    @staticmethod
    def _accuracy_control_quantization_ov(
        model: "CompiledModel",
        datamodule: AnomalibDataModule | None = None,
        metric: Metric | None = None,
        task: TaskType | None = None,
    ) -> "CompiledModel":
        """Accuracy-Control Quantization with NNCF.

            model (CompiledModel): Model already exported to OpenVINO format.
            datamodule (AnomalibDataModule | None, optional): Lightning datamodule.
                Must be provided if ``CompressionType.INT8_PTQ`` or ``CompressionType.INT8_ACQ`` is selected.
                Defaults to ``None``.
            metric (Metric | None, optional): Metric to measure quality loss when quantizing.
                Must be provided if ``CompressionType.INT8_ACQ`` is selected and must return higher value for better
                performance of the model.
                Defaults to ``None``.
            task (TaskType | None): Task type.
                Defaults to ``None``.

        Returns:
            model (CompiledModel): Quantized model.
        """
        import nncf

        if datamodule is None:
            msg = "Datamodule must be provided for OpenVINO INT8_PTQ compression"
            raise ValueError(msg)
        datamodule.setup("fit")

        if metric is None:
            msg = "Metric must be provided for OpenVINO INT8_ACQ compression"
            raise ValueError(msg)

        model_input = model.input(0)

        if model_input.partial_shape[0].is_static:
            datamodule.train_batch_size = model_input.shape[0]
            datamodule.eval_batch_size = model_input.shape[0]

        dataloader = datamodule.val_dataloader()
        if len(dataloader.dataset) < 300:
            logger.warning(
                f">300 images recommended for INT8 quantization, found only {len(dataloader.dataset)} images",
            )

        calibration_dataset = nncf.Dataset(dataloader, lambda x: x["image"])
        validation_dataset = nncf.Dataset(datamodule.test_dataloader())

        # validation function to evaluate the quality loss after quantization
        def val_fn(nncf_model: "CompiledModel", validation_data: Iterable) -> float:
            for batch in validation_data:
                preds = torch.from_numpy(nncf_model(batch["image"])[0])
                target = batch["label"] if task == TaskType.CLASSIFICATION else batch["mask"][:, None, :, :]
                metric.update(preds, target)
            return metric.compute()

        return nncf.quantize_with_accuracy_control(model, calibration_dataset, validation_dataset, val_fn)


def _create_export_root(export_root: str | Path, export_type: ExportType) -> Path:
    """Create export directory.

    Args:
        export_root (str | Path): Path to the root folder of the exported model.
        export_type (ExportType): Mode to export the model. Torch, ONNX or OpenVINO.

    Returns:
        Path: Path to the export directory.
    """
    export_root = Path(export_root) / "weights" / export_type.value
    export_root.mkdir(parents=True, exist_ok=True)
    return export_root<|MERGE_RESOLUTION|>--- conflicted
+++ resolved
@@ -10,23 +10,14 @@
 from typing import TYPE_CHECKING, Any
 
 import torch
-<<<<<<< HEAD
 from lightning.pytorch import LightningModule
-from lightning_utilities.core.imports import package_available
-=======
 from lightning_utilities.core.imports import module_available
->>>>>>> bcc0b439
 from torch import nn
 from torchmetrics import Metric
 
 from anomalib import TaskType
 from anomalib.data import AnomalibDataModule
-<<<<<<< HEAD
 from anomalib.deploy.export import CompressionType, ExportType
-=======
-from anomalib.deploy.export import CompressionType, ExportType, InferenceModel
-from anomalib.metrics import create_metric_collection
->>>>>>> bcc0b439
 
 if TYPE_CHECKING:
     from importlib.util import find_spec
@@ -141,11 +132,7 @@
         dynamic_axes = (
             {"input": {0: "batch_size"}, "output": {0: "batch_size"}}
             if input_size
-<<<<<<< HEAD
             else {"input": {0: "batch_size", 2: "height", 3: "width"}, "output": {0: "batch_size"}}
-=======
-            else {"input": {0: "batch_size", 2: "height", 3: "weight"}, "output": {0: "batch_size"}}
->>>>>>> bcc0b439
         )
         onnx_path = export_root / "model.onnx"
         # apply pass through the model to get the output names
@@ -247,11 +234,7 @@
             ...     task="segmentation",
             ... )
         """
-<<<<<<< HEAD
-        if not package_available("openvino"):
-=======
         if not module_available("openvino"):
->>>>>>> bcc0b439
             logger.exception("Could not find OpenVINO. Please check OpenVINO installation.")
             raise ModuleNotFoundError
 
@@ -299,11 +282,7 @@
         Returns:
             model (CompiledModel): Model in the OpenVINO format compressed with NNCF quantization.
         """
-<<<<<<< HEAD
-        if not package_available("nncf"):
-=======
         if not module_available("nncf"):
->>>>>>> bcc0b439
             logger.exception("Could not find NCCF. Please check NNCF installation.")
             raise ModuleNotFoundError
 
