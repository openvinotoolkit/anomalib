"""Mixin for exporting models to disk."""

# Copyright (C) 2024 Intel Corporation
# SPDX-License-Identifier: Apache-2.0

import json
import logging
from collections.abc import Callable, Iterable
from pathlib import Path
from tempfile import TemporaryDirectory
from typing import TYPE_CHECKING, Any

import numpy as np
import torch
<<<<<<< HEAD
from lightning.pytorch import LightningModule
=======
from lightning_utilities.core.imports import package_available
>>>>>>> c99f8686
from torch import nn
from torchmetrics import Metric
from torchvision.transforms.v2 import Transform

from anomalib import TaskType
from anomalib.data import AnomalibDataModule
from anomalib.deploy.export import CompressionType, ExportType
from anomalib.deploy.utils import make_transform_exportable
from anomalib.metrics import create_metric_collection

if TYPE_CHECKING:
    from importlib.util import find_spec

    from torch.types import Number

    if find_spec("openvino") is not None:
        from openvino import CompiledModel

logger = logging.getLogger(__name__)


class ExportMixin:
    """This mixin allows exporting models to torch and ONNX/OpenVINO."""

    model: nn.Module
    transform: Transform
    configure_transforms: Callable
    device: torch.device

    def to_torch(
        self,
        export_root: Path | str,
    ) -> Path:
        """Export AnomalibModel to torch.

        Args:
            export_root (Path): Path to the output folder.
            transform (Transform, optional): Input transforms used for the model. If not provided, the transform is
                taken from the model.
                Defaults to ``None``.
            post_processor (nn.Module, optional): Post-processing module to apply to the model output.
                Defaults to ``None``.
            task (TaskType | None): Task type.
                Defaults to ``None``.

        Returns:
            Path: Path to the exported pytorch model.

        Examples:
            Assume that we have a model to train and we want to export it to torch format.

            >>> from anomalib.data import Visa
            >>> from anomalib.models import Patchcore
            >>> from anomalib.engine import Engine
            ...
            >>> datamodule = Visa()
            >>> model = Patchcore()
            >>> engine = Engine()
            ...
            >>> engine.fit(model, datamodule)

            Now that we have a model trained, we can export it to torch format.

            >>> model.to_torch(
            ...     export_root="path/to/export",
            ...     task=datamodule.test_data.task,
            ... )
        """
        export_root = _create_export_root(export_root, ExportType.TORCH)
        pt_model_path = export_root / "model.pt"
        torch.save(
            obj={"model": self},
            f=pt_model_path,
        )
        return pt_model_path

    def to_onnx(
        self,
        export_root: Path | str,
        input_size: tuple[int, int] | None = None,
    ) -> Path:
        """Export model to onnx.

        Args:
            export_root (Path): Path to the root folder of the exported model.
            input_size (tuple[int, int] | None, optional): Image size used as the input for onnx converter.
                Defaults to None.
            transform (Transform, optional): Input transforms used for the model. If not provided, the transform is
                taken from the model.
                Defaults to ``None``.
            post_processor (nn.Module, optional): Post-processing module to apply to the model output.
                Defaults to ``None``.
            task (TaskType | None): Task type.
                Defaults to ``None``.

        Returns:
            Path: Path to the exported onnx model.

        Examples:
            Export the Lightning Model to ONNX:

            >>> from anomalib.models import Patchcore
            >>> from anomalib.data import Visa
            ...
            >>> datamodule = Visa()
            >>> model = Patchcore()
            ...
            >>> model.to_onnx(
            ...     export_root="path/to/export",
            ...     transform=datamodule.test_data.transform,
            ...     task=datamodule.test_data.task
            ... )

            Using Custom Transforms:
            This example shows how to use a custom ``Compose`` object for the ``transform`` argument.

            >>> model.to_onnx(
            ...     export_root="path/to/export",
            ...     task="segmentation",
            ... )
        """
        export_root = _create_export_root(export_root, ExportType.ONNX)
        input_shape = torch.zeros((1, 3, *input_size)) if input_size else torch.zeros((1, 3, 1, 1))
        input_shape = input_shape.to(self.device)
        dynamic_axes = (
            {"input": {0: "batch_size"}, "output": {0: "batch_size"}}
            if input_size
            else {"input": {0: "batch_size", 2: "height", 3: "weight"}, "output": {0: "batch_size"}}
        )
        onnx_path = export_root / "model.onnx"
        # apply pass through the model to get the output names
        assert isinstance(self, LightningModule)  # mypy
        output_names = [name for name, value in self.eval()(input_shape)._asdict().items() if value is not None]
        torch.onnx.export(
            self,
            input_shape.to(self.device),
            str(onnx_path),
            opset_version=14,
            dynamic_axes=dynamic_axes,
            input_names=["input"],
            output_names=output_names,
        )

        return onnx_path

    def to_openvino(
        self,
        export_root: Path | str,
        input_size: tuple[int, int] | None = None,
        compression_type: CompressionType | None = None,
        datamodule: AnomalibDataModule | None = None,
        metric: Metric | str | None = None,
        ov_args: dict[str, Any] | None = None,
        task: TaskType | None = None,
    ) -> Path:
        """Convert onnx model to OpenVINO IR.

        Args:
            export_root (Path): Path to the export folder.
            input_size (tuple[int, int] | None, optional): Input size of the model. Used for adding metadata to the IR.
                Defaults to None.
            transform (Transform, optional): Input transforms used for the model. If not provided, the transform is
                taken from the model.
                Defaults to ``None``.
            compression_type (CompressionType, optional): Compression type for better inference performance.
                Defaults to ``None``.
            datamodule (AnomalibDataModule | None, optional): Lightning datamodule.
                Must be provided if ``CompressionType.INT8_PTQ`` or ``CompressionType.INT8_ACQ`` is selected.
                Defaults to ``None``.
            metric (Metric | str | None, optional): Metric to measure quality loss when quantizing.
                Must be provided if ``CompressionType.INT8_ACQ`` is selected and must return higher value for better
                performance of the model.
                Defaults to ``None``.
            ov_args (dict | None): Model optimizer arguments for OpenVINO model conversion.
                Defaults to ``None``.
            task (TaskType | None): Task type.
                Defaults to ``None``.

        Returns:
            Path: Path to the exported onnx model.

        Raises:
            ModuleNotFoundError: If OpenVINO is not installed.

        Returns:
            Path: Path to the exported OpenVINO IR.

        Examples:
            Export the Lightning Model to OpenVINO IR:
            This example demonstrates how to export the Lightning Model to OpenVINO IR.

            >>> from anomalib.models import Patchcore
            >>> from anomalib.data import Visa
            ...
            >>> datamodule = Visa()
            >>> model = Patchcore()
            ...
            >>> model.to_openvino(
            ...     export_root="path/to/export",
            ...     transform=datamodule.test_data.transform,
            ...     task=datamodule.test_data.task
            ... )

            Export and Quantize the Model (OpenVINO IR):
            This example demonstrates how to export and quantize the model to OpenVINO IR.

            >>> from anomalib.models import Patchcore
            >>> from anomalib.data import Visa
            >>> datamodule = Visa()
            >>> model = Patchcore()
            >>> model.to_openvino(
            ...     export_root="path/to/export",
            ...     compression_type=CompressionType.INT8_PTQ,
            ...     datamodule=datamodule,
            ...     task=datamodule.test_data.task
            ... )

            Using Custom Transforms:
            This example shows how to use a custom ``Transform`` object for the ``transform`` argument.

            >>> from torchvision.transforms.v2 import Resize
            >>> transform = Resize(224, 224)
            ...
            >>> model.to_openvino(
            ...     export_root="path/to/export",
            ...     transform=transform,
            ...     task="segmentation",
            ... )
        """
        if not package_available("openvino"):
            logger.exception("Could not find OpenVINO. Please check OpenVINO installation.")
            raise ModuleNotFoundError

        import openvino as ov

        with TemporaryDirectory() as onnx_directory:
            model_path = self.to_onnx(onnx_directory, input_size)
            export_root = _create_export_root(export_root, ExportType.OPENVINO)
            ov_model_path = export_root / "model.xml"
            ov_args = {} if ov_args is None else ov_args

            model = ov.convert_model(model_path, **ov_args)
            if compression_type and compression_type != CompressionType.FP16:
                model = self._compress_ov_model(model, compression_type, datamodule, metric, task)

            # fp16 compression is enabled by default
            compress_to_fp16 = compression_type == CompressionType.FP16
            ov.save_model(model, ov_model_path, compress_to_fp16=compress_to_fp16)

        return ov_model_path

    def _compress_ov_model(
        self,
        model: "CompiledModel",
        compression_type: CompressionType | None = None,
        datamodule: AnomalibDataModule | None = None,
        metric: Metric | str | None = None,
        task: TaskType | None = None,
    ) -> "CompiledModel":
        """Compress OpenVINO model with NNCF.

            model (CompiledModel): Model already exported to OpenVINO format.
            compression_type (CompressionType, optional): Compression type for better inference performance.
                Defaults to ``None``.
            datamodule (AnomalibDataModule | None, optional): Lightning datamodule.
                Must be provided if ``CompressionType.INT8_PTQ`` or ``CompressionType.INT8_ACQ`` is selected.
                Defaults to ``None``.
            metric (Metric | str | None, optional): Metric to measure quality loss when quantizing.
                Must be provided if ``CompressionType.INT8_ACQ`` is selected and must return higher value for better
                performance of the model.
                Defaults to ``None``.
            task (TaskType | None): Task type.
                Defaults to ``None``.

        Returns:
            model (CompiledModel): Model in the OpenVINO format compressed with NNCF quantization.
        """
        if not package_available("nncf"):
            logger.exception("Could not find NCCF. Please check NNCF installation.")
            raise ModuleNotFoundError

        import nncf

        if compression_type == CompressionType.INT8:
            model = nncf.compress_weights(model)
        elif compression_type == CompressionType.INT8_PTQ:
            model = self._post_training_quantization_ov(model, datamodule)
        elif compression_type == CompressionType.INT8_ACQ:
            assert task is not None, "Task must be provided for OpenVINO accuracy aware compression"
            model = self._accuracy_control_quantization_ov(model, datamodule, metric, task)
        else:
            msg = f"Unrecognized compression type: {compression_type}"
            raise ValueError(msg)

        return model

    @staticmethod
    def _post_training_quantization_ov(
        model: "CompiledModel",
        datamodule: AnomalibDataModule | None = None,
    ) -> "CompiledModel":
        """Post-Training Quantization model with NNCF.

            model (CompiledModel): Model already exported to OpenVINO format.
            datamodule (AnomalibDataModule | None, optional): Lightning datamodule.
                Must be provided if ``CompressionType.INT8_PTQ`` or ``CompressionType.INT8_ACQ`` is selected.
                Defaults to ``None``.

        Returns:
            model (CompiledModel): Quantized model.
        """
        import nncf

        if datamodule is None:
            msg = "Datamodule must be provided for OpenVINO INT8_PTQ compression"
            raise ValueError(msg)
        datamodule.setup("fit")

        model_input = model.input(0)

        if model_input.partial_shape[0].is_static:
            datamodule.train_batch_size = model_input.shape[0]

        dataloader = datamodule.val_dataloader()
        if len(dataloader.dataset) < 300:
            logger.warning(
                f">300 images recommended for INT8 quantization, found only {len(dataloader.dataset)} images",
            )

        calibration_dataset = nncf.Dataset(dataloader, lambda x: x["image"])
        return nncf.quantize(model, calibration_dataset)

    @staticmethod
    def _accuracy_control_quantization_ov(
        model: "CompiledModel",
        datamodule: AnomalibDataModule | None = None,
        metric: Metric | str | None = None,
        task: TaskType | None = None,
    ) -> "CompiledModel":
        """Accuracy-Control Quantization with NNCF.

            model (CompiledModel): Model already exported to OpenVINO format.
            datamodule (AnomalibDataModule | None, optional): Lightning datamodule.
                Must be provided if ``CompressionType.INT8_PTQ`` or ``CompressionType.INT8_ACQ`` is selected.
                Defaults to ``None``.
            metric (Metric | str | None, optional): Metric to measure quality loss when quantizing.
                Must be provided if ``CompressionType.INT8_ACQ`` is selected and must return higher value for better
                performance of the model.
                Defaults to ``None``.
            task (TaskType | None): Task type.
                Defaults to ``None``.

        Returns:
            model (CompiledModel): Quantized model.
        """
        import nncf

        if datamodule is None:
            msg = "Datamodule must be provided for OpenVINO INT8_PTQ compression"
            raise ValueError(msg)
        datamodule.setup("fit")

        if metric is None:
            msg = "Metric must be provided for OpenVINO INT8_ACQ compression"
            raise ValueError(msg)

        model_input = model.input(0)

        if model_input.partial_shape[0].is_static:
            datamodule.train_batch_size = model_input.shape[0]
            datamodule.eval_batch_size = model_input.shape[0]

        dataloader = datamodule.val_dataloader()
        if len(dataloader.dataset) < 300:
            logger.warning(
                f">300 images recommended for INT8 quantization, found only {len(dataloader.dataset)} images",
            )

        calibration_dataset = nncf.Dataset(dataloader, lambda x: x["image"])
        validation_dataset = nncf.Dataset(datamodule.test_dataloader())

        if isinstance(metric, str):
            metric = create_metric_collection([metric])[metric]

        # validation function to evaluate the quality loss after quantization
        def val_fn(nncf_model: "CompiledModel", validation_data: Iterable) -> float:
            for batch in validation_data:
                preds = torch.from_numpy(nncf_model(batch["image"])[0])
                target = batch["label"] if task == TaskType.CLASSIFICATION else batch["mask"][:, None, :, :]
                metric.update(preds, target)
            return metric.compute()

        return nncf.quantize_with_accuracy_control(model, calibration_dataset, validation_dataset, val_fn)

    def _get_metadata(
        self,
        task: TaskType | None = None,
    ) -> dict[str, Any]:
        """Get metadata for the exported model.

        Args:
            task (TaskType | None): Task type.
                Defaults to None.

        Returns:
            dict[str, Any]: Metadata for the exported model.
        """
        model_metadata = {}
        cached_metadata: dict[str, Number | torch.Tensor] = {}
        for threshold_name in ("image_threshold", "pixel_threshold"):
            if hasattr(self, threshold_name):
                cached_metadata[threshold_name] = getattr(self, threshold_name).cpu().value.item()
        if hasattr(self, "normalization_metrics") and self.normalization_metrics.state_dict() is not None:
            for key, value in self.normalization_metrics.state_dict().items():
                cached_metadata[key] = value.cpu()
        # Remove undefined values by copying in a new dict
        model_metadata = {key: val for key, val in cached_metadata.items() if not np.isinf(val).all()}
        del cached_metadata
        metadata = {"task": task, **model_metadata}

        # Convert torch tensors to python lists or values for json serialization.
        for key, value in metadata.items():
            if isinstance(value, torch.Tensor):
                metadata[key] = value.numpy().tolist()

        return metadata

    @property
    def exportable_transform(self) -> Transform:
        """Return the exportable transform."""
        return make_transform_exportable(self.transform)


def _write_metadata_to_json(metadata: dict[str, Any], export_root: Path) -> None:
    """Write metadata to json file.

    Args:
        metadata (dict[str, Any]): Metadata to export.
        export_root (Path): Path to the exported model.
    """
    with (export_root / "metadata.json").open("w", encoding="utf-8") as metadata_file:
        json.dump(metadata, metadata_file, ensure_ascii=False, indent=4)


def _create_export_root(export_root: str | Path, export_type: ExportType) -> Path:
    """Create export directory.

    Args:
        export_root (str | Path): Path to the root folder of the exported model.
        export_type (ExportType): Mode to export the model. Torch, ONNX or OpenVINO.

    Returns:
        Path: Path to the export directory.
    """
    export_root = Path(export_root) / "weights" / export_type.value
    export_root.mkdir(parents=True, exist_ok=True)
    return export_root<|MERGE_RESOLUTION|>--- conflicted
+++ resolved
@@ -12,11 +12,8 @@
 
 import numpy as np
 import torch
-<<<<<<< HEAD
 from lightning.pytorch import LightningModule
-=======
 from lightning_utilities.core.imports import package_available
->>>>>>> c99f8686
 from torch import nn
 from torchmetrics import Metric
 from torchvision.transforms.v2 import Transform
