--- conflicted
+++ resolved
@@ -173,109 +173,7 @@
 
         return super().load_state_dict(state_dict, strict)
 
-<<<<<<< HEAD
-        Args:
-            outputs: Batch of outputs from the validation step
-        """
-        self._collect_outputs(self.image_metrics, self.pixel_metrics, outputs)
-        self._log_metrics()
-
-    def on_predict_batch_end(self, outputs: Any | None, batch: Any, batch_idx: int, dataloader_idx: int) -> None:
-        """Called in the predict loop after the batch.
-
-        Args:
-            outputs: The outputs of predict_step_end(predict_step(x))
-            batch: The batched data as it is returned by the test DataLoader.
-            batch_idx: the index of the batch
-            dataloader_idx: the index of the dataloader
-        """
-        del batch, batch_idx, dataloader_idx  # These variables are not used.
-
-        self._outputs_to_cpu(outputs)
-
-    def _compute_adaptive_threshold(self, outputs: EPOCH_OUTPUT) -> None:
-        self.image_threshold.reset()
-        self.pixel_threshold.reset()
-        self._collect_outputs(self.image_threshold, self.pixel_threshold, outputs)
-        self.image_threshold.compute()
-        if "mask" in outputs[0].keys() and "anomaly_maps" in outputs[0].keys():
-            self.pixel_threshold.compute()
-        else:
-            self.pixel_threshold.value = self.image_threshold.value
-
-        self.image_metrics.set_threshold(self.image_threshold.value.item())
-        self.pixel_metrics.set_threshold(self.pixel_threshold.value.item())
-
-    @staticmethod
-    def _collect_outputs(
-        image_metric: AnomalibMetricCollection,
-        pixel_metric: AnomalibMetricCollection,
-        outputs: EPOCH_OUTPUT,
-    ) -> None:
-        for output in outputs:
-            image_metric.cpu()
-            image_metric.update(output["pred_scores"], output["label"].int())
-            if "mask" in output.keys() and "anomaly_maps" in output.keys():
-                pixel_metric.cpu()
-                pixel_metric.update(torch.squeeze(output["anomaly_maps"]), torch.squeeze(output["mask"].int()))
-
-    @staticmethod
-    def _post_process(outputs: STEP_OUTPUT) -> None:
-        """Compute labels based on model predictions."""
-        if isinstance(outputs, dict):
-            if "pred_scores" not in outputs and "anomaly_maps" in outputs:
-                # infer image scores from anomaly maps
-                outputs["pred_scores"] = (
-                    outputs["anomaly_maps"].reshape(outputs["anomaly_maps"].shape[0], -1).max(dim=1).values
-                )
-            elif "pred_scores" not in outputs and "box_scores" in outputs:
-                # infer image score from bbox confidence scores
-                outputs["pred_scores"] = torch.zeros_like(outputs["label"]).float()
-                for idx, (boxes, scores) in enumerate(zip(outputs["pred_boxes"], outputs["box_scores"])):
-                    if boxes.numel():
-                        outputs["pred_scores"][idx] = scores.max().item()
-
-            if "pred_boxes" in outputs and "anomaly_maps" not in outputs:
-                # create anomaly maps from bbox predictions for thresholding and evaluation
-                image_size: tuple[int, int] = outputs["image"].shape[-2:]
-                true_boxes: list[Tensor] = outputs["boxes"]
-                pred_boxes: Tensor = outputs["pred_boxes"]
-                box_scores: Tensor = outputs["box_scores"]
-
-                outputs["anomaly_maps"] = boxes_to_anomaly_maps(pred_boxes, box_scores, image_size)
-                outputs["mask"] = boxes_to_masks(true_boxes, image_size)
-
-    def _outputs_to_cpu(self, output):
-        if isinstance(output, dict):
-            for key, value in output.items():
-                output[key] = self._outputs_to_cpu(value)
-        elif isinstance(output, list):
-            output = [self._outputs_to_cpu(item) for item in output]
-        elif isinstance(output, Tensor):
-            output = output.cpu()
-        return output
-
-    def _log_metrics(self) -> None:
-        """Log computed performance metrics."""
-        if self.pixel_metrics.update_called:
-            self.log_dict(self.pixel_metrics, prog_bar=True)
-            self.log_dict(self.image_metrics, prog_bar=False)
-        else:
-            self.log_dict(self.image_metrics, prog_bar=True)
-
-    def _load_normalization_class(self, state_dict: OrderedDict[str, Tensor]) -> None:
-        """Assigns the normalization method to use."""
-        if "normalization_metrics.max" in state_dict.keys():
-            self.normalization_metrics = MinMax()
-        elif "normalization_metrics.image_mean" in state_dict.keys():
-            self.normalization_metrics = AnomalyScoreDistribution()
-        else:
-            warn("No known normalization found in model weights.")
-
-    def _load_metrics(self, state_dict: OrderedDict[str, Tensor]) -> None:
-=======
     def _load_metrics(self, state_dict: OrderedDict[str, torch.Tensor]) -> None:
->>>>>>> 41d8cf90
         """Load metrics from saved checkpoint."""
         self._add_metrics("pixel", state_dict)
         self._add_metrics("image", state_dict)
