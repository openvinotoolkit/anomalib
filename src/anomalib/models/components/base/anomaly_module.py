--- conflicted
+++ resolved
@@ -269,11 +269,8 @@
         """
         # Used to load missing normalization and threshold parameters
         self._load_normalization_class(state_dict)
-<<<<<<< HEAD
         # Used to load metrics if there is any related data in state_dict
         self._load_metrics(state_dict)
-        return super().load_state_dict(state_dict, strict=strict)
-=======
         return super().load_state_dict(state_dict, strict=strict)
 
     def configure_thresholds(self, threshold_config: DictConfig) -> list[AnomalyScoreThreshold]:
@@ -309,5 +306,4 @@
         else:
             image_threshold = AnomalyScoreThreshold().cpu()
             pixel_threshold = AnomalyScoreThreshold().cpu()
-        return [image_threshold, pixel_threshold]
->>>>>>> f5020d1d
+        return [image_threshold, pixel_threshold]