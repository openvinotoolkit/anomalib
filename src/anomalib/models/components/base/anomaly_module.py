--- conflicted
+++ resolved
@@ -12,17 +12,16 @@
 from pathlib import Path
 from typing import TYPE_CHECKING, Any
 
-import albumentations as A  # noqa: N812
 import lightning.pytorch as pl
 import numpy as np
 import torch
 from lightning.pytorch.trainer.states import TrainerFn
 from lightning.pytorch.utilities.types import STEP_OUTPUT
 from torch import nn
-from torchvision.transforms.v2 import Compose, Normalize, Resize, Transform
+from torchvision.transforms.v2 import CenterCrop, Compose, Normalize, Resize, Transform
 
 from anomalib import LearningType, TaskType
-from anomalib.data import AnomalibDataModule, AnomalibDataset
+from anomalib.data.transforms import ExportableCenterCrop
 from anomalib.metrics import AnomalibMetricCollection
 from anomalib.metrics.threshold import BaseThreshold
 from anomalib.utils.exceptions import try_import
@@ -55,6 +54,59 @@
     ONNX = "onnx"
     OPENVINO = "openvino"
     TORCH = "torch"
+
+
+class InferenceModel(nn.Module):
+    """Inference model for export.
+
+    The InferenceModel is used to wrap the model and transform for exporting to torch and ONNX/OpenVINO.
+
+    Args:
+        model (nn.Module): Model to export.
+        transform (Transform): Input transform for the model.
+        disable_antialias (bool, optional): Disable antialiasing in the Resize transforms of the given transform. This
+            is needed for ONNX/OpenVINO export, as antialiasing is not supported in the ONNX opset.
+    """
+
+    def __init__(self, model: nn.Module, transform: Transform, disable_antialias: bool = False) -> None:
+        super().__init__()
+        self.model = model
+        self.transform = transform
+        self.convert_center_crop()
+        if disable_antialias:
+            self.disable_antialias()
+
+    def forward(self, batch: torch.Tensor) -> torch.Tensor | tuple[torch.Tensor, torch.Tensor]:
+        """Transform the input batch and pass it through the model."""
+        batch = self.transform(batch)
+        return self.model(batch)
+
+    def disable_antialias(self) -> None:
+        """Disable antialiasing in the Resize transforms of the given transform.
+
+        This is needed for ONNX/OpenVINO export, as antialiasing is not supported in the ONNX opset.
+        """
+        if isinstance(self.transform, Resize):
+            self.transform.antialias = False
+        if isinstance(self.transform, Compose):
+            for transform in self.transform.transforms:
+                if isinstance(transform, Resize):
+                    transform.antialias = False
+
+    def convert_center_crop(self) -> None:
+        """Convert CenterCrop to ExportableCenterCrop for ONNX export.
+
+        The original CenterCrop transform is not supported in ONNX export. This method replaces the CenterCrop to
+        ExportableCenterCrop, which is supported in ONNX export. For more details, see the implementation of
+        ExportableCenterCrop.
+        """
+        if isinstance(self.transform, CenterCrop):
+            self.transform = ExportableCenterCrop(size=self.transform.size)
+        elif isinstance(self.transform, Compose):
+            transforms = self.transform.transforms
+            for index in range(len(transforms)):
+                if isinstance(transforms[index], CenterCrop):
+                    transforms[index] = ExportableCenterCrop(size=transforms[index].size)
 
 
 class AnomalyModule(pl.LightningModule, ABC):
@@ -237,21 +289,84 @@
         """Learning type of the model."""
         raise NotImplementedError
 
-<<<<<<< HEAD
+    @property
+    def transform(self) -> Transform:
+        """Retrieve the model-specific transform.
+
+        If a transform has been set using `set_transform`, it will be returned. Otherwise, we will use the
+        model-specific default transform, conditioned on the input size.
+        """
+        return self._transform
+
+    def set_transform(self, transform: Transform) -> None:
+        """Update the transform linked to the model instance."""
+        self._transform = transform
+
+    def configure_transforms(self, image_size: tuple[int, int] | None = None) -> Transform:
+        """Default transforms.
+
+        The default transform is resize to 256x256 and normalize to ImageNet stats. Individual models can override
+        this method to provide custom transforms.
+        """
+        logger.warning(
+            "No implementation of `configure_transforms` was provided in the Lightning model. Using default "
+            "transforms from the base class. This may not be suitable for your use case. Please override "
+            "`configure_transforms` in your model.",
+        )
+        image_size = image_size or (256, 256)
+        return Compose(
+            [
+                Resize(image_size, antialias=True),
+                Normalize(mean=[0.485, 0.456, 0.406], std=[0.229, 0.224, 0.225]),
+            ],
+        )
+
+    @property
+    def input_size(self) -> tuple[int, int] | None:
+        """Return the effective input size of the model.
+
+        The effective input size is the size of the input tensor after the transform has been applied. If the transform
+        is not set, or if the transform does not change the shape of the input tensor, this method will return None.
+        """
+        transform = self.transform or self.configure_transforms()
+        if transform is None:
+            return None
+        dummy_input = torch.zeros(1, 3, 1, 1)
+        output_shape = transform(dummy_input).shape[-2:]
+        if output_shape == (1, 1):
+            return None
+        return output_shape[-2:]
+
+    def on_save_checkpoint(self, checkpoint: dict[str, Any]) -> None:
+        """Called when saving the model to a checkpoint.
+
+        Saves the transform to the checkpoint.
+        """
+        checkpoint["transform"] = self.transform
+
+    def on_load_checkpoint(self, checkpoint: dict[str, Any]) -> None:
+        """Called when loading the model from a checkpoint.
+
+        Loads the transform from the checkpoint and calls setup to ensure that the torch model is built before loading
+        the state dict.
+        """
+        self._transform = checkpoint["transform"]
+        self.setup("load_checkpoint")
+
     def to_torch(
         self,
         export_root: Path | str,
-        transform: dict[str, Any] | AnomalibDataset | AnomalibDataModule | A.Compose,
+        transform: Transform | None = None,
         task: TaskType | None = None,
     ) -> Path:
         """Export AnomalibModel to torch.
 
         Args:
             export_root (Path): Path to the output folder.
-            transform (dict[str, Any] | AnomalibDataset | AnomalibDataModule | A.Compose): Data transforms
-                (augmentations) used for the model. When using ``dict``, ensure that the transform dict is in the format
-                required by Albumentations.
-            task (TaskType | None): Task type should be provided if transforms is of type dict or A.Compose object.
+            transform (Transform, optional): Input transforms used for the model. If not provided, the transform is
+                taken from the model.
+                Defaults to ``None``.
+            task (TaskType | None): Task type.
                 Defaults to ``None``.
 
         Returns:
@@ -278,32 +393,32 @@
             ...     task=datamodule.test_data.task,
             ... )
         """
+        transform = transform or self.transform or self.configure_transforms()
+        inference_model = InferenceModel(model=self.model, transform=transform)
         export_root = _create_export_root(export_root, ExportType.TORCH)
-        metadata = self.get_metadata(task=task, transform=transform)
+        metadata = self.get_metadata(task=task)
         pt_model_path = export_root / "model.pt"
         torch.save(
-            obj={"model": self.model, "metadata": metadata},
+            obj={"model": inference_model, "metadata": metadata},
             f=pt_model_path,
         )
         return pt_model_path
 
     def to_onnx(
         self,
-        input_size: tuple[int, int],
         export_root: Path | str,
-        transform: dict[str, Any] | AnomalibDataset | AnomalibDataModule | A.Compose,
+        transform: Transform | None = None,
         task: TaskType | None = None,
         export_type: ExportType = ExportType.ONNX,
     ) -> Path:
         """Export model to onnx.
 
         Args:
-            input_size (list[int] | tuple[int, int]): Image size used as the input for onnx converter.
             export_root (Path): Path to the root folder of the exported model.
-            transform (dict[str, Any] | AnomalibDataset | AnomalibDataModule | A.Compose): Data transforms
-                (augmentations) used for the model. When using dict, ensure that the transform dict is in the format
-                required by Albumentations.
-            task (TaskType | None): Task type should be provided if transforms is of type dict or A.Compose object.
+            transform (Transform, optional): Input transforms used for the model. If not provided, the transform is
+                taken from the model.
+                Defaults to ``None``.
+            task (TaskType | None): Task type.
                 Defaults to ``None``.
             export_type (ExportType): Mode to export the model. Since this method is used by OpenVINO export as well, we
                 need to pass the export type so that the right export path is created.
@@ -322,7 +437,6 @@
             >>> model = Patchcore()
             ...
             >>> model.to_onnx(
-            ...     input_size=(224, 224),
             ...     export_root="path/to/export",
             ...     transform=datamodule.test_data.transform,
             ...     task=datamodule.test_data.task
@@ -331,25 +445,24 @@
             Using Custom Transforms:
             This example shows how to use a custom ``Compose`` object for the ``transform`` argument.
 
-            >>> import albumentations as A
-            >>> transform = A.Compose([A.Resize(224, 224), A.pytorch.ToTensorV2()])
-            ...
             >>> model.to_onnx(
-            ...     input_size=(224, 224),
             ...     export_root="path/to/export",
-            ...     transform=transform,
             ...     task="segmentation",
             ... )
         """
+        # TODO(djdameln): Move export functionality to anomaly module
+        # https://github.com/openvinotoolkit/anomalib/issues/1752
+        transform = transform or self.transform or self.configure_transforms()
+        inference_model = InferenceModel(model=self.model, transform=transform, disable_antialias=True)
         export_root = _create_export_root(export_root, export_type)
-        self._write_metadata_to_json(export_root, transform, task)
+        self._write_metadata_to_json(export_root, task)
         onnx_path = export_root / "model.onnx"
         torch.onnx.export(
-            self.model,
-            torch.zeros((1, 3, *input_size)).to(self.device),
+            inference_model,
+            torch.zeros((1, 3, 1, 1)).to(self.device),
             str(onnx_path),
             opset_version=14,
-            dynamic_axes={"input": {0: "batch_size"}, "output": {0: "batch_size"}},
+            dynamic_axes={"input": {0: "batch_size", 2: "height", 3: "weight"}, "output": {0: "batch_size"}},
             input_names=["input"],
             output_names=["output"],
         )
@@ -359,8 +472,7 @@
     def to_openvino(
         self,
         export_root: Path | str,
-        input_size: tuple[int, int],
-        transform: dict[str, Any] | AnomalibDataset | AnomalibDataModule | A.Compose,
+        transform: Transform | None = None,
         ov_args: dict[str, Any] | None = None,
         task: TaskType | None = None,
     ) -> Path:
@@ -368,13 +480,12 @@
 
         Args:
             export_root (Path): Path to the export folder.
-            input_size (tuple[int, int]): Input size of the model. Used for adding metadata to the IR.
-            transform (dict[str, Any] | AnomalibDataset | AnomalibDataModule | A.Compose): Data transforms
-                (augmentations) used for the model. When using dict, ensure that the transform dict is in the format
-                required by Albumentations.
+            transform (Transform, optional): Input transforms used for the model. If not provided, the transform is
+                taken from the model.
+                Defaults to ``None``.
             ov_args: Model optimizer arguments for OpenVINO model conversion.
                 Defaults to ``None``.
-            task (TaskType | None): Task type should be provided if transforms is of type dict or A.Compose object.
+            task (TaskType | None): Task type.
                 Defaults to ``None``.
 
         Returns:
@@ -398,26 +509,24 @@
             ...
             >>> model.to_openvino(
             ...     export_root="path/to/export",
-            ...     input_size=(224, 224),
             ...     transform=datamodule.test_data.transform,
             ...     task=datamodule.test_data.task
             ... )
 
             Using Custom Transforms:
-            This example shows how to use a custom ``Compose`` object for the ``transform`` argument.
-
-            >>> import albumentations as A
-            >>> transform = A.Compose([A.Resize(224, 224), A.pytorch.ToTensorV2()])
+            This example shows how to use a custom ``Transform`` object for the ``transform`` argument.
+
+            >>> from torchvision.transforms.v2 import Resize
+            >>> transform = Resize(224, 224)
             ...
             >>> model.to_openvino(
             ...     export_root="path/to/export",
-            ...     input_size=(224, 224),
             ...     transform=transform,
             ...     task="segmentation",
             ... )
 
         """
-        model_path = self.to_onnx(input_size, export_root, transform, task, ExportType.OPENVINO)
+        model_path = self.to_onnx(export_root, transform, task, ExportType.OPENVINO)
         ov_model_path = model_path.with_suffix(".xml")
         ov_args = {} if ov_args is None else ov_args
         if convert_model is not None and serialize is not None:
@@ -430,25 +539,18 @@
 
     def get_metadata(
         self,
-        transform: dict[str, Any] | AnomalibDataset | AnomalibDataModule | A.Compose,
         task: TaskType | None = None,
     ) -> dict[str, Any]:
         """Get metadata for the exported model.
 
         Args:
-            transform (dict[str, Any] | AnomalibDataset | AnomalibDataModule | A.Compose): Data transforms
-                (augmentations) for the model. When using dict, ensure that the transform dict is in the format
-                required by Albumentations.
-            task (TaskType | None): Task type should be provided if transforms is of type dict or A.Compose object.
+            task (TaskType | None): Task type.
                 Defaults to None.
 
         Returns:
             dict[str, Any]: Metadata for the exported model.
         """
-        transform = _get_transform_dict(transform)
-        task = _get_task(task=task, transform=transform)
-
-        data_metadata = {"task": task, "transform": transform}
+        data_metadata = {"task": task}
         model_metadata = self._get_model_metadata()
         metadata = {**data_metadata, **model_metadata}
 
@@ -483,7 +585,6 @@
     def _write_metadata_to_json(
         self,
         export_root: Path,
-        transform: dict[str, Any] | AnomalibDataset | AnomalibDataModule | A.Compose,
         task: TaskType | None = None,
     ) -> None:
         """Write metadata to json file.
@@ -491,84 +592,13 @@
         Args:
             export_root (Path): Path to the exported model.
             transform (dict[str, Any] | AnomalibDataset | AnomalibDataModule | A.Compose): Data transforms
-            (augmentations) used for the model.
-            model (AnomalyModule): AnomalyModule to export.
-            task (TaskType | None): Task type should be provided if transforms is of type dict or A.Compose object.
+                (augmentations) used for the model.
+            task (TaskType | None): Task type.
                 Defaults to None.
         """
-        metadata = self.get_metadata(task=task, transform=transform)
+        metadata = self.get_metadata(task=task)
         with (export_root / "metadata.json").open("w", encoding="utf-8") as metadata_file:
             json.dump(metadata, metadata_file, ensure_ascii=False, indent=4)
-
-
-def _get_task(
-    transform: dict[str, Any] | AnomalibDataset | AnomalibDataModule | A.Compose,
-    task: TaskType | None = None,
-) -> TaskType:
-    """Get task from transform or task.
-
-    Args:
-        transform (dict[str, Any] | AnomalibDataset | AnomalibDataModule | A.Compose): If task is None, task is taken
-            from transform.
-        task (TaskType | None): Task type. Defaults to None.
-
-    Raises:
-        ValueError: If task is None and transform is not of type AnomalibDataset or AnomalibDataModule.
-
-    Returns:
-        TaskType: Task type.
-    """
-    _task = task
-    if _task is None:
-        if isinstance(transform, AnomalibDataset):
-            _task = transform.task
-        elif isinstance(transform, AnomalibDataModule):
-            _task = transform.test_data.task
-        else:
-            logging.error(f"Task should be provided when passing transform of type {type(transform)}")
-            raise ValueError
-    return _task
-
-
-def _get_transform_dict(
-    transform_container: dict[str, Any] | AnomalibDataModule | AnomalibDataset | A.Compose,
-) -> dict[str, Any]:
-    """Get transform dict from transform_container.
-
-    Args:
-        transform_container (dict[str, Any] | AnomalibDataModule | AnomalibDataset | A.Compose): Transform dict
-            or AnomalibDataModule or AnomalibDataset or A.Compose object. Transform is taken from container. When using
-            AnomalibDataModule or AnomalibDataset, the task is also taken from the container. When passing
-            transform_container as dict, ensure that the transform dict is in the format required by Albumentations.
-
-    Raises:
-        KeyError: If transform_container is dict and does not contain the required keys.
-        TypeError: If transform_container is not dict, AnomalibDataModule or AnomalibDataset or A.Compose object.
-
-    Returns:
-        dict[str, Any]: Transform dict.
-    """
-    if isinstance(transform_container, dict):
-        try:
-            A.from_dict(transform_container)
-            transform = transform_container
-        except KeyError as exception:
-            logging.exception(
-                f"Unsupported transform: {transform_container}."
-                " Ensure that the transform dict is in the format required by Albumentations.",
-            )
-            raise KeyError from exception
-    elif isinstance(transform_container, A.Compose):
-        transform = transform_container.to_dict()
-    elif isinstance(transform_container, AnomalibDataset):
-        transform = transform_container.transform.to_dict()
-    elif isinstance(transform_container, AnomalibDataModule):
-        transform = transform_container.test_data.transform.to_dict()
-    else:
-        logging.error(f"Unsupported type for transform_container: {type(transform_container)}")
-        raise TypeError
-
-    return transform
 
 
 def _create_export_root(export_root: str | Path, export_type: ExportType) -> Path:
@@ -583,69 +613,4 @@
     """
     export_root = Path(export_root) / "weights" / export_type.value
     export_root.mkdir(parents=True, exist_ok=True)
-    return export_root
-=======
-    @property
-    def transform(self) -> Transform:
-        """Retrieve the model-specific transform.
-
-        If a transform has been set using `set_transform`, it will be returned. Otherwise, we will use the
-        model-specific default transform, conditioned on the input size.
-        """
-        return self._transform
-
-    def set_transform(self, transform: Transform) -> None:
-        """Update the transform linked to the model instance."""
-        self._transform = transform
-
-    def configure_transforms(self, image_size: tuple[int, int] | None = None) -> Transform:
-        """Default transforms.
-
-        The default transform is resize to 256x256 and normalize to ImageNet stats. Individual models can override
-        this method to provide custom transforms.
-        """
-        logger.warning(
-            "No implementation of `configure_transforms` was provided in the Lightning model. Using default "
-            "transforms from the base class. This may not be suitable for your use case. Please override "
-            "`configure_transforms` in your model.",
-        )
-        image_size = image_size or (256, 256)
-        return Compose(
-            [
-                Resize(image_size, antialias=True),
-                Normalize(mean=[0.485, 0.456, 0.406], std=[0.229, 0.224, 0.225]),
-            ],
-        )
-
-    @property
-    def input_size(self) -> tuple[int, int] | None:
-        """Return the effective input size of the model.
-
-        The effective input size is the size of the input tensor after the transform has been applied. If the transform
-        is not set, or if the transform does not change the shape of the input tensor, this method will return None.
-        """
-        transform = self.transform or self.configure_transforms()
-        if transform is None:
-            return None
-        dummy_input = torch.zeros(1, 3, 1, 1)
-        output_shape = transform(dummy_input).shape[-2:]
-        if output_shape == (1, 1):
-            return None
-        return output_shape[-2:]
-
-    def on_save_checkpoint(self, checkpoint: dict[str, Any]) -> None:
-        """Called when saving the model to a checkpoint.
-
-        Saves the transform to the checkpoint.
-        """
-        checkpoint["transform"] = self.transform
-
-    def on_load_checkpoint(self, checkpoint: dict[str, Any]) -> None:
-        """Called when loading the model from a checkpoint.
-
-        Loads the transform from the checkpoint and calls setup to ensure that the torch model is built before loading
-        the state dict.
-        """
-        self._transform = checkpoint["transform"]
-        self.setup("load_checkpoint")
->>>>>>> 1b2c2c9a
+    return export_root