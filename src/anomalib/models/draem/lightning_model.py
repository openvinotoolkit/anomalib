"""DRÆM - A discriminatively trained reconstruction embedding for surface anomaly detection.

Paper https://arxiv.org/abs/2108.07610
"""

# Copyright (C) 2022 Intel Corporation
# SPDX-License-Identifier: Apache-2.0


from collections.abc import Callable
from typing import Any

import torch
from lightning.pytorch.utilities.types import STEP_OUTPUT
from omegaconf import DictConfig, ListConfig
from torch import Tensor, nn

from anomalib.data.utils import Augmenter
from anomalib.models.components import AnomalyModule
from anomalib.models.draem.loss import DraemLoss
from anomalib.models.draem.torch_model import DraemModel

__all__ = ["Draem", "DraemLightning"]


class Draem(AnomalyModule):
    """DRÆM: A discriminatively trained reconstruction embedding for surface anomaly detection.

    Args:
    ----
        anomaly_source_path (str | None): Path to folder that contains the anomaly source images. Random noise will
            be used if left empty.
    """

    def __init__(
        self,
        enable_sspcab: bool = False,
        sspcab_lambda: float = 0.1,
        anomaly_source_path: str | None = None,
    ) -> None:
        super().__init__()

        self.augmenter = Augmenter(anomaly_source_path)
        self.model = DraemModel(sspcab=enable_sspcab)
        self.loss = DraemLoss()
        self.sspcab = enable_sspcab

        if self.sspcab:
            self.sspcab_activations: dict = {}
            self.setup_sspcab()
            self.sspcab_loss = nn.MSELoss()
            self.sspcab_lambda = sspcab_lambda

    def setup_sspcab(self) -> None:
        """Prepare the model for the SSPCAB training step by adding forward hooks for the SSPCAB layer activations."""

        def get_activation(name: str) -> Callable:
            """Retrieve the activations.

            Args:
            ----
                name (str): Identifier for the retrieved activations.
            """

            def hook(_, __, output: Tensor) -> None:  # noqa: ANN001
                """Create hook for retrieving the activations.

                Args:
                ----
                    _: Placeholder for the module input.
                    __: Placeholder for the module output.
                    output (Tensor): The output tensor of the module.
                """
                self.sspcab_activations[name] = output

            return hook

        self.model.reconstructive_subnetwork.encoder.mp4.register_forward_hook(get_activation("input"))
        self.model.reconstructive_subnetwork.encoder.block5.register_forward_hook(get_activation("output"))

    def training_step(self, batch: dict[str, str | Tensor], *args, **kwargs) -> STEP_OUTPUT:
        """Perform the training step of DRAEM.

        Feeds the original image and the simulated anomaly
        image through the network and computes the training loss.

        Args:
        ----
            batch (dict[str, str | Tensor]): Batch containing image filename, image, label and mask
            args: Arguments.
            kwargs: Keyword arguments.

        Returns:
        -------
            Loss dictionary
        """
        del args, kwargs  # These variables are not used.

        input_image = batch["image"]
        # Apply corruption to input image
        augmented_image, anomaly_mask = self.augmenter.augment_batch(input_image)
        # Generate model prediction
        reconstruction, prediction = self.model(augmented_image)
        # Compute loss
        loss = self.loss(input_image, reconstruction, anomaly_mask, prediction)

        if self.sspcab:
            loss += self.sspcab_lambda * self.sspcab_loss(
                self.sspcab_activations["input"],
                self.sspcab_activations["output"],
            )

        self.log("train_loss", loss.item(), on_epoch=True, prog_bar=True, logger=True)
        return {"loss": loss}

    def validation_step(self, batch: dict[str, str | Tensor], *args, **kwargs) -> STEP_OUTPUT:
        """Perform the validation step of DRAEM. The Softmax predictions of the anomalous class are used as anomaly map.

        Args:
        ----
            batch (dict[str, str | Tensor]): Batch of input images
            args: Arguments.
            kwargs: Keyword arguments.

        Returns:
        -------
            Dictionary to which predicted anomaly maps have been added.
        """
        del args, kwargs  # These variables are not used.

        prediction = self.model(batch["image"])
        batch["anomaly_maps"] = prediction
        return batch

    @property
    def trainer_arguments(self) -> dict[str, Any]:
        """Return DRÆM-specific trainer arguments."""
        return {"gradient_clip_val": 0, "num_sanity_val_steps": 0}

    def configure_optimizers(self) -> torch.optim.Optimizer:
        """Configure the Adam optimizer."""
        return torch.optim.Adam(params=self.model.parameters(), lr=0.0001)


class DraemLightning(Draem):
    """DRÆM: A discriminatively trained reconstruction embedding for surface anomaly detection.

    Args:
    ----
        hparams (DictConfig | ListConfig): Model parameters
    """

    def __init__(self, hparams: DictConfig | ListConfig) -> None:
        super().__init__(
            enable_sspcab=hparams.model.enable_sspcab,
            sspcab_lambda=hparams.model.sspcab_lambda,
            anomaly_source_path=hparams.model.anomaly_source_path,
        )
        self.hparams: DictConfig | ListConfig
<<<<<<< HEAD
        self.save_hyperparameters(hparams)
=======
        self.save_hyperparameters(hparams)

    def configure_callbacks(self) -> list[EarlyStopping]:
        """Configure model-specific callbacks.

        Note:
        ----
            This method is used for the existing CLI.
            When PL CLI is introduced, configure callback method will be
                deprecated, and callbacks will be configured from either
                config.yaml file or from CLI.
        """
        early_stopping = EarlyStopping(
            monitor=self.hparams.model.early_stopping.metric,
            patience=self.hparams.model.early_stopping.patience,
            mode=self.hparams.model.early_stopping.mode,
        )
        return [early_stopping]

    def configure_optimizers(self) -> torch.optim.Optimizer:
        """Configure the Adam optimizer."""
        return torch.optim.Adam(params=self.model.parameters(), lr=self.hparams.model.lr)
>>>>>>> 5114eeb1
<|MERGE_RESOLUTION|>--- conflicted
+++ resolved
@@ -157,29 +157,4 @@
             anomaly_source_path=hparams.model.anomaly_source_path,
         )
         self.hparams: DictConfig | ListConfig
-<<<<<<< HEAD
-        self.save_hyperparameters(hparams)
-=======
-        self.save_hyperparameters(hparams)
-
-    def configure_callbacks(self) -> list[EarlyStopping]:
-        """Configure model-specific callbacks.
-
-        Note:
-        ----
-            This method is used for the existing CLI.
-            When PL CLI is introduced, configure callback method will be
-                deprecated, and callbacks will be configured from either
-                config.yaml file or from CLI.
-        """
-        early_stopping = EarlyStopping(
-            monitor=self.hparams.model.early_stopping.metric,
-            patience=self.hparams.model.early_stopping.patience,
-            mode=self.hparams.model.early_stopping.mode,
-        )
-        return [early_stopping]
-
-    def configure_optimizers(self) -> torch.optim.Optimizer:
-        """Configure the Adam optimizer."""
-        return torch.optim.Adam(params=self.model.parameters(), lr=self.hparams.model.lr)
->>>>>>> 5114eeb1
+        self.save_hyperparameters(hparams)