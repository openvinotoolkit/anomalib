"""FastFlow Lightning Model Implementation."""

# Copyright (C) 2022 Intel Corporation
# SPDX-License-Identifier: Apache-2.0


from typing import Any

import torch
from lightning.pytorch.utilities.types import STEP_OUTPUT
from omegaconf import DictConfig, ListConfig
from torch import Tensor, optim

from anomalib.models.components import AnomalyModule
from anomalib.models.fastflow.loss import FastflowLoss
from anomalib.models.fastflow.torch_model import FastflowModel


class Fastflow(AnomalyModule):
    """PL Lightning Module for the FastFlow algorithm.

    Args:
        input_size (tuple[int, int]): Model input size.
        backbone (str): Backbone CNN network
        pre_trained (bool, optional): Boolean to check whether to use a pre_trained backbone.
        flow_steps (int, optional): Flow steps.
        conv3x3_only (bool, optinoal): Use only conv3x3 in fast_flow model. Defaults to False.
        hidden_ratio (float, optional): Ratio to calculate hidden var channels. Defaults to 1.0.
    """

    def __init__(
        self,
        input_size: tuple[int, int],
        backbone: str = "resnet18",
        pre_trained: bool = True,
        flow_steps: int = 8,
        conv3x3_only: bool = False,
        hidden_ratio: float = 1.0,
    ) -> None:
        super().__init__()

        self.model = FastflowModel(
            input_size=input_size,
            backbone=backbone,
            pre_trained=pre_trained,
            flow_steps=flow_steps,
            conv3x3_only=conv3x3_only,
            hidden_ratio=hidden_ratio,
        )
        self.loss = FastflowLoss()

    def training_step(self, batch: dict[str, str | Tensor], *args, **kwargs) -> STEP_OUTPUT:
        """Forward-pass input and return the loss.

        Args:
            batch (batch: dict[str, str | Tensor]): Input batch
            _batch_idx: Index of the batch.

        Returns:
            STEP_OUTPUT: Dictionary containing the loss value.
        """
        del args, kwargs  # These variables are not used.

        hidden_variables, jacobians = self.model(batch["image"])
        loss = self.loss(hidden_variables, jacobians)
        self.log("train_loss", loss.item(), on_epoch=True, prog_bar=True, logger=True)
        return {"loss": loss}

    def validation_step(self, batch: dict[str, str | Tensor], *args, **kwargs) -> STEP_OUTPUT:
        """Forward-pass the input and return the anomaly map.

        Args:
            batch (dict[str, str | Tensor]): Input batch

        Returns:
            STEP_OUTPUT | None: batch dictionary containing anomaly-maps.
        """
        del args, kwargs  # These variables are not used.

        anomaly_maps = self.model(batch["image"])
        batch["anomaly_maps"] = anomaly_maps
        return batch

    @property
    def trainer_arguments(self) -> dict[str, Any]:
        return {"gradient_clip_val": 0, "num_sanity_val_steps": 0}

    def configure_optimizers(self) -> torch.optim.Optimizer:
        """Configures optimizers for each decoder.

        Returns:
            Optimizer: Adam optimizer for each decoder
        """
        return optim.Adam(
            params=self.model.parameters(),
            lr=0.001,
            weight_decay=0.00001,
        )


class FastflowLightning(Fastflow):
    """PL Lightning Module for the FastFlow algorithm.

    Args:
        hparams (DictConfig | ListConfig): Model params
    """

    def __init__(self, hparams: DictConfig | ListConfig) -> None:
        super().__init__(
            input_size=hparams.model.input_size,
            backbone=hparams.model.backbone,
            pre_trained=hparams.model.pre_trained,
            flow_steps=hparams.model.flow_steps,
            conv3x3_only=hparams.model.conv3x3_only,
            hidden_ratio=hparams.model.hidden_ratio,
        )
<<<<<<< HEAD
        self.hparams: DictConfig | ListConfig  # type: ignore
        self.save_hyperparameters(hparams)
=======
        self.hparams: DictConfig | ListConfig
        self.save_hyperparameters(hparams)

    def configure_callbacks(self) -> list[EarlyStopping]:
        """Configure model-specific callbacks.

        Note:
            This method is used for the existing CLI.
            When PL CLI is introduced, configure callback method will be
                deprecated, and callbacks will be configured from either
                config.yaml file or from CLI.
        """
        early_stopping = EarlyStopping(
            monitor=self.hparams.model.early_stopping.metric,
            patience=self.hparams.model.early_stopping.patience,
            mode=self.hparams.model.early_stopping.mode,
        )
        return [early_stopping]

    def configure_optimizers(self) -> torch.optim.Optimizer:
        """Configures optimizers for each decoder.

        Note:
            This method is used for the existing CLI.
            When PL CLI is introduced, configure optimizers method will be
                deprecated, and optimizers will be configured from either
                config.yaml file or from CLI.

        Returns:
            Optimizer: Adam optimizer for each decoder
        """
        return optim.Adam(
            params=self.model.parameters(),
            lr=self.hparams.model.lr,
            weight_decay=self.hparams.model.weight_decay,
        )
>>>>>>> be3ae27f
<|MERGE_RESOLUTION|>--- conflicted
+++ resolved
@@ -114,44 +114,5 @@
             conv3x3_only=hparams.model.conv3x3_only,
             hidden_ratio=hparams.model.hidden_ratio,
         )
-<<<<<<< HEAD
-        self.hparams: DictConfig | ListConfig  # type: ignore
-        self.save_hyperparameters(hparams)
-=======
         self.hparams: DictConfig | ListConfig
-        self.save_hyperparameters(hparams)
-
-    def configure_callbacks(self) -> list[EarlyStopping]:
-        """Configure model-specific callbacks.
-
-        Note:
-            This method is used for the existing CLI.
-            When PL CLI is introduced, configure callback method will be
-                deprecated, and callbacks will be configured from either
-                config.yaml file or from CLI.
-        """
-        early_stopping = EarlyStopping(
-            monitor=self.hparams.model.early_stopping.metric,
-            patience=self.hparams.model.early_stopping.patience,
-            mode=self.hparams.model.early_stopping.mode,
-        )
-        return [early_stopping]
-
-    def configure_optimizers(self) -> torch.optim.Optimizer:
-        """Configures optimizers for each decoder.
-
-        Note:
-            This method is used for the existing CLI.
-            When PL CLI is introduced, configure optimizers method will be
-                deprecated, and optimizers will be configured from either
-                config.yaml file or from CLI.
-
-        Returns:
-            Optimizer: Adam optimizer for each decoder
-        """
-        return optim.Adam(
-            params=self.model.parameters(),
-            lr=self.hparams.model.lr,
-            weight_decay=self.hparams.model.weight_decay,
-        )
->>>>>>> be3ae27f
+        self.save_hyperparameters(hparams)