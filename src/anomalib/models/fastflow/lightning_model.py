"""FastFlow Lightning Model Implementation."""

# Copyright (C) 2022 Intel Corporation
# SPDX-License-Identifier: Apache-2.0


from typing import Any

import torch
from lightning.pytorch.utilities.types import STEP_OUTPUT
from omegaconf import DictConfig, ListConfig
from torch import Tensor, optim

from anomalib.models.components import AnomalyModule
from anomalib.models.fastflow.loss import FastflowLoss
from anomalib.models.fastflow.torch_model import FastflowModel


class Fastflow(AnomalyModule):
    """PL Lightning Module for the FastFlow algorithm.

    Args:
    ----
        input_size (tuple[int, int]): Model input size.
        backbone (str): Backbone CNN network
        pre_trained (bool, optional): Boolean to check whether to use a pre_trained backbone.
        flow_steps (int, optional): Flow steps.
        conv3x3_only (bool, optinoal): Use only conv3x3 in fast_flow model. Defaults to False.
        hidden_ratio (float, optional): Ratio to calculate hidden var channels. Defaults to 1.0.
    """

    def __init__(
        self,
        input_size: tuple[int, int],
        backbone: str = "resnet18",
        pre_trained: bool = True,
        flow_steps: int = 8,
        conv3x3_only: bool = False,
        hidden_ratio: float = 1.0,
    ) -> None:
        super().__init__()

        self.model = FastflowModel(
            input_size=input_size,
            backbone=backbone,
            pre_trained=pre_trained,
            flow_steps=flow_steps,
            conv3x3_only=conv3x3_only,
            hidden_ratio=hidden_ratio,
        )
        self.loss = FastflowLoss()

    def training_step(self, batch: dict[str, str | Tensor], *args, **kwargs) -> STEP_OUTPUT:
        """Perform the training step input and return the loss.

        Args:
        ----
            batch (batch: dict[str, str | Tensor]): Input batch
            args: Additional arguments.
            kwargs: Additional keyword arguments.

        Returns:
        -------
            STEP_OUTPUT: Dictionary containing the loss value.
        """
        del args, kwargs  # These variables are not used.

        hidden_variables, jacobians = self.model(batch["image"])
        loss = self.loss(hidden_variables, jacobians)
        self.log("train_loss", loss.item(), on_epoch=True, prog_bar=True, logger=True)
        return {"loss": loss}

    def validation_step(self, batch: dict[str, str | Tensor], *args, **kwargs) -> STEP_OUTPUT:
        """Perform the validation step and return the anomaly map.

        Args:
        ----
            batch (dict[str, str | Tensor]): Input batch
            args: Additional arguments.
            kwargs: Additional keyword arguments.

        Returns:
        -------
            STEP_OUTPUT | None: batch dictionary containing anomaly-maps.
        """
        del args, kwargs  # These variables are not used.

        anomaly_maps = self.model(batch["image"])
        batch["anomaly_maps"] = anomaly_maps
        return batch

    @property
    def trainer_arguments(self) -> dict[str, Any]:
        """Return FastFlow trainer arguments."""
        return {"gradient_clip_val": 0, "num_sanity_val_steps": 0}

    def configure_optimizers(self) -> torch.optim.Optimizer:
        """Configures optimizers for each decoder.

        Returns:
            Optimizer: Adam optimizer for each decoder
        """
        return optim.Adam(
            params=self.model.parameters(),
            lr=0.001,
            weight_decay=0.00001,
        )


class FastflowLightning(Fastflow):
    """PL Lightning Module for the FastFlow algorithm.

    Args:
    ----
        hparams (DictConfig | ListConfig): Model params
    """

    def __init__(self, hparams: DictConfig | ListConfig) -> None:
        super().__init__(
            input_size=hparams.model.input_size,
            backbone=hparams.model.backbone,
            pre_trained=hparams.model.pre_trained,
            flow_steps=hparams.model.flow_steps,
            conv3x3_only=hparams.model.conv3x3_only,
            hidden_ratio=hparams.model.hidden_ratio,
        )
        self.hparams: DictConfig | ListConfig
<<<<<<< HEAD
        self.save_hyperparameters(hparams)
=======
        self.save_hyperparameters(hparams)

    def configure_callbacks(self) -> list[EarlyStopping]:
        """Configure model-specific callbacks.

        Note:
        ----
            This method is used for the existing CLI.
            When PL CLI is introduced, configure callback method will be
                deprecated, and callbacks will be configured from either
                config.yaml file or from CLI.
        """
        early_stopping = EarlyStopping(
            monitor=self.hparams.model.early_stopping.metric,
            patience=self.hparams.model.early_stopping.patience,
            mode=self.hparams.model.early_stopping.mode,
        )
        return [early_stopping]

    def configure_optimizers(self) -> torch.optim.Optimizer:
        """Configure optimizers for each decoder.

        Note:
        ----
            This method is used for the existing CLI.
            When PL CLI is introduced, configure optimizers method will be
                deprecated, and optimizers will be configured from either
                config.yaml file or from CLI.

        Returns:
        -------
            Optimizer: Adam optimizer for each decoder
        """
        return optim.Adam(
            params=self.model.parameters(),
            lr=self.hparams.model.lr,
            weight_decay=self.hparams.model.weight_decay,
        )
>>>>>>> 5114eeb1
<|MERGE_RESOLUTION|>--- conflicted
+++ resolved
@@ -95,9 +95,10 @@
         return {"gradient_clip_val": 0, "num_sanity_val_steps": 0}
 
     def configure_optimizers(self) -> torch.optim.Optimizer:
-        """Configures optimizers for each decoder.
+        """Configure optimizers for each decoder.
 
-        Returns:
+        Returns
+        -------
             Optimizer: Adam optimizer for each decoder
         """
         return optim.Adam(
@@ -125,45 +126,4 @@
             hidden_ratio=hparams.model.hidden_ratio,
         )
         self.hparams: DictConfig | ListConfig
-<<<<<<< HEAD
-        self.save_hyperparameters(hparams)
-=======
-        self.save_hyperparameters(hparams)
-
-    def configure_callbacks(self) -> list[EarlyStopping]:
-        """Configure model-specific callbacks.
-
-        Note:
-        ----
-            This method is used for the existing CLI.
-            When PL CLI is introduced, configure callback method will be
-                deprecated, and callbacks will be configured from either
-                config.yaml file or from CLI.
-        """
-        early_stopping = EarlyStopping(
-            monitor=self.hparams.model.early_stopping.metric,
-            patience=self.hparams.model.early_stopping.patience,
-            mode=self.hparams.model.early_stopping.mode,
-        )
-        return [early_stopping]
-
-    def configure_optimizers(self) -> torch.optim.Optimizer:
-        """Configure optimizers for each decoder.
-
-        Note:
-        ----
-            This method is used for the existing CLI.
-            When PL CLI is introduced, configure optimizers method will be
-                deprecated, and optimizers will be configured from either
-                config.yaml file or from CLI.
-
-        Returns:
-        -------
-            Optimizer: Adam optimizer for each decoder
-        """
-        return optim.Adam(
-            params=self.model.parameters(),
-            lr=self.hparams.model.lr,
-            weight_decay=self.hparams.model.weight_decay,
-        )
->>>>>>> 5114eeb1
+        self.save_hyperparameters(hparams)