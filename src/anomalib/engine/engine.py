--- conflicted
+++ resolved
@@ -134,7 +134,6 @@
 
     @property
     def trainer(self) -> Trainer:
-<<<<<<< HEAD
         """Property to get the trainer.
 
         Raises
@@ -145,19 +144,13 @@
         -------
             Trainer: Lightning Trainer.
         """
-=======
->>>>>>> 550d67db
         if not self._trainer:
             msg = "``self.trainer`` is not assigned yet."
             raise UnassignedError(msg)
         return self._trainer
 
     def _setup_trainer(self, model: AnomalyModule) -> None:
-<<<<<<< HEAD
         """Instantiate the trainer based on the model parameters."""
-=======
-        """Instantiates the trainer based on the model parameters."""
->>>>>>> 550d67db
         if self._cache.requires_update(model) or self._trainer is None:
             self._cache.update(model)
             self._trainer = Trainer(**self._cache.args)
@@ -165,11 +158,7 @@
             self._setup_anomalib_callbacks()
 
     def _setup_anomalib_callbacks(self) -> None:
-<<<<<<< HEAD
-        """Set callbacks for the trainer."""
-=======
-        """Setup callbacks for the trainer."""
->>>>>>> 550d67db
+        """Set up callbacks for the trainer."""
         _callbacks: list[Callback] = [_PostProcessorCallback()]
         normalization_callback = get_normalization_callback(self.normalization)
         if normalization_callback is not None:
