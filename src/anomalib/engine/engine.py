--- conflicted
+++ resolved
@@ -350,15 +350,11 @@
         """
         if model:
             self._setup_trainer(model)
-<<<<<<< HEAD
-            self._setup_dataset_task(dataloaders)
+        self._setup_dataset_task(dataloaders)
         if ckpt_path is None:
             # if no checkpoint patch is provided, we're running test on an untrained model.
             # in this case, we need to run validate first for normalization and thresholding
             self.trainer.validate(model, dataloaders, None, verbose=False, datamodule=datamodule)
-=======
-        self._setup_dataset_task(dataloaders)
->>>>>>> e3c0fe58
         return self.trainer.test(model, dataloaders, ckpt_path, verbose, datamodule)
 
     def predict(
