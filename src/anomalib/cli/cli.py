"""Anomalib CLI."""

# Copyright (C) 2023-2024 Intel Corporation
# SPDX-License-Identifier: Apache-2.0

import logging
from collections.abc import Callable
from inspect import signature
from pathlib import Path
from typing import Any

import lightning.pytorch as pl
from jsonargparse import ActionConfigFile, Namespace
from lightning.pytorch import Trainer
from lightning.pytorch.cli import ArgsType, LightningArgumentParser, LightningCLI, SaveConfigCallback
from lightning.pytorch.utilities.types import _EVALUATE_OUTPUT, _PREDICT_OUTPUT
from rich import traceback
from torch.utils.data import DataLoader, Dataset

from anomalib import TaskType, __version__
from anomalib.callbacks import get_callbacks
from anomalib.callbacks.normalization import get_normalization_callback
from anomalib.cli.utils import CustomHelpFormatter
from anomalib.cli.utils.openvino import add_openvino_export_arguments
from anomalib.data import AnomalibDataModule, AnomalibDataset
from anomalib.data.predict import PredictDataset
from anomalib.engine import Engine
from anomalib.loggers import configure_logger
from anomalib.metrics.threshold import BaseThreshold
from anomalib.models import AnomalyModule
from anomalib.pipelines.benchmarking import distribute
from anomalib.pipelines.hpo import Sweep, get_hpo_parser
from anomalib.utils.config import update_config
from anomalib.utils.visualization.base import BaseVisualizer

traceback.install()
logger = logging.getLogger("anomalib.cli")


class AnomalibCLI(LightningCLI):
    """Implementation of a fully configurable CLI tool for anomalib.

    The advantage of this tool is its flexibility to configure the pipeline
    from both the CLI and a configuration file (.yaml or .json). It is even
    possible to use both the CLI and a configuration file simultaneously.
    For more details, the reader could refer to PyTorch Lightning CLI
    documentation.

    ``save_config_kwargs`` is set to ``overwrite=True`` so that the
    ``SaveConfigCallback`` overwrites the config if it already exists.
    """

    def __init__(
        self,
        save_config_callback: type[SaveConfigCallback] = SaveConfigCallback,
        save_config_kwargs: dict[str, Any] | None = None,
        trainer_class: type[Trainer] | Callable[..., Trainer] = Trainer,
        trainer_defaults: dict[str, Any] | None = None,
        seed_everything_default: bool | int = True,
        parser_kwargs: dict[str, Any] | dict[str, dict[str, Any]] | None = None,
        args: ArgsType = None,
        run: bool = True,
        auto_configure_optimizers: bool = True,
    ) -> None:
        super().__init__(
            AnomalyModule,
            AnomalibDataModule,
            save_config_callback,
            {"overwrite": True} if save_config_kwargs is None else save_config_kwargs,
            trainer_class,
            trainer_defaults,
            seed_everything_default,
            parser_kwargs,
            subclass_mode_model=True,
            subclass_mode_data=True,
            args=args,
            run=run,
            auto_configure_optimizers=auto_configure_optimizers,
        )
        self.engine: Engine

    def init_parser(self, **kwargs) -> LightningArgumentParser:
        """Method that instantiates the argument parser."""
        kwargs.setdefault("dump_header", [f"lightning.pytorch=={pl.__version__},anomalib=={__version__}"])
        parser = LightningArgumentParser(formatter_class=CustomHelpFormatter, **kwargs)
        parser.add_argument(
            "-c",
            "--config",
            action=ActionConfigFile,
            help="Path to a configuration file in json or yaml format.",
        )
        return parser

    @staticmethod
    def subcommands() -> dict[str, set[str]]:
        """Skip predict subcommand as it is added later."""
        return {key: value for key, value in LightningCLI.subcommands().items() if key != "predict"}

    @staticmethod
    def anomalib_subcommands() -> dict[str, dict[str, str]]:
        """Return a dictionary of subcommands and their description."""
        return {
            "train": {"description": "Fit the model and then call test on the trained model."},
            "predict": {"description": "Run inference on a model."},
            "export": {"description": "Export the model to ONNX or OpenVINO format."},
            "benchmark": {"description": "Run benchmarking script"},
            "hpo": {"description": "Run Hyperparameter Optimization"},
        }

    def _add_subcommands(self, parser: LightningArgumentParser, **kwargs) -> None:
        """Initialize base subcommands and add anomalib specific on top of it."""
        # Initializes fit, validate, test, predict and tune
        super()._add_subcommands(parser, **kwargs)
        # Add  export, benchmark and hpo
        for subcommand in self.anomalib_subcommands():
            sub_parser = self.init_parser(**kwargs)

            self._subcommand_parsers[subcommand] = sub_parser
            parser._subcommands_action.add_subcommand(  # noqa: SLF001
                subcommand,
                sub_parser,
                help=self.anomalib_subcommands()[subcommand]["description"],
            )
            # add arguments to subcommand
            getattr(self, f"add_{subcommand}_arguments")(sub_parser)

    def add_arguments_to_parser(self, parser: LightningArgumentParser) -> None:
        """Extend trainer's arguments to add engine arguments.

        .. note::
            Since ``Engine`` parameters are manually added, any change to the
            ``Engine`` class should be reflected manually.
        """
        parser.add_function_arguments(get_normalization_callback, "normalization")
        # visualization takes task from the project
<<<<<<< HEAD
        parser.add_function_arguments(get_visualization_callbacks, "visualization", skip={"task"})
        parser.add_argument("--task", type=TaskType | str, default=TaskType.SEGMENTATION)
=======
        parser.add_argument(
            "--visualization.visualizers",
            type=BaseVisualizer | list[BaseVisualizer] | None,
            default=None,
        )
        parser.add_argument("--visualization.save", type=bool, default=False)
        parser.add_argument("--visualization.log", type=bool, default=False)
        parser.add_argument("--visualization.show", type=bool, default=False)
        parser.add_argument("--task", type=TaskType, default=TaskType.SEGMENTATION)
>>>>>>> a892215f
        parser.add_argument("--metrics.image", type=list[str] | str | None, default=["F1Score", "AUROC"])
        parser.add_argument("--metrics.pixel", type=list[str] | str | None, default=None, required=False)
        parser.add_argument("--metrics.threshold", type=BaseThreshold | str, default="F1AdaptiveThreshold")
        parser.add_argument("--logging.log_graph", type=bool, help="Log the model to the logger", default=False)
        if hasattr(parser, "subcommand") and parser.subcommand != "predict":  # Predict also accepts str and Path inputs
            parser.link_arguments("data.init_args.image_size", "model.init_args.input_size")
            parser.link_arguments("task", "data.init_args.task")
        parser.add_argument(
            "--results_dir.path",
            type=Path,
            help="Path to save the results.",
            default=Path("./results"),
        )
        parser.add_argument("--results_dir.unique", type=bool, help="Whether to create a unique folder.", default=False)
        parser.link_arguments("results_dir.path", "trainer.default_root_dir")
        # TODO(ashwinvaidya17): Tiling should also be a category of its own
        # CVS-122659

    def add_train_arguments(self, parser: LightningArgumentParser) -> None:
        """Add train arguments to the parser."""
        self.add_default_arguments_to_parser(parser)
        self._add_trainer_arguments_to_parser(parser)
        parser.add_lightning_class_args(AnomalyModule, "model", subclass_mode=True)
        parser.add_subclass_arguments(AnomalibDataModule, "data")
        self.add_arguments_to_parser(parser)
        added = parser.add_method_arguments(
            Engine,
            "train",
            skip={"model", "datamodule", "val_dataloaders", "test_dataloaders", "train_dataloaders"},
        )
        self._subcommand_method_arguments["train"] = added

    def add_predict_arguments(self, parser: LightningArgumentParser) -> None:
        """Add predict arguments to the parser."""
        self.add_default_arguments_to_parser(parser)
        self._add_trainer_arguments_to_parser(parser)
        parser.add_lightning_class_args(AnomalyModule, "model", subclass_mode=True)
        parser.add_argument(
            "--data",
            type=Dataset | AnomalibDataModule | DataLoader | str | Path,
            required=True,
        )
        added = parser.add_method_arguments(
            Engine,
            "predict",
            skip={"model", "dataloaders", "datamodule", "dataset"},
        )
        self._subcommand_method_arguments["predict"] = added
        self.add_arguments_to_parser(parser)

    def add_export_arguments(self, parser: LightningArgumentParser) -> None:
        """Add export arguments to the parser."""
        self.add_default_arguments_to_parser(parser)
        self._add_trainer_arguments_to_parser(parser)
        parser.add_lightning_class_args(AnomalyModule, "model", subclass_mode=True)
        parser.add_subclass_arguments((AnomalibDataModule, AnomalibDataset), "data")
        added = parser.add_method_arguments(
            Engine,
            "export",
            skip={"mo_args", "datamodule", "dataset", "model"},
        )
        self._subcommand_method_arguments["export"] = added
        add_openvino_export_arguments(parser)
        self.add_arguments_to_parser(parser)

    def add_hpo_arguments(self, parser: LightningArgumentParser) -> None:
        """Add hyperparameter optimization arguments."""
        parser = get_hpo_parser(parser)

    def add_benchmark_arguments(self, parser: LightningArgumentParser) -> None:
        """Add benchmark arguments to the parser.

        Example:
            $ anomalib benchmark --benchmark_config tools/benchmarking/benchmark_params.yaml
        """
        parser.add_argument("--benchmark_config", type=Path, help="Path to the benchmark config.", required=True)

    def before_instantiate_classes(self) -> None:
        """Modify the configuration to properly instantiate classes and sets up tiler."""
        subcommand = self.config["subcommand"]
        if subcommand in (*self.subcommands(), "train", "predict"):
            if self.config["subcommand"] == "predict" and isinstance(self.config["predict"]["data"], str | Path):
                self.config["predict"]["data"] = self._set_predict_dataloader_namespace(self.config["predict"]["data"])
            self.config[subcommand] = update_config(self.config[subcommand])

    def instantiate_classes(self) -> None:
        """Instantiate classes depending on the subcommand.

        For trainer related commands it instantiates all the model, datamodule and trainer classes.
        But for subcommands we do not want to instantiate any trainer specific classes such as datamodule, model, etc
        This is because the subcommand is responsible for instantiating and executing code based on the passed config
        """
        if self.config["subcommand"] in (*self.subcommands(), "predict"):  # trainer commands
            # since all classes are instantiated, the LightningCLI also creates an unused ``Trainer`` object.
            # the minor change here is that engine is instantiated instead of trainer
            self.config_init = self.parser.instantiate_classes(self.config)
            self.datamodule = self._get(self.config_init, "data")
            self.model = self._get(self.config_init, "model")
            self._add_configure_optimizers_method_to_model(self.subcommand)
            self.engine = self.instantiate_engine()
        else:
            self.config_init = self.parser.instantiate_classes(self.config)
            subcommand = self.config["subcommand"]
            if subcommand in ("train", "export"):
                self.engine = self.instantiate_engine()
            if "model" in self.config_init[subcommand]:
                self.model = self._get(self.config_init, "model")
            if "data" in self.config_init[subcommand]:
                self.datamodule = self._get(self.config_init, "data")

    def instantiate_engine(self) -> Engine:
        """Instantiate the engine.

        .. note::
            Most of the code in this method is taken from ``LightningCLI``'s
            ``instantiate_trainer`` method. Refer to that method for more
            details.
        """
        extra_callbacks = [self._get(self.config_init, c) for c in self._parser(self.subcommand).callback_keys]
        engine_args = {
            "normalization": self._get(self.config_init, "normalization.normalization_method"),
            "threshold": self._get(self.config_init, "metrics.threshold"),
            "task": self._get(self.config_init, "task"),
            "image_metrics": self._get(self.config_init, "metrics.image"),
            "pixel_metrics": self._get(self.config_init, "metrics.pixel"),
            **self._get_visualization_parameters(),
        }
        trainer_config = {**self._get(self.config_init, "trainer", default={}), **engine_args}
        key = "callbacks"
        if key in trainer_config:
            if trainer_config[key] is None:
                trainer_config[key] = []
            elif not isinstance(trainer_config[key], list):
                trainer_config[key] = [trainer_config[key]]
            trainer_config[key].extend(extra_callbacks)
            if key in self.trainer_defaults:
                value = self.trainer_defaults[key]
                trainer_config[key] += value if isinstance(value, list) else [value]
            if self.save_config_callback and not trainer_config.get("fast_dev_run", False):
                config_callback = self.save_config_callback(
                    self._parser(self.subcommand),
                    self.config.get(str(self.subcommand), self.config),
                    **self.save_config_kwargs,
                )
                trainer_config[key].append(config_callback)
        trainer_config[key].extend(get_callbacks(self.config[self.subcommand]))
        return Engine(**trainer_config)

    def _get_visualization_parameters(self) -> dict[str, Any]:
        """Return visualization parameters."""
        subcommand = self.config.subcommand
        return {
            "visualizers": self.config_init[subcommand].visualization.visualizers,
            "save_image": self.config[subcommand].visualization.save,
            "log_image": self.config[subcommand].visualization.log,
            "show_image": self.config[subcommand].visualization.show,
        }

    def _run_subcommand(self, subcommand: str) -> None:
        """Run subcommand depending on the subcommand.

        This overrides the original ``_run_subcommand`` to run the ``Engine``
        method rather than the ``Train`` method.
        """
        if self.config["subcommand"] in (*self.subcommands(), "train", "export", "predict"):
            fn = getattr(self.engine, subcommand)
            fn_kwargs = self._prepare_subcommand_kwargs(subcommand)
            fn(**fn_kwargs)
        else:
            self.config_init = self.parser.instantiate_classes(self.config)
            getattr(self, f"{subcommand}")()

    @property
    def fit(self) -> Callable[..., None]:
        """Fit the model using engine's fit method."""
        return self.engine.fit

    @property
    def validate(self) -> Callable[..., _EVALUATE_OUTPUT | None]:
        """Validate the model using engine's validate method."""
        return self.engine.validate

    @property
    def test(self) -> Callable[..., _EVALUATE_OUTPUT]:
        """Test the model using engine's test method."""
        return self.engine.test

    @property
    def predict(self) -> Callable[..., _PREDICT_OUTPUT | None]:
        """Predict using engine's predict method."""
        return self.engine.predict

    @property
    def train(self) -> Callable[..., _EVALUATE_OUTPUT]:
        """Train the model using engine's train method."""
        return self.engine.train

    @property
    def export(self) -> Callable[..., Path | None]:
        """Export the model using engine's export method."""
        return self.engine.export

    def hpo(self) -> None:
        """Run hpo subcommand."""
        config = self.config["hpo"]
        sweep = Sweep(
            project=config.project,
            sweep_config=config.sweep_config,
            backend=config.backend,
            entity=config.entity,
        )
        sweep.run()

    def benchmark(self) -> None:
        """Run benchmark subcommand."""
        config = self.config["benchmark"]
        distribute(config.benchmark_config)

    def _add_trainer_arguments_to_parser(self, parser: LightningArgumentParser) -> None:
        """Add trainer arguments to the parser."""
        parser.add_lightning_class_args(Trainer, "trainer")
        trainer_defaults = {"trainer." + k: v for k, v in self.trainer_defaults.items() if k != "callbacks"}
        parser.set_defaults(trainer_defaults)

    def _set_predict_dataloader_namespace(self, data_path: str | Path | Namespace) -> Namespace:
        """Set the predict dataloader namespace.

        If the argument is of type str or Path, then it is assumed to be the path to the prediction data and is
        assigned to PredictDataset.

        Args:
            data_path (str | Path | Namespace): Path to the data.

        Returns:
            Namespace: Namespace containing the predict dataloader.
        """
        if isinstance(data_path, str | Path):
            init_args = {key: value.default for key, value in signature(PredictDataset).parameters.items()}
            init_args["path"] = data_path
            data_path = Namespace(
                class_path="anomalib.data.predict.PredictDataset",
                init_args=Namespace(init_args),
            )
        return data_path


def main() -> None:
    """Trainer via Anomalib CLI."""
    configure_logger()
    AnomalibCLI()


if __name__ == "__main__":
    main()<|MERGE_RESOLUTION|>--- conflicted
+++ resolved
@@ -133,10 +133,6 @@
         """
         parser.add_function_arguments(get_normalization_callback, "normalization")
         # visualization takes task from the project
-<<<<<<< HEAD
-        parser.add_function_arguments(get_visualization_callbacks, "visualization", skip={"task"})
-        parser.add_argument("--task", type=TaskType | str, default=TaskType.SEGMENTATION)
-=======
         parser.add_argument(
             "--visualization.visualizers",
             type=BaseVisualizer | list[BaseVisualizer] | None,
@@ -146,7 +142,6 @@
         parser.add_argument("--visualization.log", type=bool, default=False)
         parser.add_argument("--visualization.show", type=bool, default=False)
         parser.add_argument("--task", type=TaskType, default=TaskType.SEGMENTATION)
->>>>>>> a892215f
         parser.add_argument("--metrics.image", type=list[str] | str | None, default=["F1Score", "AUROC"])
         parser.add_argument("--metrics.pixel", type=list[str] | str | None, default=None, required=False)
         parser.add_argument("--metrics.threshold", type=BaseThreshold | str, default="F1AdaptiveThreshold")
