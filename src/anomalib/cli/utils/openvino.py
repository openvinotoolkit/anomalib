--- conflicted
+++ resolved
@@ -6,20 +6,12 @@
 import logging
 
 from jsonargparse import ArgumentParser
-<<<<<<< HEAD
-from lightning_utilities.core.imports import package_available
-=======
 from lightning_utilities.core.imports import module_available
->>>>>>> bcc0b439
 
 logger = logging.getLogger(__name__)
 
 
-<<<<<<< HEAD
-if package_available("openvino"):
-=======
 if module_available("openvino"):
->>>>>>> bcc0b439
     from openvino.tools.ovc.cli_parser import get_common_cli_parser
 else:
     get_common_cli_parser = None
