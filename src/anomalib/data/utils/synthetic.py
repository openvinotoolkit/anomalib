--- conflicted
+++ resolved
@@ -155,11 +155,7 @@
     object is deleted.
 
     Args:
-<<<<<<< HEAD
         augmentations (Transform | None): Transform object describing the input data augmentations.
-        source_samples (DataFrame): Normal samples to which the anomalous augmentations will be applied.
-=======
-        transform: Transform object describing the transforms applied to inputs.
         source_samples: DataFrame containing normal samples used as source for
             synthetic anomalies.
 
@@ -171,7 +167,6 @@
         ... )
         >>> len(dataset)  # 50/50 normal/anomalous split
         100
->>>>>>> 58453efe
     """
 
     def __init__(self, augmentations: Transform | None, source_samples: DataFrame) -> None:
