"""Base Depth Dataset.

This module implements the base depth dataset class for anomaly detection tasks that
use RGB-D (RGB + Depth) data.
"""

# Copyright (C) 2023-2024 Intel Corporation
# SPDX-License-Identifier: Apache-2.0

from abc import ABC
from collections.abc import Callable

import torch
from PIL import Image
from torchvision.transforms.functional import to_tensor
from torchvision.transforms.v2 import Transform
from torchvision.tv_tensors import Mask

from anomalib import TaskType
from anomalib.data.dataclasses import DepthBatch, DepthItem
from anomalib.data.utils import LabelName, read_depth_image

from .image import AnomalibDataset


class AnomalibDepthDataset(AnomalibDataset, ABC):
    """Base depth anomalib dataset class.

    This class extends ``AnomalibDataset`` to handle RGB-D data for anomaly
    detection tasks. It supports both classification and segmentation tasks.

    Args:
<<<<<<< HEAD
        augmentations (Transform, optional): Augmentations that should be applied to the input images.
=======
        transform (Transform | None, optional): Transforms to be applied to the
            input images and depth maps. If ``None``, no transforms are applied.
>>>>>>> 58453efe
            Defaults to ``None``.

    Example:
        >>> from anomalib.data.datasets import AnomalibDepthDataset
        >>> dataset = AnomalibDepthDataset(transform=None)
        >>> item = dataset[0]
        >>> item.image.shape
        torch.Size([3, H, W])
        >>> item.depth_map.shape
        torch.Size([1, H, W])
    """

    def __init__(self, augmentations: Transform | None = None) -> None:
        super().__init__(augmentations=augmentations)

        self.augmentations = augmentations

    def __getitem__(self, index: int) -> DepthItem:
        """Get dataset item for the given index.

        Args:
            index (int): Index of the item to retrieve.

        Returns:
            DepthItem: Dataset item containing the following fields:
                - image (Tensor): RGB image
                - depth_map (Tensor): Depth map
                - gt_mask (Tensor | None): Ground truth mask for segmentation
                - gt_label (int): Ground truth label (0: normal, 1: anomalous)
                - image_path (str): Path to the RGB image
                - depth_path (str): Path to the depth map
                - mask_path (str | None): Path to the ground truth mask

        Raises:
            ValueError: If the task type is neither classification nor
                segmentation.
        """
        image_path = self.samples.iloc[index].image_path
        mask_path = self.samples.iloc[index].mask_path
        label_index = self.samples.iloc[index].label_index
        depth_path = self.samples.iloc[index].depth_path

        image = to_tensor(Image.open(image_path))
        depth_image = to_tensor(read_depth_image(depth_path))
        item = {"image_path": image_path, "depth_path": depth_path, "label": label_index}

        if self.task == TaskType.CLASSIFICATION:
            item["image"], item["depth_image"] = (
                self.augmentations(image, depth_image) if self.augmentations else (image, depth_image)
            )
        elif self.task == TaskType.SEGMENTATION:
            # Only Anomalous (1) images have masks in anomaly datasets
            # Therefore, create empty mask for Normal (0) images.
            mask = (
                Mask(torch.zeros(image.shape[-2:]))
                if label_index == LabelName.NORMAL
                else Mask(to_tensor(Image.open(mask_path)).squeeze())
            )
            item["image"], item["depth_image"], item["mask"] = (
                self.augmentations(image, depth_image, mask) if self.augmentations else (image, depth_image, mask)
            )
            item["mask_path"] = mask_path

        else:
            msg = f"Unknown task type: {self.task}"
            raise ValueError(msg)

        return DepthItem(
            image=item["image"],
            depth_map=item["depth_image"],
            gt_mask=item.get("mask"),
            gt_label=item["label"],
            image_path=image_path,
            depth_path=depth_path,
            mask_path=item.get("mask_path"),
        )

    @property
    def collate_fn(self) -> Callable:
        """Get the collate function for creating depth batches.

        Returns:
            Callable: Collate function that creates ``DepthBatch`` objects.
        """
        return DepthBatch.collate<|MERGE_RESOLUTION|>--- conflicted
+++ resolved
@@ -30,12 +30,7 @@
     detection tasks. It supports both classification and segmentation tasks.
 
     Args:
-<<<<<<< HEAD
         augmentations (Transform, optional): Augmentations that should be applied to the input images.
-=======
-        transform (Transform | None, optional): Transforms to be applied to the
-            input images and depth maps. If ``None``, no transforms are applied.
->>>>>>> 58453efe
             Defaults to ``None``.
 
     Example:
