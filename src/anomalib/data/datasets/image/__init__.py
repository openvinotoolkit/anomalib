"""PyTorch Dataset implementations for anomaly detection in images.

This module provides dataset implementations for various image anomaly detection
datasets:

- ``BTechDataset``: BTech dataset containing industrial objects
- ``DatumaroDataset``: Dataset in Datumaro format (Intel Geti™ export)
- ``FolderDataset``: Custom dataset from folder structure
- ``KolektorDataset``: Kolektor surface defect dataset
- ``MVTecADDataset``: MVTec AD dataset with industrial objects
- ``VisaDataset``: Visual Inspection of Surface Anomalies dataset

Example:
    >>> from anomalib.data.datasets import MVTecADDataset
    >>> dataset = MVTecADDataset(
    ...     root="./datasets/MVTec",
    ...     category="bottle",
    ...     split="train"
    ... )
"""

# Copyright (C) 2024-2025 Intel Corporation
# SPDX-License-Identifier: Apache-2.0

from .btech import BTechDataset
from .datumaro import DatumaroDataset
from .folder import FolderDataset
from .kolektor import KolektorDataset
<<<<<<< HEAD
from .mvtecad import MVTecADDataset
from .mvtecad2 import MVTecAD2Dataset
=======
from .mvtecad import MVTecADDataset, MVTecDataset
>>>>>>> c2a62c32
from .visa import VisaDataset

__all__ = [
    "BTechDataset",
    "DatumaroDataset",
    "FolderDataset",
    "KolektorDataset",
<<<<<<< HEAD
    "MVTecADDataset",
    "MVTecAD2Dataset",
=======
    "MVTecDataset",
    "MVTecADDataset",
>>>>>>> c2a62c32
    "VisaDataset",
]<|MERGE_RESOLUTION|>--- conflicted
+++ resolved
@@ -26,12 +26,8 @@
 from .datumaro import DatumaroDataset
 from .folder import FolderDataset
 from .kolektor import KolektorDataset
-<<<<<<< HEAD
-from .mvtecad import MVTecADDataset
+from .mvtecad import MVTecADDataset, MVTecDataset
 from .mvtecad2 import MVTecAD2Dataset
-=======
-from .mvtecad import MVTecADDataset, MVTecDataset
->>>>>>> c2a62c32
 from .visa import VisaDataset
 
 __all__ = [
@@ -39,12 +35,8 @@
     "DatumaroDataset",
     "FolderDataset",
     "KolektorDataset",
-<<<<<<< HEAD
+    "MVTecDataset",
     "MVTecADDataset",
     "MVTecAD2Dataset",
-=======
-    "MVTecDataset",
-    "MVTecADDataset",
->>>>>>> c2a62c32
     "VisaDataset",
 ]