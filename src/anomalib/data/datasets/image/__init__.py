--- conflicted
+++ resolved
@@ -30,11 +30,8 @@
 from .kolektor import KolektorDataset
 from .mvtec_loco import MVTecLOCODataset
 from .mvtecad import MVTecADDataset, MVTecDataset
-<<<<<<< HEAD
 from .mvtecad2 import MVTecAD2Dataset
-=======
 from .realiad import RealIADDataset
->>>>>>> 67dcab7b
 from .vad import VADDataset
 from .visa import VisaDataset
 
@@ -45,11 +42,7 @@
     "KolektorDataset",
     "MVTecDataset",
     "MVTecADDataset",
-<<<<<<< HEAD
     "MVTecAD2Dataset",
-=======
-    "MVTecDataset",
->>>>>>> 67dcab7b
     "MVTecLOCODataset",
     "RealIADDataset",
     "VADDataset",
