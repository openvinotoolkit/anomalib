--- conflicted
+++ resolved
@@ -53,13 +53,7 @@
             Defaults to ``"./datasets/MVTec3D"``.
         category (str): Category name, e.g. ``"bagel"``.
             Defaults to ``"bagel"``.
-<<<<<<< HEAD
         augmentations (Transform, optional): Augmentations that should be applied to the input images.
-            Defaults to ``None``.
-        split (str | Split | None): Split of the dataset, usually Split.TRAIN or Split.TEST
-=======
-        transform (Transform, optional): Transforms applied to input images.
->>>>>>> 58453efe
             Defaults to ``None``.
         split (str | Split | None): Dataset split - usually ``Split.TRAIN`` or
             ``Split.TEST``. Defaults to ``None``.
