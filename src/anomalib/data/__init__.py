--- conflicted
+++ resolved
@@ -49,11 +49,7 @@
 # Datamodules
 from .datamodules.base import AnomalibDataModule
 from .datamodules.depth import DepthDataFormat, Folder3D, MVTec3D
-<<<<<<< HEAD
-from .datamodules.image import BTech, Datumaro, Folder, ImageDataFormat, Kolektor, MVTecAD, VAD, Visa
-=======
-from .datamodules.image import BTech, Datumaro, Folder, ImageDataFormat, Kolektor, MVTec, MVTecAD, Visa
->>>>>>> 030c2df6
+from .datamodules.image import BTech, Datumaro, Folder, ImageDataFormat, Kolektor, MVTec, MVTecAD, VAD, Visa
 from .datamodules.video import Avenue, ShanghaiTech, UCSDped, VideoDataFormat
 
 # Datasets
