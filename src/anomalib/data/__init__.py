--- conflicted
+++ resolved
@@ -49,11 +49,7 @@
 # Datamodules
 from .datamodules.base import AnomalibDataModule
 from .datamodules.depth import DepthDataFormat, Folder3D, MVTec3D
-<<<<<<< HEAD
-from .datamodules.image import BTech, Datumaro, Folder, ImageDataFormat, Kolektor, MVTecAD, MVTecAD2, Visa
-=======
-from .datamodules.image import BTech, Datumaro, Folder, ImageDataFormat, Kolektor, MVTecAD, Visa
->>>>>>> c2a62c32
+from .datamodules.image import BTech, Datumaro, Folder, ImageDataFormat, Kolektor, MVTec, MVTecAD, MVTecAD2, Visa
 from .datamodules.video import Avenue, ShanghaiTech, UCSDped, VideoDataFormat
 
 # Datasets
@@ -164,12 +160,10 @@
     "ImageDataFormat",
     "Kolektor",
     "KolektorDataset",
+    "MVTec",  # Deprecated, use MVTecAD instead
     "MVTecAD",
     "MVTecADDataset",
-<<<<<<< HEAD
     "MVTecAD2",
-=======
->>>>>>> c2a62c32
     "Visa",
     "VisaDataset",
     # Video
