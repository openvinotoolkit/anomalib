--- conflicted
+++ resolved
@@ -289,24 +289,7 @@
 
         self.root = Path(root)
         self.category = category
-<<<<<<< HEAD
-        task = TaskType(task)
-
-        transform_train = get_transforms(
-            config=transform_config_train,
-            image_size=image_size,
-            center_crop=center_crop,
-            normalization=InputNormalizationMethod(normalization),
-        )
-        transform_eval = get_transforms(
-            config=transform_config_eval,
-            image_size=image_size,
-            center_crop=center_crop,
-            normalization=InputNormalizationMethod(normalization),
-        )
-=======
         self.task = TaskType(task)
->>>>>>> 80c07560
 
     def _setup(self, _stage: str | None = None) -> None:
         self.train_data = BTechDataset(
