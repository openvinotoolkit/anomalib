--- conflicted
+++ resolved
@@ -14,12 +14,8 @@
     "Datumaro",
     "Folder",
     "Kolektor",
-<<<<<<< HEAD
-    "MVTec",
+    "MVTecAD",
     "VAD",
-=======
-    "MVTecAD",
->>>>>>> c2a62c32
     "Visa",
     "Avenue",
     "ShanghaiTech",
