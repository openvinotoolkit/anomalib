--- conflicted
+++ resolved
@@ -8,12 +8,8 @@
 - ``Folder``: Custom folder structure with normal/abnormal images
 - ``Kolektor``: Kolektor Surface-Defect Dataset
 - ``MVTecAD``: MVTec Anomaly Detection Dataset
-<<<<<<< HEAD
 - ``VAD``: Valeo Anomaly Detection Dataset
-- ``Visa``: Visual Inspection for Steel Anomaly Dataset
-=======
 - ``Visa``: Visual Anomaly Dataset
->>>>>>> 030c2df6
 
 Example:
     Load the MVTec AD dataset::
@@ -51,12 +47,8 @@
     - ``KOLEKTOR``: Kolektor Surface-Defect Dataset
     - ``MVTEC_AD``: MVTec AD Dataset
     - ``MVTEC_3D``: MVTec 3D AD Dataset
-<<<<<<< HEAD
     - ``VAD``: Valeo Anomaly Detection Dataset
-    - ``VISA``: Visual Inspection for Steel Anomaly Dataset
-=======
     - ``VISA``: Visual Anomaly Dataset
->>>>>>> 030c2df6
     """
 
     BTECH = "btech"
