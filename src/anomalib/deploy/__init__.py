--- conflicted
+++ resolved
@@ -3,23 +3,7 @@
 # Copyright (C) 2022-2024 Intel Corporation
 # SPDX-License-Identifier: Apache-2.0
 
-<<<<<<< HEAD
-from .export import CompressionType, ExportType, export_to_onnx, export_to_openvino, export_to_torch
+from .export import CompressionType, ExportType
 from .inferencers import Inferencer, OpenVINOInferencer, TorchInferencer
 
-__all__ = [
-    "ExportType",
-    "CompressionType",
-    "Inferencer",
-    "OpenVINOInferencer",
-    "TorchInferencer",
-    "export_to_onnx",
-    "export_to_openvino",
-    "export_to_torch",
-]
-=======
-from .export import ExportType
-from .inferencers import Inferencer, OpenVINOInferencer, TorchInferencer
-
-__all__ = ["Inferencer", "OpenVINOInferencer", "TorchInferencer", "ExportType"]
->>>>>>> c36f87e1
+__all__ = ["Inferencer", "OpenVINOInferencer", "TorchInferencer", "ExportType", "CompressionType"]