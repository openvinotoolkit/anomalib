--- conflicted
+++ resolved
@@ -3,11 +3,6 @@
 # Copyright (C) 2022-2024 Intel Corporation
 # SPDX-License-Identifier: Apache-2.0
 
-<<<<<<< HEAD
-
-=======
-from collections.abc import Sequence
->>>>>>> d1f824a5
 from pathlib import Path
 
 import torch
