--- conflicted
+++ resolved
@@ -195,134 +195,8 @@
             msg = f"Input image must be a numpy array or a path to an image. Got {type(image)}"
             raise TypeError(msg)
 
-<<<<<<< HEAD
         image = self.pre_process(image)
         predictions = self.model(image)
         pred_dict = self.post_process(predictions)
-=======
-        # Resize image to model input size if not dynamic
-        if self.input_blob.partial_shape[2].is_static and self.input_blob.partial_shape[3].is_static:
-            image = cv2.resize(image, tuple(list(self.input_blob.shape)[2:][::-1]))
-
-        # Normalize numpy array to range [0, 1]
-        if image.dtype != np.float32:
-            image = image.astype(np.float32)
-        if image.max() > 1.0:
-            image /= 255.0
-
-        # Check if metadata is provided, if not use the default metadata.
-        if metadata is None:
-            metadata = self.metadata if hasattr(self, "metadata") else {}
-        metadata["image_shape"] = image.shape[:2]
-
-        processed_image = self.pre_process(image)
-        predictions = self.forward(processed_image)
-        output = self.post_process(predictions, metadata=metadata)
-
-        return ImageResult(
-            image=(image * 255).astype(np.uint8),
-            pred_score=output["pred_score"],
-            pred_label=output["pred_label"],
-            anomaly_map=output["anomaly_map"],
-            pred_mask=output["pred_mask"],
-            pred_boxes=output["pred_boxes"],
-            box_labels=output["box_labels"],
-        )
-
-    def forward(self, image: np.ndarray) -> np.ndarray:
-        """Forward-Pass input tensor to the model.
-
-        Args:
-            image (np.ndarray): Input tensor.
-
-        Returns:
-            np.ndarray: Output predictions.
-        """
-        return self.model(image)
-
-    def post_process(self, predictions: np.ndarray, metadata: dict | DictConfig | None = None) -> dict[str, Any]:
-        """Post process the output predictions.
-
-        Args:
-            predictions (np.ndarray): Raw output predicted by the model.
-            metadata (Dict, optional): Metadata. Post-processing step sometimes requires
-                additional metadata such as image shape. This variable comprises such info.
-                Defaults to None.
-
-        Returns:
-            dict[str, Any]: Post processed prediction results.
-        """
-        if metadata is None:
-            metadata = self.metadata
-
-        predictions = predictions[self.output_blob]
-
-        # Initialize the result variables.
-        anomaly_map: np.ndarray | None = None
-        pred_label: LabelName | None = None
-        pred_mask: float | None = None
-
-        # If predictions returns a single value, this means that the task is
-        # classification, and the value is the classification prediction score.
-        if len(predictions.shape) == 1:
-            task = TaskType.CLASSIFICATION
-            pred_score = predictions
-        else:
-            task = TaskType.SEGMENTATION
-            anomaly_map = predictions.squeeze()
-            pred_score = anomaly_map.reshape(-1).max()
-
-        # Common practice in anomaly detection is to assign anomalous
-        # label to the prediction if the prediction score is greater
-        # than the image threshold.
-        if "image_threshold" in metadata:
-            pred_idx = pred_score >= metadata["image_threshold"]
-            pred_label = LabelName.ABNORMAL if pred_idx else LabelName.NORMAL
-
-        if task == TaskType.CLASSIFICATION:
-            _, pred_score = self._normalize(pred_scores=pred_score, metadata=metadata)
-        elif task in {TaskType.SEGMENTATION, TaskType.DETECTION}:
-            if "pixel_threshold" in metadata:
-                pred_mask = (anomaly_map >= metadata["pixel_threshold"]).astype(np.uint8)
-
-            anomaly_map, pred_score = self._normalize(
-                pred_scores=pred_score,
-                anomaly_maps=anomaly_map,
-                metadata=metadata,
-            )
-            if anomaly_map is None:
-                msg = "Anomaly map cannot be None."
-                raise ValueError(msg)
-
-            if "image_shape" in metadata and anomaly_map.shape != metadata["image_shape"]:
-                image_height = metadata["image_shape"][0]
-                image_width = metadata["image_shape"][1]
-                anomaly_map = cv2.resize(anomaly_map, (image_width, image_height))
-
-                if pred_mask is not None:
-                    pred_mask = cv2.resize(pred_mask, (image_width, image_height))
-        else:
-            msg = f"Unknown task type: {task}"
-            raise ValueError(msg)
-
-        if self.task == TaskType.DETECTION:
-            pred_boxes = self._get_boxes(pred_mask)
-            box_labels = np.ones(pred_boxes.shape[0])
-        else:
-            pred_boxes = None
-            box_labels = None
-
-        return {
-            "anomaly_map": anomaly_map,
-            "pred_label": pred_label,
-            "pred_score": pred_score,
-            "pred_mask": pred_mask,
-            "pred_boxes": pred_boxes,
-            "box_labels": box_labels,
-        }
->>>>>>> 9e58ab3a
-
-        return NumpyImageBatch(
-            image=image,
-            **pred_dict,
-        )+
+        return NumpyImageBatch(image=image, **pred_dict)