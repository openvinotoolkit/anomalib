--- conflicted
+++ resolved
@@ -75,7 +75,6 @@
         """Call when the validation batch ends, update the min and max observed values."""
         del trainer, batch, batch_idx, dataloader_idx  # These variables are not used.
 
-<<<<<<< HEAD
         if outputs.anomaly_map is not None:
             pl_module.normalization_metrics(outputs.anomaly_map)
         elif outputs.box_scores is not None:
@@ -85,14 +84,6 @@
         else:
             msg = "No values found for normalization, provide anomaly maps, bbox scores, or image scores"
             raise ValueError(msg)
-=======
-        if "anomaly_maps" in outputs:
-            pl_module.normalization_metrics["anomaly_maps"](outputs["anomaly_maps"])
-        if "box_scores" in outputs:
-            pl_module.normalization_metrics["box_scores"](torch.cat(outputs["box_scores"]))
-        if "pred_scores" in outputs:
-            pl_module.normalization_metrics["pred_scores"](outputs["pred_scores"])
->>>>>>> d1f824a5
 
     def on_test_batch_end(
         self,
@@ -127,7 +118,6 @@
         """Normalize a batch of predictions."""
         image_threshold = pl_module.image_threshold.value.cpu()
         pixel_threshold = pl_module.pixel_threshold.value.cpu()
-<<<<<<< HEAD
         stats = pl_module.normalization_metrics.cpu()
         if outputs.pred_score is not None:
             outputs.pred_score = normalize(outputs.pred_score, image_threshold, stats.min, stats.max)
@@ -136,16 +126,4 @@
         if outputs.box_scores is not None:
             outputs.box_scores = [
                 normalize(scores, pixel_threshold, stats.min, stats.max) for scores in outputs.box_scores
-=======
-        if "pred_scores" in outputs:
-            stats = pl_module.normalization_metrics["pred_scores"].cpu()
-            outputs["pred_scores"] = normalize(outputs["pred_scores"], image_threshold, stats.min, stats.max)
-        if "anomaly_maps" in outputs:
-            stats = pl_module.normalization_metrics["anomaly_maps"].cpu()
-            outputs["anomaly_maps"] = normalize(outputs["anomaly_maps"], pixel_threshold, stats.min, stats.max)
-        if "box_scores" in outputs:
-            stats = pl_module.normalization_metrics["box_scores"].cpu()
-            outputs["box_scores"] = [
-                normalize(scores, pixel_threshold, stats.min, stats.max) for scores in outputs["box_scores"]
->>>>>>> d1f824a5
             ]