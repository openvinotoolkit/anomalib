"""Visualizer Callback."""

# Copyright (C) 2020 Intel Corporation
#
# Licensed under the Apache License, Version 2.0 (the "License");
# you may not use this file except in compliance with the License.
# You may obtain a copy of the License at
#
# http://www.apache.org/licenses/LICENSE-2.0
#
# Unless required by applicable law or agreed to in writing,
# software distributed under the License is distributed on an "AS IS" BASIS,
# WITHOUT WARRANTIES OR CONDITIONS OF ANY KIND, either express or implied.
# See the License for the specific language governing permissions
# and limitations under the License.

from pathlib import Path
<<<<<<< HEAD
from typing import Any, Iterator, Optional, cast
=======
from typing import Any, List, Optional, cast
>>>>>>> c7d5232f
from warnings import warn

import pytorch_lightning as pl
from pytorch_lightning import Callback
from pytorch_lightning.utilities.types import STEP_OUTPUT
from skimage.segmentation import mark_boundaries

from anomalib.models.components import AnomalyModule
from anomalib.post_processing import (
    Visualizer,
    add_anomalous_label,
    add_normal_label,
    superimpose_anomaly_map,
)
from anomalib.pre_processing.transforms import Denormalize
from anomalib.utils import loggers
from anomalib.utils.loggers import AnomalibWandbLogger
from anomalib.utils.loggers.base import ImageLoggerBase


class VisualizerCallback(Callback):
    """Callback that visualizes the inference results of a model.

    The callback generates a figure showing the original image, the ground truth segmentation mask,
    the predicted error heat map, and the predicted segmentation mask.

    To save the images to the filesystem, add the 'local' keyword to the `project.log_images_to` parameter in the
    config.yaml file.
    """

    def __init__(self, task: str, log_images_to: Optional[List[str]] = None, inputs_are_normalized: bool = True):
        """Visualizer callback."""
        self.task = task
        self.log_images_to = [] if log_images_to is None else log_images_to
        self.inputs_are_normalized = inputs_are_normalized

    def _add_images(
        self,
        visualizer: Visualizer,
        module: AnomalyModule,
        trainer: pl.Trainer,
        filename: Path,
    ):
        """Save image to logger/local storage.

        Saves the image in `visualizer.figure` to the respective loggers and local storage if specified in
        `log_images_to` in `config.yaml` of the models.

        Args:
            visualizer (Visualizer): Visualizer object from which the `figure` is saved/logged.
            module (AnomalyModule): Anomaly module.
            trainer (Trainer): Pytorch Lightning trainer which holds reference to `logger`
            filename (Path): Path of the input image. This name is used as name for the generated image.
        """
        # Store names of logger and the logger in a dict
        available_loggers = {
            type(logger).__name__.lower().rstrip("logger").lstrip("anomalib"): logger for logger in trainer.loggers
        }
        # save image to respective logger
        for log_to in self.log_images_to:
            if log_to in loggers.AVAILABLE_LOGGERS:
                # check if logger object is same as the requested object
                if log_to in available_loggers and isinstance(available_loggers[log_to], ImageLoggerBase):
                    logger: ImageLoggerBase = cast(ImageLoggerBase, available_loggers[log_to])  # placate mypy
                    logger.add_image(
                        image=visualizer.figure,
                        name=filename.parent.name + "_" + filename.name,
                        global_step=module.global_step,
                    )
                else:
                    warn(
                        f"Requested {log_to} logging but logger object is of type: {type(module.logger)}."
                        f" Skipping logging to {log_to}"
                    )
            else:
                warn(f"{log_to} not in the list of supported image loggers.")

        if "local" in self.log_images_to:
            visualizer.save(Path(trainer.default_root_dir) / "images" / filename.parent.name / filename.name)

    def generate_visualizer(self, outputs) -> Iterator[Visualizer]:
        """Yields a visualizer object for each of the images in the output."""
        for i in range(outputs["image"].size(0)):
            visualizer = Visualizer()

            image = Denormalize()(outputs["image"][i].cpu())
            anomaly_map = outputs["anomaly_maps"][i].cpu().numpy()
            heat_map = superimpose_anomaly_map(anomaly_map, image, normalize=not self.inputs_are_normalized)
            pred_score = outputs["pred_scores"][i].cpu().numpy()
            pred_label = outputs["pred_labels"][i].cpu().numpy()

            if self.task == "segmentation":
                pred_mask = outputs["pred_masks"][i].squeeze().int().cpu().numpy() * 255
                vis_img = mark_boundaries(image, pred_mask, color=(1, 0, 0), mode="thick")
                visualizer.add_image(image=image, title="Image")
                if "mask" in outputs:
                    true_mask = outputs["mask"][i].cpu().numpy() * 255
                    visualizer.add_image(image=true_mask, color_map="gray", title="Ground Truth")
                visualizer.add_image(image=heat_map, title="Predicted Heat Map")
                visualizer.add_image(image=pred_mask, color_map="gray", title="Predicted Mask")
                visualizer.add_image(image=vis_img, title="Segmentation Result")
            elif self.task == "classification":
                visualizer.add_image(image, title="Image")
                if pred_label:
                    image_classified = add_anomalous_label(heat_map, pred_score)
                else:
                    image_classified = add_normal_label(heat_map, 1 - pred_score)
                visualizer.add_image(image=image_classified, title="Prediction")

            yield visualizer

    def on_predict_batch_end(
        self,
        _trainer: pl.Trainer,
        _pl_module: AnomalyModule,
        outputs: Optional[STEP_OUTPUT],
        _batch: Any,
        _batch_idx: int,
        _dataloader_idx: int,
    ) -> None:
        """Show images at the end of every batch.

        Args:
            _trainer (Trainer): Pytorch lightning trainer object (unused).
            _pl_module (LightningModule): Lightning modules derived from BaseAnomalyLightning object as
            currently only they support logging images.
            outputs (Dict[str, Any]): Outputs of the current test step.
            _batch (Any): Input batch of the current test step (unused).
            _batch_idx (int): Index of the current test batch (unused).
            _dataloader_idx (int): Index of the dataloader that yielded the current batch (unused).
        """
        for visualizer in self.generate_visualizer(outputs):
            visualizer.show()

    def on_test_batch_end(
        self,
        trainer: pl.Trainer,
        pl_module: AnomalyModule,
        outputs: Optional[STEP_OUTPUT],
        _batch: Any,
        _batch_idx: int,
        _dataloader_idx: int,
    ) -> None:
        """Log images at the end of every batch.

        Args:
            trainer (Trainer): Pytorch lightning trainer object (unused).
            pl_module (LightningModule): Lightning modules derived from BaseAnomalyLightning object as
            currently only they support logging images.
            outputs (Dict[str, Any]): Outputs of the current test step.
            _batch (Any): Input batch of the current test step (unused).
            _batch_idx (int): Index of the current test batch (unused).
            _dataloader_idx (int): Index of the dataloader that yielded the current batch (unused).
        """
        assert outputs is not None
<<<<<<< HEAD
        for i, visualizer in enumerate(self.generate_visualizer(outputs)):
=======

        if self.inputs_are_normalized:
            normalize = False  # anomaly maps are already normalized
        else:
            normalize = True  # raw anomaly maps. Still need to normalize

        threshold = pl_module.pixel_metrics.threshold
        for i, (filename, image, anomaly_map, pred_score, gt_label) in enumerate(
            zip(
                outputs["image_path"],
                outputs["image"],
                outputs["anomaly_maps"],
                outputs["pred_scores"],
                outputs["label"],
            )
        ):
            image = Denormalize()(image.cpu())
            anomaly_map = anomaly_map.cpu().numpy()
            heat_map = superimpose_anomaly_map(anomaly_map, image, normalize=normalize)
            pred_mask = compute_mask(anomaly_map, threshold)
            vis_img = mark_boundaries(image, pred_mask, color=(1, 0, 0), mode="thick")

            visualizer = Visualizer()

            if self.task == "segmentation":
                visualizer.add_image(image=image, title="Image")
                if "mask" in outputs:
                    true_mask = outputs["mask"][i].cpu().numpy() * 255
                    visualizer.add_image(image=true_mask, color_map="gray", title="Ground Truth")
                visualizer.add_image(image=heat_map, title="Predicted Heat Map")
                visualizer.add_image(image=pred_mask, color_map="gray", title="Predicted Mask")
                visualizer.add_image(image=vis_img, title="Segmentation Result")
            elif self.task == "classification":
                gt_im = add_anomalous_label(image) if gt_label else add_normal_label(image)
                visualizer.add_image(gt_im, title="Image/True label")
                if pred_score >= threshold:
                    image_classified = add_anomalous_label(heat_map, pred_score)
                else:
                    image_classified = add_normal_label(heat_map, 1 - pred_score)
                visualizer.add_image(image=image_classified, title="Prediction")

>>>>>>> c7d5232f
            visualizer.generate()
            self._add_images(visualizer, pl_module, trainer, Path(outputs["image_path"][i]))
            visualizer.close()

    def on_test_end(self, _trainer: pl.Trainer, pl_module: AnomalyModule) -> None:
        """Sync logs.

        Currently only ``AnomalibWandbLogger`` is called from this method. This is because logging as a single batch
        ensures that all images appear as part of the same step.

        Args:
            _trainer (pl.Trainer): Pytorch Lightning trainer (unused)
            pl_module (AnomalyModule): Anomaly module
        """
        if pl_module.logger is not None and isinstance(pl_module.logger, AnomalibWandbLogger):
            pl_module.logger.save()<|MERGE_RESOLUTION|>--- conflicted
+++ resolved
@@ -15,11 +15,7 @@
 # and limitations under the License.
 
 from pathlib import Path
-<<<<<<< HEAD
-from typing import Any, Iterator, Optional, cast
-=======
-from typing import Any, List, Optional, cast
->>>>>>> c7d5232f
+from typing import Any, Iterator, List, Optional, cast
 from warnings import warn
 
 import pytorch_lightning as pl
@@ -175,51 +171,8 @@
             _dataloader_idx (int): Index of the dataloader that yielded the current batch (unused).
         """
         assert outputs is not None
-<<<<<<< HEAD
         for i, visualizer in enumerate(self.generate_visualizer(outputs)):
-=======
 
-        if self.inputs_are_normalized:
-            normalize = False  # anomaly maps are already normalized
-        else:
-            normalize = True  # raw anomaly maps. Still need to normalize
-
-        threshold = pl_module.pixel_metrics.threshold
-        for i, (filename, image, anomaly_map, pred_score, gt_label) in enumerate(
-            zip(
-                outputs["image_path"],
-                outputs["image"],
-                outputs["anomaly_maps"],
-                outputs["pred_scores"],
-                outputs["label"],
-            )
-        ):
-            image = Denormalize()(image.cpu())
-            anomaly_map = anomaly_map.cpu().numpy()
-            heat_map = superimpose_anomaly_map(anomaly_map, image, normalize=normalize)
-            pred_mask = compute_mask(anomaly_map, threshold)
-            vis_img = mark_boundaries(image, pred_mask, color=(1, 0, 0), mode="thick")
-
-            visualizer = Visualizer()
-
-            if self.task == "segmentation":
-                visualizer.add_image(image=image, title="Image")
-                if "mask" in outputs:
-                    true_mask = outputs["mask"][i].cpu().numpy() * 255
-                    visualizer.add_image(image=true_mask, color_map="gray", title="Ground Truth")
-                visualizer.add_image(image=heat_map, title="Predicted Heat Map")
-                visualizer.add_image(image=pred_mask, color_map="gray", title="Predicted Mask")
-                visualizer.add_image(image=vis_img, title="Segmentation Result")
-            elif self.task == "classification":
-                gt_im = add_anomalous_label(image) if gt_label else add_normal_label(image)
-                visualizer.add_image(gt_im, title="Image/True label")
-                if pred_score >= threshold:
-                    image_classified = add_anomalous_label(heat_map, pred_score)
-                else:
-                    image_classified = add_normal_label(heat_map, 1 - pred_score)
-                visualizer.add_image(image=image_classified, title="Prediction")
-
->>>>>>> c7d5232f
             visualizer.generate()
             self._add_images(visualizer, pl_module, trainer, Path(outputs["image_path"][i]))
             visualizer.close()
