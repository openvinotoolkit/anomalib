"""Visualizer Callback."""

# Copyright (C) 2020 Intel Corporation
#
# Licensed under the Apache License, Version 2.0 (the "License");
# you may not use this file except in compliance with the License.
# You may obtain a copy of the License at
#
# http://www.apache.org/licenses/LICENSE-2.0
#
# Unless required by applicable law or agreed to in writing,
# software distributed under the License is distributed on an "AS IS" BASIS,
# WITHOUT WARRANTIES OR CONDITIONS OF ANY KIND, either express or implied.
# See the License for the specific language governing permissions
# and limitations under the License.

from pathlib import Path
from typing import Any, Optional
from warnings import warn

import pytorch_lightning as pl
from pytorch_lightning import Callback
from pytorch_lightning.utilities.types import STEP_OUTPUT
from skimage.segmentation import mark_boundaries

from anomalib.models.components import AnomalyModule
from anomalib.post_processing import Visualizer, compute_mask, superimpose_anomaly_map
from anomalib.pre_processing.transforms import Denormalize
from anomalib.utils import loggers
from anomalib.utils.loggers import AnomalibWandbLogger


class VisualizerCallback(Callback):
    """Callback that visualizes the inference results of a model.

    The callback generates a figure showing the original image, the ground truth segmentation mask,
    the predicted error heat map, and the predicted segmentation mask.

    To save the images to the filesystem, add the 'local' keyword to the `project.log_images_to` parameter in the
    config.yaml file.
    """

    def __init__(self, task: str, inputs_are_normalized: bool = True):
        """Visualizer callback."""
        self.task = task
        self.inputs_are_normalized = inputs_are_normalized

    def _add_images(
        self,
        visualizer: Visualizer,
        module: AnomalyModule,
        filename: Path,
    ):
        """Save image to logger/local storage.

        Saves the image in `visualizer.figure` to the respective loggers and local storage if specified in
        `log_images_to` in `config.yaml` of the models.

        Args:
            visualizer (Visualizer): Visualizer object from which the `figure` is saved/logged.
            module (AnomalyModule): Anomaly module which holds reference to `hparams` and `logger`.
            filename (Path): Path of the input image. This name is used as name for the generated image.
        """

        # store current logger type as a string
        logger_type = type(module.logger).__name__.lower()

        # save image to respective logger
        for log_to in module.hparams.project.log_images_to:
            if log_to in loggers.AVAILABLE_LOGGERS:
                # check if logger object is same as the requested object
                if log_to in logger_type and module.logger is not None:
                    module.logger.add_image(
                        image=visualizer.figure,
                        name=filename.parent.name + "_" + filename.name,
                        global_step=module.global_step,
                    )
                else:
                    warn(
                        f"Requested {log_to} logging but logger object is of type: {type(module.logger)}."
                        f" Skipping logging to {log_to}"
                    )

        if "local" in module.hparams.project.log_images_to:
            visualizer.save(Path(module.hparams.project.path) / "images" / filename.parent.name / filename.name)

    def on_test_batch_end(
        self,
        _trainer: pl.Trainer,
        pl_module: pl.LightningModule,
        outputs: Optional[STEP_OUTPUT],
        _batch: Any,
        _batch_idx: int,
        _dataloader_idx: int,
    ) -> None:
        """Log images at the end of every batch.

        Args:
            _trainer (Trainer): Pytorch lightning trainer object (unused).
            pl_module (LightningModule): Lightning modules derived from BaseAnomalyLightning object as
            currently only they support logging images.
            outputs (Dict[str, Any]): Outputs of the current test step.
            _batch (Any): Input batch of the current test step (unused).
            _batch_idx (int): Index of the current test batch (unused).
            _dataloader_idx (int): Index of the dataloader that yielded the current batch (unused).
        """
        assert outputs is not None

        if self.inputs_are_normalized:
            normalize = False  # anomaly maps are already normalized
        else:
            normalize = True  # raw anomaly maps. Still need to normalize
        threshold = pl_module.pixel_metrics.F1.threshold

<<<<<<< HEAD
        for i, (filename, image, anomaly_map) in enumerate(
            zip(outputs["image_path"], outputs["image"], outputs["anomaly_maps"])
        ):
            image = Denormalize()(image.cpu())
            anomaly_map = anomaly_map.cpu().numpy()
            heat_map = superimpose_anomaly_map(anomaly_map, image, normalize=normalize)
            pred_mask = compute_mask(anomaly_map, threshold)
            vis_img = mark_boundaries(image, pred_mask, color=(1, 0, 0), mode="thick")

            visualizer = Visualizer(num_rows=1, num_cols=5, figure_size=(12, 3))
            visualizer.add_image(image=image, title="Image")
            visualizer.add_image(image=heat_map, title="Predicted Heat Map")
            visualizer.add_image(image=pred_mask, color_map="gray", title="Predicted Mask")
            visualizer.add_image(image=vis_img, title="Segmentation Result")

            if self.task == "classification":
                image_classified = visualizer.add_text(
                    image=image, text=f'Pred: {outputs["pred_scores"][i]:.3f} GT: {int(outputs["label"][i])}'
                )
                visualizer.add_image(image=image_classified, title="Classified Image")

            if self.task == "segmentation":
                true_mask = outputs["mask"][i].cpu().numpy()
=======
        if isinstance(outputs, dict) and "mask" in outputs.keys():
            for (filename, image, true_mask, anomaly_map) in zip(
                outputs["image_path"], outputs["image"], outputs["mask"], outputs["anomaly_maps"]
            ):
                image = Denormalize()(image.cpu())
                true_mask = true_mask.cpu().numpy() * 255
                anomaly_map = anomaly_map.cpu().numpy()

                heat_map = superimpose_anomaly_map(anomaly_map, image, normalize=normalize)
                pred_mask = compute_mask(anomaly_map, threshold)
                vis_img = mark_boundaries(image, pred_mask, color=(1, 0, 0), mode="thick")

                visualizer = Visualizer(num_rows=1, num_cols=5, figure_size=(12, 3))
                visualizer.add_image(image=image, title="Image")
>>>>>>> aa08a994
                visualizer.add_image(image=true_mask, color_map="gray", title="Ground Truth")

            self._add_images(visualizer, pl_module, Path(filename))
            visualizer.close()

    def on_test_end(self, _trainer: pl.Trainer, pl_module: pl.LightningModule) -> None:
        """Sync logs.

        Currently only ``AnomalibWandbLogger`` is called from this method. This is because logging as a single batch
        ensures that all images appear as part of the same step.

        Args:
            _trainer (pl.Trainer): Pytorch Lightning trainer (unused)
            pl_module (pl.LightningModule): Anomaly module
        """
        if pl_module.logger is not None and isinstance(pl_module.logger, AnomalibWandbLogger):
            pl_module.logger.save()<|MERGE_RESOLUTION|>--- conflicted
+++ resolved
@@ -111,8 +111,7 @@
         else:
             normalize = True  # raw anomaly maps. Still need to normalize
         threshold = pl_module.pixel_metrics.F1.threshold
-
-<<<<<<< HEAD
+        
         for i, (filename, image, anomaly_map) in enumerate(
             zip(outputs["image_path"], outputs["image"], outputs["anomaly_maps"])
         ):
@@ -136,22 +135,6 @@
 
             if self.task == "segmentation":
                 true_mask = outputs["mask"][i].cpu().numpy()
-=======
-        if isinstance(outputs, dict) and "mask" in outputs.keys():
-            for (filename, image, true_mask, anomaly_map) in zip(
-                outputs["image_path"], outputs["image"], outputs["mask"], outputs["anomaly_maps"]
-            ):
-                image = Denormalize()(image.cpu())
-                true_mask = true_mask.cpu().numpy() * 255
-                anomaly_map = anomaly_map.cpu().numpy()
-
-                heat_map = superimpose_anomaly_map(anomaly_map, image, normalize=normalize)
-                pred_mask = compute_mask(anomaly_map, threshold)
-                vis_img = mark_boundaries(image, pred_mask, color=(1, 0, 0), mode="thick")
-
-                visualizer = Visualizer(num_rows=1, num_cols=5, figure_size=(12, 3))
-                visualizer.add_image(image=image, title="Image")
->>>>>>> aa08a994
                 visualizer.add_image(image=true_mask, color_map="gray", title="Ground Truth")
 
             self._add_images(visualizer, pl_module, Path(filename))
