"""MVTec Dataset.

MVTec This script contains PyTorch Dataset, Dataloader and PyTorch
Lightning DataModule for the MVTec dataset.

If the dataset is not on the file system, the script downloads and
extracts the dataset and create PyTorch data objects.
"""

# Copyright (C) 2020 Intel Corporation
#
# Licensed under the Apache License, Version 2.0 (the "License");
# you may not use this file except in compliance with the License.
# You may obtain a copy of the License at
#
# http://www.apache.org/licenses/LICENSE-2.0
#
# Unless required by applicable law or agreed to in writing,
# software distributed under the License is distributed on an "AS IS" BASIS,
# WITHOUT WARRANTIES OR CONDITIONS OF ANY KIND, either express or implied.
# See the License for the specific language governing permissions
# and limitations under the License.

import logging
import random
import tarfile
from abc import ABC
from pathlib import Path
from typing import Dict, Optional, Tuple, Union
from urllib.request import urlretrieve

import albumentations as A
import cv2
import numpy as np
import pandas as pd
from pandas.core.frame import DataFrame
from pytorch_lightning.core.datamodule import LightningDataModule
from pytorch_lightning.utilities.cli import DATAMODULE_REGISTRY  # type: ignore
from torch import Tensor
from torch.utils.data import DataLoader
from torch.utils.data.dataset import Dataset
from torchvision.datasets.folder import VisionDataset

from anomalib.data.transforms import PreProcessor
from anomalib.data.utils import read_image
from anomalib.utils.download_progress_bar import DownloadProgressBar

logger = logging.getLogger(name="Dataset: MVTec")
logger.setLevel(logging.DEBUG)

__all__ = ["Mvtec"]


def split_normal_images_in_train_set(samples: DataFrame, split_ratio: float = 0.1, seed: int = 0) -> DataFrame:
    """Split normal images in train set.

        This function splits the normal images in training set and assigns the
        values to the test set. This is particularly useful especially when the
        test set does not contain any normal images.

        This is important because when the test set doesn't have any normal images,
        AUC computation fails due to having single class.

    Args:
        samples (DataFrame): Dataframe containing dataset info such as filenames, splits etc.
        split_ratio (float, optional): Train-Test normal image split ratio. Defaults to 0.1.
        seed (int, optional): Random seed to ensure reproducibility. Defaults to 0.

    Returns:
        DataFrame: Output dataframe where the part of the training set is assigned to test set.
    """

    if seed > 0:
        random.seed(seed)

    normal_train_image_indices = samples.index[(samples.split == "train") & (samples.label == "good")].to_list()
    num_normal_train_images = len(normal_train_image_indices)
    num_normal_valid_images = int(num_normal_train_images * split_ratio)

    indices_to_split_from_train_set = random.sample(population=normal_train_image_indices, k=num_normal_valid_images)
    samples.loc[indices_to_split_from_train_set, "split"] = "test"

    return samples


def create_validation_set_from_test_set(samples: DataFrame, seed: int = 0) -> DataFrame:
    """Craete Validation Set from Test Set.

    This function creates a validation set from test set by splitting both
    normal and abnormal samples to two.

    Args:
        samples (DataFrame): Dataframe containing dataset info such as filenames, splits etc.
        seed (int, optional): Random seed to ensure reproducibility. Defaults to 0.
    """

    if seed > 0:
        random.seed(seed)

    # Split normal images.
    normal_test_image_indices = samples.index[(samples.split == "test") & (samples.label == "good")].to_list()
    num_normal_valid_images = len(normal_test_image_indices) // 2

    indices_to_sample = random.sample(population=normal_test_image_indices, k=num_normal_valid_images)
    samples.loc[indices_to_sample, "split"] = "val"

    # Split abnormal images.
    abnormal_test_image_indices = samples.index[(samples.split == "test") & (samples.label != "good")].to_list()
    num_abnormal_valid_images = len(abnormal_test_image_indices) // 2

    indices_to_sample = random.sample(population=abnormal_test_image_indices, k=num_abnormal_valid_images)
    samples.loc[indices_to_sample, "split"] = "val"

    return samples


def make_mvtec_dataset(
    path: Path,
    split: Optional[str] = None,
    split_ratio: float = 0.1,
    seed: int = 0,
    create_validation_set: bool = False,
) -> DataFrame:
    """Create MVTec samples by parsing the MVTec data file structure.

    The files are expected to follow the structure:
        path/to/dataset/split/category/image_filename.png
        path/to/dataset/ground_truth/category/mask_filename.png

    This function creates a dataframe to store the parsed information based on the following format:
    |---|---------------|-------|---------|---------------|---------------------------------------|-------------|
    |   | path          | split | label   | image_path    | mask_path                             | label_index |
    |---|---------------|-------|---------|---------------|---------------------------------------|-------------|
    | 0 | datasets/name |  test |  defect |  filename.png | ground_truth/defect/filename_mask.png | 1           |
    |---|---------------|-------|---------|---------------|---------------------------------------|-------------|

    Args:
        path (Path): Path to dataset
        split (str, optional): Dataset split (ie., either train or test). Defaults to None.
        split_ratio (float, optional): Ratio to split normal training images and add to the
            test set in case test set doesn't contain any normal images.
            Defaults to 0.1.
        seed (int, optional): Random seed to ensure reproducibility when splitting. Defaults to 0.
        create_validation_set (bool, optional): Boolean to create a validation set from the test set.
            MVTec dataset does not contain a validation set. Those wanting to create a validation set
            could set this flag to ``True``.

    Example:
        The following example shows how to get training samples from MVTec bottle category:

        >>> root = Path('./MVTec')
        >>> category = 'bottle'
        >>> path = root / category
        >>> path
        PosixPath('MVTec/bottle')

        >>> samples = make_mvtec_dataset(path, split='train', split_ratio=0.1, seed=0)
        >>> samples.head()
           path         split label image_path                           mask_path                   label_index
        0  MVTec/bottle train good MVTec/bottle/train/good/105.png MVTec/bottle/ground_truth/good/105_mask.png 0
        1  MVTec/bottle train good MVTec/bottle/train/good/017.png MVTec/bottle/ground_truth/good/017_mask.png 0
        2  MVTec/bottle train good MVTec/bottle/train/good/137.png MVTec/bottle/ground_truth/good/137_mask.png 0
        3  MVTec/bottle train good MVTec/bottle/train/good/152.png MVTec/bottle/ground_truth/good/152_mask.png 0
        4  MVTec/bottle train good MVTec/bottle/train/good/109.png MVTec/bottle/ground_truth/good/109_mask.png 0

    Returns:
        DataFrame: an output dataframe containing samples for the requested split (ie., train or test)
    """
    samples_list = [(str(path),) + filename.parts[-3:] for filename in path.glob("**/*.png")]
    if len(samples_list) == 0:
        raise RuntimeError(f"Found 0 images in {path}")

    samples = pd.DataFrame(samples_list, columns=["path", "split", "label", "image_path"])
    samples = samples[samples.split != "ground_truth"]

    # Create mask_path column
    samples["mask_path"] = (
        samples.path
        + "/ground_truth/"
        + samples.label
        + "/"
        + samples.image_path.str.rstrip("png").str.rstrip(".")
        + "_mask.png"
    )

    # Modify image_path column by converting to absolute path
    samples["image_path"] = samples.path + "/" + samples.split + "/" + samples.label + "/" + samples.image_path

    # Split the normal images in training set if test set doesn't
    # contain any normal images. This is needed because AUC score
    # cannot be computed based on 1-class
    if sum((samples.split == "test") & (samples.label == "good")) == 0:
        samples = split_normal_images_in_train_set(samples, split_ratio, seed)

    # Good images don't have mask
    samples.loc[(samples.split == "test") & (samples.label == "good"), "mask_path"] = ""

    # Create label index for normal (0) and anomalous (1) images.
    samples.loc[(samples.label == "good"), "label_index"] = 0
    samples.loc[(samples.label != "good"), "label_index"] = 1
    samples.label_index = samples.label_index.astype(int)

    if create_validation_set:
        samples = create_validation_set_from_test_set(samples, seed=seed)

    # Get the data frame for the split.
    if split is not None and split in ["train", "val", "test"]:
        samples = samples[samples.split == split]
        samples = samples.reset_index(drop=True)

    return samples


class _MvtecDataset(VisionDataset):
    """MVTec PyTorch Dataset."""

    def __init__(
        self,
        root: Union[Path, str],
        category: str,
        pre_process: PreProcessor,
        split: str,
        task: str = "segmentation",
        download: bool = False,
        seed: int = 0,
        create_validation_set: bool = False,
    ) -> None:
        """Mvtec Dataset class.

        Args:
            root: Path to the MVTec dataset
            category: Name of the MVTec category.
            pre_process: List of pre_processing object containing albumentation compose.
            split: 'train', 'val' or 'test'
            task: ``classification`` or ``segmentation``
            download: Boolean to download the MVTec dataset.
            seed: seed used for the random subset splitting
            create_validation_set: Create a validation subset in addition to the train and test subsets

        Examples:
            >>> from anomalib.data.mvtec import _MvtecDataset
            >>> from anomalib.data.transforms import PreProcessor
            >>> pre_process = PreProcessor(image_size=256)
            >>> dataset = _MvtecDataset(
            ...     root='./datasets/MVTec',
            ...     category='leather',
            ...     pre_process=pre_process,
            ...     task="classification",
            ...     is_train=True,
            ... )
            >>> dataset[0].keys()
            dict_keys(['image'])

            >>> dataset.split = "test"
            >>> dataset[0].keys()
            dict_keys(['image', 'image_path', 'label'])

            >>> dataset.task = "segmentation"
            >>> dataset.split = "train"
            >>> dataset[0].keys()
            dict_keys(['image'])

            >>> dataset.split = "test"
            >>> dataset[0].keys()
            dict_keys(['image_path', 'label', 'mask_path', 'image', 'mask'])

            >>> dataset[0]["image"].shape, dataset[0]["mask"].shape
            (torch.Size([3, 256, 256]), torch.Size([256, 256]))
        """
        super().__init__(root)
        self.root = Path(root) if isinstance(root, str) else root
        self.category: str = category
        self.split = split
        self.task = task

        self.pre_process = pre_process

        if download:
            self._download()

        self.samples = make_mvtec_dataset(
            path=self.root / category, split=self.split, seed=seed, create_validation_set=create_validation_set
        )

    def _download(self) -> None:
        """Download the MVTec dataset."""
        if (self.root / self.category).is_dir():
            logger.warning("Dataset directory exists.")
        else:
            self.root.mkdir(parents=True, exist_ok=True)
            dataset_name = "mvtec_anomaly_detection.tar.xz"
            self.filename = self.root / dataset_name

            logger.info("Downloading MVTec Dataset")
            with DownloadProgressBar(unit="B", unit_scale=True, miniters=1, desc=dataset_name) as progress_bar:
                urlretrieve(  # nosec
                    url=f"ftp://guest:GU.205dldo@ftp.softronics.ch/mvtec_anomaly_detection/{dataset_name}",
                    filename=self.filename,
                    reporthook=progress_bar.update_to,
                )  # nosec

            self._extract()
            self._clean()

    def _extract(self) -> None:
        """Extract MVTec Dataset."""
        logger.info("Extracting MVTec dataset")
        with tarfile.open(self.filename) as file:
            file.extractall(self.root)

    def _clean(self) -> None:
        """Cleanup MVTec Dataset tar file."""
        logger.info("Cleaning up the tar file")
        self.filename.unlink()

    def __len__(self) -> int:
        """Get length of the dataset."""
        return len(self.samples)

    def __getitem__(self, index: int) -> Dict[str, Union[str, Tensor]]:
        """Get dataset item for the index ``index``.

        Args:
            index (int): Index to get the item.

        Returns:
            Union[Dict[str, Tensor], Dict[str, Union[str, Tensor]]]: Dict of image tensor during training.
                Otherwise, Dict containing image path, target path, image tensor, label and transformed bounding box.
        """
        item: Dict[str, Union[str, Tensor]] = {}

        image_path = self.samples.image_path[index]
        image = read_image(image_path)

        if self.split == "train" or self.task == "classification":
            pre_processed = self.pre_process(image=image)
            item = {"image": pre_processed["image"]}
        elif self.split in ["val", "test"]:
            label_index = self.samples.label_index[index]

            item["image_path"] = image_path
            item["label"] = label_index

            if self.task == "segmentation":
                mask_path = self.samples.mask_path[index]

                # Only Anomalous (1) images has masks in MVTec dataset.
                # Therefore, create empty mask for Normal (0) images.
                if label_index == 0:
                    mask = np.zeros(shape=image.shape[:2])
                else:
                    mask = cv2.imread(mask_path, flags=0) / 255.0

                pre_processed = self.pre_process(image=image, mask=mask)

                item["mask_path"] = mask_path
                item["image"] = pre_processed["image"]
                item["mask"] = pre_processed["mask"]

        return item


@DATAMODULE_REGISTRY
class Mvtec(LightningDataModule, ABC):
    """MVTec Lightning Data Module."""

    def __init__(
        self,
        root: str,
        category: str,
        image_size: Optional[Union[int, Tuple[int, int]]],
        train_batch_size: int = 32,
        test_batch_size: int = 32,
        num_workers: int = 8,
        transform_config: Optional[Union[str, A.Compose]] = None,
        seed: int = 0,
        create_validation_set: bool = False,
    ) -> None:
        """Mvtec Lightning Data Module.

        Args:
            root: Path to the MVTec dataset
            category: Name of the MVTec category.
            image_size: Variable to which image is resized.
            train_batch_size: Training batch size.
            test_batch_size: Testing batch size.
            num_workers: Number of workers.
            transform_config: Config for pre-processing.
            seed: seed used for the random subset splitting
            create_validation_set: Create a validation subset in addition to the train and test subsets

        Examples
            >>> from anomalib.data import Mvtec
            >>> datamodule = Mvtec(
            ...     root="./datasets/MVTec",
            ...     category="leather",
            ...     image_size=256,
            ...     train_batch_size=32,
            ...     test_batch_size=32,
            ...     num_workers=8,
            ...     transform_config=None,
            ... )
            >>> datamodule.setup()

            >>> i, data = next(enumerate(datamodule.train_dataloader()))
            >>> data.keys()
            dict_keys(['image'])
            >>> data["image"].shape
            torch.Size([32, 3, 256, 256])

            >>> i, data = next(enumerate(datamodule.val_dataloader()))
            >>> data.keys()
            dict_keys(['image_path', 'label', 'mask_path', 'image', 'mask'])
            >>> data["image"].shape, data["mask"].shape
            (torch.Size([32, 3, 256, 256]), torch.Size([32, 256, 256]))
        """
        super().__init__()

        self.root = root if isinstance(root, Path) else Path(root)
        self.category = category
        self.dataset_path = self.root / self.category

        self.pre_process = PreProcessor(config=transform_config, image_size=image_size)

        self.train_batch_size = train_batch_size
        self.test_batch_size = test_batch_size
        self.num_workers = num_workers

        self.create_validation_set = create_validation_set
        self.seed = seed

<<<<<<< HEAD
    def prepare_data(self):
        """Prepare MVTec Dataset."""
        # Train
        _MvtecDataset(
            root=self.root,
            category=self.category,
            pre_process=self.pre_process,
            is_train=True,
            download=True,
        )

        # Test
        _MvtecDataset(
            root=self.root,
            category=self.category,
            pre_process=self.pre_process,
            is_train=False,
            download=True,
        )
=======
        self.train_data: Dataset
        self.test_data: Dataset
        if create_validation_set:
            self.val_data: Dataset
>>>>>>> 2bae059c

    def setup(self, stage: Optional[str] = None) -> None:
        """Setup train, validation and test data.

        Args:
          stage: Optional[str]:  Train/Val/Test stages. (Default value = None)
        """
<<<<<<< HEAD
        self.val_data = _MvtecDataset(
=======
        if self.create_validation_set:
            self.val_data = MVTec(
                root=self.root,
                category=self.category,
                pre_process=self.pre_process,
                split="val",
                seed=self.seed,
                create_validation_set=self.create_validation_set,
            )
        self.test_data = MVTec(
>>>>>>> 2bae059c
            root=self.root,
            category=self.category,
            pre_process=self.pre_process,
            split="test",
            seed=self.seed,
            create_validation_set=self.create_validation_set,
        )
        if stage in (None, "fit"):
            self.train_data = _MvtecDataset(
                root=self.root,
                category=self.category,
                pre_process=self.pre_process,
                split="train",
                seed=self.seed,
                create_validation_set=self.create_validation_set,
            )

    def train_dataloader(self) -> DataLoader:
        """Get train dataloader."""
        return DataLoader(self.train_data, shuffle=True, batch_size=self.train_batch_size, num_workers=self.num_workers)

    def val_dataloader(self) -> DataLoader:
        """Get validation dataloader."""
        dataset = self.val_data if self.create_validation_set else self.test_data
        return DataLoader(dataset=dataset, shuffle=False, batch_size=self.test_batch_size, num_workers=self.num_workers)

    def test_dataloader(self) -> DataLoader:
        """Get test dataloader."""
        return DataLoader(self.test_data, shuffle=False, batch_size=self.test_batch_size, num_workers=self.num_workers)<|MERGE_RESOLUTION|>--- conflicted
+++ resolved
@@ -429,7 +429,10 @@
         self.create_validation_set = create_validation_set
         self.seed = seed
 
-<<<<<<< HEAD
+        self.train_data: _MvtecDataset
+        self.val_dataset: _MvtecDataset
+        self.test_dataset: _MvtecDataset
+
     def prepare_data(self):
         """Prepare MVTec Dataset."""
         # Train
@@ -449,12 +452,6 @@
             is_train=False,
             download=True,
         )
-=======
-        self.train_data: Dataset
-        self.test_data: Dataset
-        if create_validation_set:
-            self.val_data: Dataset
->>>>>>> 2bae059c
 
     def setup(self, stage: Optional[str] = None) -> None:
         """Setup train, validation and test data.
@@ -462,11 +459,8 @@
         Args:
           stage: Optional[str]:  Train/Val/Test stages. (Default value = None)
         """
-<<<<<<< HEAD
-        self.val_data = _MvtecDataset(
-=======
         if self.create_validation_set:
-            self.val_data = MVTec(
+            self.val_data = _MvtecDataset(
                 root=self.root,
                 category=self.category,
                 pre_process=self.pre_process,
@@ -474,8 +468,7 @@
                 seed=self.seed,
                 create_validation_set=self.create_validation_set,
             )
-        self.test_data = MVTec(
->>>>>>> 2bae059c
+        self.test_data = _MvtecDataset(
             root=self.root,
             category=self.category,
             pre_process=self.pre_process,
