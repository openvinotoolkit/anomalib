--- conflicted
+++ resolved
@@ -200,9 +200,6 @@
     # keep track of the original config file because it will be modified
     config_original: DictConfig = config.copy()
 
-<<<<<<< HEAD
-    config = update_datasets_config(config)
-=======
     # if the seed value is 0, notify a user that the behavior of the seed value zero has been changed.
     if config.project.get("seed") == 0:
         warn(
@@ -212,12 +209,8 @@
             "(`null` in the YAML file) or remove the `seed` key from the YAML file."
         )
 
-    # Dataset Configs
-    if "format" not in config.dataset.keys():
-        config.dataset.format = "mvtec"
-
+    config = update_datasets_config(config)
     config = update_input_size_config(config)
->>>>>>> 32c2d195
 
     # Project Configs
     project_path = Path(config.project.path) / config.model.name / config.dataset.name
