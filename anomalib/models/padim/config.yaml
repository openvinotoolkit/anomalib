--- conflicted
+++ resolved
@@ -17,25 +17,18 @@
     create_validation_set: false
 
 model:
-<<<<<<< HEAD
   class_path: anomalib.models.Padim
   init_args:
-=======
-  name: padim
-  feature_extractor:
-    backbone: resnet18
-    pre_trained: true
->>>>>>> 3570cb10
-    layers:
-      - layer1
-      - layer2
-      - layer3
-<<<<<<< HEAD
+    feature_extractor:
+      layers:
+        - layer1
+        - layer2
+        - layer3
+      backbone: resnet18
+      pre_trained: true
     input_size:
       - 256
       - 256
-    backbone: resnet18
-    pre_trained: true
     n_features: null
 
 post_processing:
@@ -43,9 +36,6 @@
   threshold_method: ADAPTIVE
   manual_image_threshold: null
   manual_pixel_threshold: null
-=======
-  normalization_method: min_max # options: [none, min_max, cdf]
->>>>>>> 3570cb10
 
 metrics:
   image_metrics:
