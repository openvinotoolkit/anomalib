--- conflicted
+++ resolved
@@ -327,11 +327,7 @@
         embeddings = torch.vstack([x["embeddings"] for x in outputs])
         self.stats = self.model.gaussian.fit(embeddings)
 
-<<<<<<< HEAD
     def validation_step(self, batch: Dict[str, Tensor], _):  # pylint: disable=arguments-differ
-=======
-    def validation_step(self, batch, _):  # pylint: disable=arguments-differ
->>>>>>> cf8bdf67
         """Validation Step of PADIM.
 
         Similar to the training step, hierarchical features are extracted from the CNN for each batch.
