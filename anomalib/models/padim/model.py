"""
PaDiM: a Patch Distribution Modeling Framework for Anomaly Detection and Localization
https://arxiv.org/abs/2011.08785
"""
import os
import os.path
from pathlib import Path
from random import sample
from typing import Any, Dict, List, Sequence, Tuple, Union

import numpy as np
import torch
import torch.nn.functional as F
import torchvision
from kornia import gaussian_blur2d
from omegaconf import ListConfig
from omegaconf.dictconfig import DictConfig
from pytorch_lightning.callbacks import ModelCheckpoint
from skimage.segmentation import mark_boundaries
from sklearn.metrics import roc_auc_score
from torch import Tensor

from anomalib.core.callbacks.model_loader import LoadModelCallback
<<<<<<< HEAD
from anomalib.core.callbacks.tiling import TilingCallback
=======
from anomalib.core.callbacks.timer import TimerCallback
>>>>>>> 3bf2cb90
from anomalib.core.model.feature_extractor import FeatureExtractor
from anomalib.core.model.multi_variate_gaussian import MultiVariateGaussian
from anomalib.core.utils.anomaly_map_generator import BaseAnomalyMapGenerator
from anomalib.datasets.utils import Denormalize
from anomalib.models.base.model import BaseAnomalySegmentationLightning
from anomalib.utils.visualizer import Visualizer

__all__ = ["PADIMLightning"]


DIMS = {"resnet18": {"t_d": 448, "d": 100}, "wide_resnet50_2": {"t_d": 1792, "d": 550}}


class PadimModel(torch.nn.Module):
    """
    Padim Module
    """

    def __init__(self, backbone: str, layers: List[str]):
        super().__init__()
        self.backbone = getattr(torchvision.models, backbone)
        self.layers = layers
        self.feature_extractor = FeatureExtractor(backbone=self.backbone(pretrained=True), layers=self.layers)
        self.gaussian = MultiVariateGaussian()
        self.dims = DIMS[backbone]
        self.idx = torch.tensor(sample(range(0, DIMS[backbone]["t_d"]), DIMS[backbone]["d"]))

    def forward(self, input_tensor: Tensor) -> Dict[str, Tensor]:
        """Forward-pass image-batch (N, C, H, W) into model to extract features.

        Args:
                input_tensor: Image-batch (N, C, H, W)
                input_tensor: Tensor:

        Returns:
                Features from single/multiple layers.

                :Example:

        >>> x = torch.randn(32, 3, 224, 224)
        >>> features = self.extract_features(input_tensor)
        >>> features.keys()
        dict_keys(['layer1', 'layer2', 'layer3'])

        >>> [v.shape for v in features.values()]
        [torch.Size([32, 64, 56, 56]),
         torch.Size([32, 128, 28, 28]),
         torch.Size([32, 256, 14, 14])]
        """
        with torch.no_grad():
            features = self.feature_extractor(input_tensor)

        return features

    def append_features(self, outputs: List[Dict[str, Any]]) -> Dict[str, List[Tensor]]:
        """append_features from each batch to concatenate

        Args:
                outputs: description]
                outputs: List[Dict[str:Tensor]]:

        Returns:
                description]

        """
        features: Dict[str, List[Tensor]] = {layer: [] for layer in self.layers}
        for batch in outputs:
            for layer in self.layers:
                features[layer].append(batch["features"][layer].detach())

        return features

    @staticmethod
    def concat_features(features: Dict[str, List[Tensor]]) -> Dict[str, Tensor]:
        """Concatenate batch features to form one big feauture matrix.

        Args:
                        features: Features from batches.
                        features: Dict[str:
                        List[Tensor]]:

        Returns:
                        Concatenated feature map.

        """
        concatenated_features: Dict[str, Tensor] = {}
        for layer, feature_list in features.items():
            concatenated_features[layer] = torch.cat(tensors=feature_list, dim=0)

        return concatenated_features

    def generate_embedding(self, features: Dict[str, Tensor]) -> Tensor:
        """Generate embedding from hierarchical feature map

        Args:
                features: Hierarchical feature map from a CNN (ResNet18 or WideResnet)
                features: Dict[str:
                Tensor]:

        Returns:
                Embedding vector

        """

        def __generate_patch_embedding(embedding: Tensor, layer_features: Tensor) -> Tensor:
            """
            Generate patch embedding via pixel patches. A quote from Section IIIA from the paper:

            "As activation maps have a lower resolution  than  the  input  image,
            many  pixels  have  the  same embeddings  and  then  form  pixel  patches
            with  no  overlap  in the  original  image  resolution.  Hence,  an  input
            image  can  be divided  in  a  grid  of (i,j) ∈ [1,W] × [1,H] positions  where
            WxH is  the  resolution  of  the  largest  activation  map  used  to
            generate embeddings."

            :param embedding: Embedding vector from the earlier layers
            :param layer_features: Feature map from the subsequent layer.
            :return:
            """
            device = embedding.device
            batch_x, channel_x, height_x, width_x = embedding.size()
            _, channel_y, height_y, width_y = layer_features.size()
            stride = height_x // height_y
            embedding = F.unfold(embedding, kernel_size=stride, stride=stride)
            embedding = embedding.view(batch_x, channel_x, -1, height_y, width_y)
            updated_embedding = torch.zeros(
                size=(batch_x, channel_x + channel_y, embedding.size(2), height_y, width_y), device=device
            )

            for i in range(embedding.size(2)):
                updated_embedding[:, :, i, :, :] = torch.cat((embedding[:, :, i, :, :], layer_features), 1)
            updated_embedding = updated_embedding.view(batch_x, -1, height_y * width_y)
            updated_embedding = F.fold(
                updated_embedding, kernel_size=stride, output_size=(height_x, width_x), stride=stride
            )

            return updated_embedding

        def __reduce_embedding_dimension(embedding: Tensor, idx: Tensor) -> Tensor:
            """
            Reduce the dimension of the embedding via Random Sampling.

            :param embedding: Embedding vector extracted from the feature maps.
            :param idx: Randomly generated index values from which to sample.
            :return: Updated embedding vector with fewer dimensionality.
            """
            idx = idx.to(embedding.device)
            embedding = torch.index_select(embedding, 1, idx)
            return embedding

        embedding_vectors = features[self.layers[0]]
        for layer in self.layers[1:]:
            embedding_vectors = __generate_patch_embedding(embedding_vectors, features[layer])

        embedding_vectors = __reduce_embedding_dimension(embedding_vectors, self.idx)

        return embedding_vectors


class Callbacks:
    """PADIM-specific callbacks"""

    def __init__(self, config: DictConfig):
        self.config = config

    def get_callbacks(self) -> Sequence:
        """Get PADIM model callbacks."""
        checkpoint = ModelCheckpoint(
            dirpath=os.path.join(self.config.project.path, "weights"),
            filename="model",
        )
        callbacks = [checkpoint]

        if "weight_file" in self.config.keys():
            model_loader = LoadModelCallback(os.path.join(self.config.project.path, self.config.weight_file))
            callbacks.append(model_loader)
<<<<<<< HEAD
        if "tile_size" in self.config.dataset.keys() and self.config.dataset.tile_size is not None:
            tiler = TilingCallback(self.config)
            callbacks.append(tiler)
=======
        callbacks.append(TimerCallback())
>>>>>>> 3bf2cb90

        return callbacks

    def __call__(self):
        return self.get_callbacks()


class AnomalyMapGenerator(BaseAnomalyMapGenerator):
    """Generate Anomaly Heatmap"""

    def __init__(self, image_size: Union[ListConfig, Tuple], alpha: float = 0.4, gamma: int = 0, sigma: int = 4):
        super().__init__(alpha=alpha, gamma=gamma, sigma=sigma)
        self.image_size = image_size if isinstance(image_size, tuple) else tuple(image_size)

    @staticmethod
    def compute_distance(embedding: Tensor, stats: List[Tensor]) -> Tensor:
        """Compute anomaly score to the patch in position(i,j)of a test image
        Ref: Equation (2), Section III-C of the paper.

        Args:
                embedding: Embedding Vector
                stats: Mean and Covariance Matrix of the multivariate
        Gaussian distribution
                embedding: Tensor:
                stats: List[Tensor]:

        Returns:
                Anomaly score of a test image via mahalanobis distance.

        """

        def _mahalanobis(tensor_u: Tensor, tensor_v: Tensor, inv_cov: Tensor) -> Tensor:
            """Compute the Mahalanobis distance between two 1-D arrays.
            The Mahalanobis distance between 1-D arrays `u` and `v`, is defined as

            .. math::
            \\sqrt{ (u-v) V^{-1} (u-v)^T }

            where ``V`` is the covariance matrix.  Note that the argument `VI`
            is the inverse of ``V``.

            Args:
                    tensor_u: Input array
                    tensor_v: Input array
                    inv_cov: Inverse covariance matrix
                    tensor_u: Tensor:
                    tensor_v: Tensor:
                    inv_cov: Tensor:

            Returns:
                    Mahalanobis distance of the inputs.

            """
            delta = tensor_u - tensor_v
            mahalanobis_distance = torch.dot(torch.matmul(delta, inv_cov), delta)
            return torch.sqrt(mahalanobis_distance)

        batch, channel, height, width = embedding.shape
        embedding = embedding.reshape(batch, channel, height * width)

        distance_list = []
        for i in range(height * width):
            mean = stats[0][:, i]
            inverse_covariance = torch.linalg.inv(stats[1][:, :, i])
            distance = [_mahalanobis(emb[:, i], mean, inverse_covariance) for emb in embedding]
            distance_list.append(distance)

        distance_tensor = torch.tensor(distance_list).permute(1, 0).reshape(batch, height, width)
        return distance_tensor

    def up_sample(self, distance: Tensor) -> Tensor:
        """Up sample anomaly score to match the input image size.

        Args:
                distance: Anomaly score computed via the mahalanobis distance.
                distance: Tensor:

        Returns:
                Resized distance matrix matching the input image size

        """

        score_map = F.interpolate(distance.unsqueeze(1), size=self.image_size, mode="bilinear", align_corners=False)
        return score_map

    def smooth_anomaly_map(self, anomaly_map: Tensor) -> Tensor:
        """Apply gaussian smoothing to the anomaly map

        Args:
                anomaly_map: Anomaly score for the test image(s)
                anomaly_map: Tensor:

        Returns:
                Filtered anomaly scores

        """
        kernel_size = 2 * int(4.0 * self.sigma + 0.5) + 1
        anomaly_map = gaussian_blur2d(anomaly_map, (kernel_size, kernel_size), sigma=(self.sigma, self.sigma))

        return anomaly_map

    def compute_anomaly_map(self, embedding: Tensor, mean: Tensor, covariance: Tensor) -> Tensor:
        """Compute anomaly score based on embedding vector, mean and covariance of the multivariate
        gaussian distribution.

        Args:
                        embedding: Embedding vector extracted from the test set.
                        mean: Mean of the multivariate gaussian distribution
                        covariance: Covariance matrix of the multivariate gaussian distribution.
                        embedding: Tensor:
                        mean: Tensor:
                        covariance: Tensor:

        Returns:
                Output anomaly score.

        """

        score_map = self.compute_distance(embedding, stats=[mean.to(embedding.device), covariance.to(embedding.device)])
        up_sampled_score_map = self.up_sample(score_map)
        smoothed_anomaly_map = self.smooth_anomaly_map(up_sampled_score_map).squeeze(1)

        return smoothed_anomaly_map


class PADIMLightning(BaseAnomalySegmentationLightning):
    """
    PaDiM: a Patch Distribution Modeling Framework for Anomaly Detection and Localization
    """

    def __init__(self, hparams):
        super().__init__(hparams)
        self.layers = hparams.model.layers
        self._model = PadimModel(hparams.model.backbone, hparams.model.layers).eval()

        self.anomaly_map_generator = AnomalyMapGenerator(image_size=hparams.dataset.image_size)
        self.callbacks = Callbacks(hparams)()
        self.stats: List[Tensor, Tensor] = []
        self.automatic_optimization = False

    @staticmethod
    def configure_optimizers():
        """PADIM doesn't require optimization, therefore returns no optimizers."""
        return None

    def training_step(self, batch, _):
        """Training Step of PADIM.
        For each batch, hierarchical features are extracted from the CNN.

        Args:
                batch: Input batch
                _: Index of the batch.

        Returns:
                Hierarchical feature map

        """
        self._model.eval()
        features = self._model(batch["image"])
        features = {key: value.cpu() for (key, value) in features.items()}
        return {"features": features}

    def validation_step(self, batch, _):
        """Validation Step of PADIM.
                        Similar to the training step, hierarchical features
                        are extracted from the CNN for each batch.

        Args:
                batch: Input batch
                _: Index of the batch.

        Returns:
                Dictionary containing images, features, true labels and masks.
                These are required in `validation_epoch_end` for feature concatenation.

        """
        filenames, images, labels, masks = batch["image_path"], batch["image"], batch["label"], batch["mask"]
        features = self._model(images)
        features = {key: value.cpu() for (key, value) in features.items()}
        return {
            "filenames": filenames,
            "images": images,
            "features": features,
            "true_labels": labels.cpu().numpy(),
            "true_masks": masks.squeeze().cpu().numpy(),
        }

    def test_step(self, batch, _):
        """Test Step of PADIM.
                        Similar to the training and validation steps,
                        hierarchical features are extracted from the
                        CNN for each batch.

        Args:
                batch: Input batch
                _: Index of the batch.

        Returns:
                Dictionary containing images, features, true labels and masks.
                These are required in `validation_epoch_end` for feature concatenation.

        """
        return self.validation_step(batch, _)

    def training_epoch_end(self, outputs):
        """Fit a multivariate gaussian model on an embedding extracted from deep hierarchical CNN features.

        Args:
                outputs: Batch of outputs from the training step

        Returns:

        """
        features = self._model.append_features(outputs)
        features = self._model.concat_features(features)
        embedding = self._model.generate_embedding(features)
        self.stats = self._model.gaussian.fit(embedding)

    def validation_epoch_end(self, outputs):
        """Compute anomaly scores of the validation set, based on the embedding
                        extracted from deep hierarchical CNN features.

        Args:
                outputs: Batch of outputs from the validation step

        Returns:

        """
        self.filenames = [Path(f) for x in outputs for f in x["filenames"]]
        self.images = [x["images"] for x in outputs]

        self.true_masks = np.stack([x["true_masks"] for x in outputs])

        test_features = self._model.append_features(outputs)
        test_features = self._model.concat_features(test_features)

        embedding = self._model.generate_embedding(test_features)
        self.anomaly_maps = self.anomaly_map_generator.compute_anomaly_map(
            embedding=embedding, mean=self._model.gaussian.mean, covariance=self._model.gaussian.covariance
        ).numpy()

        self.true_labels = np.stack([x["true_labels"] for x in outputs])
        self.pred_labels = self.anomaly_maps.reshape(self.anomaly_maps.shape[0], -1).max(axis=1)

        self.image_roc_auc = roc_auc_score(self.true_labels, self.pred_labels)
        self.pixel_roc_auc = roc_auc_score(self.true_masks.flatten(), self.anomaly_maps.flatten())

        self.log(name="Image-Level AUC", value=self.image_roc_auc, on_epoch=True, prog_bar=True)
        self.log(name="Pixel-Level AUC", value=self.pixel_roc_auc, on_epoch=True, prog_bar=True)

    def test_epoch_end(self, outputs):
        """
        Compute and save anomaly scores of the test set, based on the embedding
            extracted from deep hierarchical CNN features.

        Args:
            outputs: Batch of outputs from the validation step

        """
        self.validation_epoch_end(outputs)
        threshold = self.anomaly_map_generator.compute_adaptive_threshold(self.true_masks, self.anomaly_maps)

        for (filename, image, true_mask, anomaly_map) in zip(
            self.filenames, self.images, self.true_masks, self.anomaly_maps
        ):
            image = Denormalize()(image.squeeze())

            heat_map = self.anomaly_map_generator.apply_heatmap_on_image(anomaly_map, image)
            pred_mask = self.anomaly_map_generator.compute_mask(anomaly_map=anomaly_map, threshold=threshold)
            vis_img = mark_boundaries(image, pred_mask, color=(1, 0, 0), mode="thick")

            visualizer = Visualizer(num_rows=1, num_cols=5, figure_size=(12, 3))
            visualizer.add_image(image=image, title="Image")
            visualizer.add_image(image=true_mask, color_map="gray", title="Ground Truth")
            visualizer.add_image(image=heat_map, title="Predicted Heat Map")
            visualizer.add_image(image=pred_mask, color_map="gray", title="Predicted Mask")
            visualizer.add_image(image=vis_img, title="Segmentation Result")
            visualizer.save(Path(self.hparams.project.path) / "images" / filename.parent.name / filename.name)
            visualizer.close()<|MERGE_RESOLUTION|>--- conflicted
+++ resolved
@@ -21,11 +21,8 @@
 from torch import Tensor
 
 from anomalib.core.callbacks.model_loader import LoadModelCallback
-<<<<<<< HEAD
 from anomalib.core.callbacks.tiling import TilingCallback
-=======
 from anomalib.core.callbacks.timer import TimerCallback
->>>>>>> 3bf2cb90
 from anomalib.core.model.feature_extractor import FeatureExtractor
 from anomalib.core.model.multi_variate_gaussian import MultiVariateGaussian
 from anomalib.core.utils.anomaly_map_generator import BaseAnomalyMapGenerator
@@ -202,13 +199,10 @@
         if "weight_file" in self.config.keys():
             model_loader = LoadModelCallback(os.path.join(self.config.project.path, self.config.weight_file))
             callbacks.append(model_loader)
-<<<<<<< HEAD
         if "tile_size" in self.config.dataset.keys() and self.config.dataset.tile_size is not None:
             tiler = TilingCallback(self.config)
             callbacks.append(tiler)
-=======
         callbacks.append(TimerCallback())
->>>>>>> 3bf2cb90
 
         return callbacks
 
