--- conflicted
+++ resolved
@@ -6,11 +6,7 @@
 import os.path
 from pathlib import Path
 from random import sample
-<<<<<<< HEAD
 from typing import Any, Dict, List, Sequence, Tuple, Union
-=======
-from typing import Any, Sequence, Dict, List
->>>>>>> 868f72a8
 
 import numpy as np
 import torch
