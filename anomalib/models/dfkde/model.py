--- conflicted
+++ resolved
@@ -14,22 +14,16 @@
 from sklearn.metrics import roc_auc_score
 from torchvision.models import resnet50
 
-<<<<<<< HEAD
-=======
 from anomalib.core.callbacks.model_loader import LoadModelCallback
->>>>>>> e6ea3368
 from anomalib.core.model.feature_extractor import FeatureExtractor
 from anomalib.models.dfkde.normality_model import NormalityModel
 
 
 class Callbacks:
-<<<<<<< HEAD
     """
     DFKDE-specific callbacks
     """
 
-=======
->>>>>>> e6ea3368
     def __init__(self, config: DictConfig):
         self.config = config
 
@@ -40,10 +34,7 @@
         checkpoint = ModelCheckpoint(
             dirpath=os.path.join(self.config.project.path, "weights"),
             filename="model",
-<<<<<<< HEAD
-=======
             monitor=self.config.metric,
->>>>>>> e6ea3368
         )
         model_loader = LoadModelCallback(os.path.join(self.config.project.path, self.config.weight_file))
         callbacks = [checkpoint, model_loader]
@@ -53,15 +44,11 @@
         return self.get_callbacks()
 
 
-<<<<<<< HEAD
 class DFKDEModel(pl.LightningModule):
     """
     DFKDE: Deep Featured Kernel Density Estimation
     """
 
-=======
-class DFKDELightning(pl.LightningModule):
->>>>>>> e6ea3368
     def __init__(self, hparams: AttrDict):
         super().__init__()
         self.save_hyperparameters(hparams)
