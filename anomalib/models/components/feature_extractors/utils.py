"""Utility functions to manipulate feature extractors."""

from typing import Dict, List, Tuple, Union

import torch

<<<<<<< HEAD
from anomalib.models.components.feature_extractors import TimmFeatureExtractor
=======
from .timm import FeatureExtractor
>>>>>>> 0bf97060


def dryrun_find_featuremap_dims(
    feature_extractor: TimmFeatureExtractor,
    input_size: Tuple[int, int],
    layers: List[str],
) -> Dict[str, Dict[str, Union[int, Tuple[int, int]]]]:
    """Dry run an empty image of `input_size` size to get the featuremap tensors' dimensions (num_features, resolution).

    Returns:
        Tuple[int, int]: maping of `layer -> dimensions dict`
            Each `dimension dict` has two keys: `num_features` (int) and `resolution`(Tuple[int, int]).
    """

    dryrun_input = torch.empty(1, 3, *input_size)
    dryrun_features = feature_extractor(dryrun_input)
    return {
        layer: {"num_features": dryrun_features[layer].shape[1], "resolution": dryrun_features[layer].shape[2:]}
        for layer in layers
    }<|MERGE_RESOLUTION|>--- conflicted
+++ resolved
@@ -4,15 +4,11 @@
 
 import torch
 
-<<<<<<< HEAD
-from anomalib.models.components.feature_extractors import TimmFeatureExtractor
-=======
 from .timm import FeatureExtractor
->>>>>>> 0bf97060
 
 
 def dryrun_find_featuremap_dims(
-    feature_extractor: TimmFeatureExtractor,
+    feature_extractor: FeatureExtractor,
     input_size: Tuple[int, int],
     layers: List[str],
 ) -> Dict[str, Dict[str, Union[int, Tuple[int, int]]]]:
