--- conflicted
+++ resolved
@@ -4,7 +4,6 @@
 # SPDX-License-Identifier: Apache-2.0
 
 import math
-from typing import Tuple
 
 import torch
 import torch.nn.functional as F
@@ -75,14 +74,7 @@
     """Model for the DFM algorithm.
 
     Args:
-<<<<<<< HEAD
         feature_extractor_params (FeatureExtractorParams): Feature extractor params
-=======
-        backbone (str): Pre-trained model backbone.
-        layer (str): Layer from which to extract features.
-        input_size (Tuple[int, int]): Input size for the model.
-        pre_trained (bool, optional): Boolean to check whether to use a pre_trained backbone.
->>>>>>> 8a4e46c4
         pooling_kernel_size (int, optional): Kernel size to pool features extracted from the CNN.
         n_comps (float, optional): Ratio from which number of components for PCA are calculated. Defaults to 0.97.
         score_type (str, optional): Scoring type. Options are `fre` and `nll`. Defaults to "fre". Anomaly
@@ -91,14 +83,7 @@
 
     def __init__(
         self,
-<<<<<<< HEAD
         feature_extractor_params: FeatureExtractorParams,
-=======
-        backbone: str,
-        layer: str,
-        input_size: Tuple[int, int],
-        pre_trained: bool = True,
->>>>>>> 8a4e46c4
         pooling_kernel_size: int = 4,
         n_comps: float = 0.97,
         score_type: str = "fre",
@@ -109,15 +94,7 @@
         self.pca_model = PCA(n_components=self.n_components)
         self.gaussian_model = SingleClassGaussian()
         self.score_type = score_type
-<<<<<<< HEAD
         self.feature_extractor = get_feature_extractor(feature_extractor_params).eval()
-=======
-        self.layer = layer
-        self.input_size = tuple(input_size)
-        self.feature_extractor = FeatureExtractor(
-            backbone=self.backbone, pre_trained=pre_trained, layers=[layer]
-        ).eval()
->>>>>>> 8a4e46c4
 
     def fit(self, dataset: Tensor) -> None:
         """Fit a pca transformation and a Gaussian model to dataset.
