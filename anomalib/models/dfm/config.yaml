--- conflicted
+++ resolved
@@ -3,12 +3,7 @@
   format: mvtec
   path: ./datasets/MVTec
   category: bottle
-<<<<<<< HEAD
-  task: classification
-=======
   task: segmentation
-  image_size: 256
->>>>>>> c82ddcd7
   train_batch_size: 32
   eval_batch_size: 32
   num_workers: 8
