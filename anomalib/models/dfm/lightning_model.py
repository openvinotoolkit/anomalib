--- conflicted
+++ resolved
@@ -98,26 +98,4 @@
         """
         batch["pred_scores"] = self.model(batch["image"])
 
-<<<<<<< HEAD
-        return batch
-=======
-        return batch
-
-
-class DfmLightning(Dfm):
-    """DFM: Deep Featured Kernel Density Estimation.
-
-    Args:
-        hparams (Union[DictConfig, ListConfig]): Model params
-    """
-
-    def __init__(self, hparams: Union[DictConfig, ListConfig]) -> None:
-        super().__init__(
-            feature_extractor=hparams.model.feature_extractor,
-            pooling_kernel_size=hparams.model.pooling_kernel_size,
-            pca_level=hparams.model.pca_level,
-            score_type=hparams.model.score_type,
-        )
-        self.hparams: Union[DictConfig, ListConfig]  # type: ignore
-        self.save_hyperparameters(hparams)
->>>>>>> 3570cb10
+        return batch