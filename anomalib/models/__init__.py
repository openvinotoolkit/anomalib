--- conflicted
+++ resolved
@@ -61,7 +61,6 @@
     logger.info("Loading the model.")
     model: AnomalyModule
 
-<<<<<<< HEAD
     try:
         module = import_module(".".join(config.model.class_path.split(".")[:-1]))
         model = getattr(module, config.model.class_path.split(".")[-1])
@@ -73,15 +72,4 @@
         logger.error("Could not find the model class: %s", config.model.class_path)
         raise exception
 
-    if config.trainer.resume_from_checkpoint is not None:
-        model.load_state_dict(load(config.trainer.resume_from_checkpoint)["state_dict"], strict=False)
-=======
-    if config.model.name in model_list:
-        module = import_module(f"anomalib.models.{config.model.name}")
-        model = getattr(module, f"{_snake_to_pascal_case(config.model.name)}Lightning")(config)
-
-    else:
-        raise ValueError(f"Unknown model {config.model.name}!")
->>>>>>> 8cb5bea5
-
     return model