dataset:
  name: mvtec #options: [mvtec, btech, folder]
  format: mvtec
  path: ./datasets/MVTec
  task: segmentation
  category: bottle
  image_size: 224
  train_batch_size: 32
<<<<<<< HEAD
  eval_batch_size: 1
=======
  test_batch_size: 32
>>>>>>> 764f97dd
  num_workers: 8
  transform_config:
    train: null
    eval: null
  val_split_mode: same_as_test # options: [same_as_test, from_test]
  tiling:
    apply: false
    tile_size: null
    stride: null
    remove_border_count: 0
    use_random_tiling: False
    random_tile_count: 16

model:
  name: patchcore
  backbone: wide_resnet50_2
  pre_trained: true
  layers:
    - layer2
    - layer3
  coreset_sampling_ratio: 0.1
  num_neighbors: 9
  normalization_method: min_max # options: [null, min_max, cdf]

metrics:
  image:
    - F1Score
    - AUROC
  pixel:
    - F1Score
    - AUROC
  threshold:
    method: adaptive #options: [adaptive, manual]
    manual_image: null
    manual_pixel: null

visualization:
  show_images: False # show images on the screen
  save_images: True # save images to the file system
  log_images: True # log images to the available loggers (if any)
  image_save_path: null # path to which images will be saved
  mode: full # options: ["full", "simple"]

project:
  seed: 0
  path: ./results

logging:
  logger: [] # options: [comet, tensorboard, wandb, csv] or combinations.
  log_graph: false # Logs the model graph to respective logger.

optimization:
  export_mode: null # options: onnx, openvino

# PL Trainer Args. Don't add extra parameter here.
trainer:
  accelerator: auto # <"cpu", "gpu", "tpu", "ipu", "hpu", "auto">
  accumulate_grad_batches: 1
  amp_backend: native
  auto_lr_find: false
  auto_scale_batch_size: false
  auto_select_gpus: false
  benchmark: false
  check_val_every_n_epoch: 1 # Don't validate before extracting features.
  default_root_dir: null
  detect_anomaly: false
  deterministic: false
  devices: 1
  enable_checkpointing: true
  enable_model_summary: true
  enable_progress_bar: true
  fast_dev_run: false
  gpus: null # Set automatically
  gradient_clip_val: 0
  ipus: null
  limit_predict_batches: 1.0
  limit_test_batches: 1.0
  limit_train_batches: 1.0
  limit_val_batches: 1.0
  log_every_n_steps: 50
  log_gpu_memory: null
  max_epochs: 1
  max_steps: -1
  max_time: null
  min_epochs: null
  min_steps: null
  move_metrics_to_cpu: false
  multiple_trainloader_mode: max_size_cycle
  num_nodes: 1
  num_processes: null
  num_sanity_val_steps: 0
  overfit_batches: 0.0
  plugins: null
  precision: 32
  profiler: null
  reload_dataloaders_every_n_epochs: 0
  replace_sampler_ddp: true
  strategy: null
  sync_batchnorm: false
  tpu_cores: null
  track_grad_norm: -1
  val_check_interval: 1.0 # Don't validate before extracting features.<|MERGE_RESOLUTION|>--- conflicted
+++ resolved
@@ -6,11 +6,7 @@
   category: bottle
   image_size: 224
   train_batch_size: 32
-<<<<<<< HEAD
-  eval_batch_size: 1
-=======
   test_batch_size: 32
->>>>>>> 764f97dd
   num_workers: 8
   transform_config:
     train: null
