"""Towards Total Recall in Industrial Anomaly Detection https://arxiv.org/abs/2106.08265."""

# Copyright (C) 2020 Intel Corporation
#
# Licensed under the Apache License, Version 2.0 (the "License");
# you may not use this file except in compliance with the License.
# You may obtain a copy of the License at
#
# http://www.apache.org/licenses/LICENSE-2.0
#
# Unless required by applicable law or agreed to in writing,
# software distributed under the License is distributed on an "AS IS" BASIS,
# WITHOUT WARRANTIES OR CONDITIONS OF ANY KIND, either express or implied.
# See the License for the specific language governing permissions
# and limitations under the License.

from typing import Dict, List, Optional, Tuple, Union

import torch
import torch.nn.functional as F
import torchvision
from kornia import gaussian_blur2d
from omegaconf import ListConfig
from torch import Tensor, nn

from anomalib.core.model import AnomalyModule
from anomalib.core.model.dynamic_module import DynamicBufferModule
from anomalib.core.model.feature_extractor import FeatureExtractor
from anomalib.datasets.tiler import Tiler
from anomalib.models.patchcore.utils.sampling import (
    KCenterGreedy,
    NearestNeighbors,
    SparseRandomProjection,
)


class AnomalyMapGenerator:
    """Generate Anomaly Heatmap."""

    def __init__(
        self,
        input_size: Union[ListConfig, Tuple],
        sigma: int = 4,
    ):
        self.input_size = input_size
        self.sigma = sigma

<<<<<<< HEAD
    def compute_anomaly_map(self, patch_scores: torch.Tensor) -> torch.Tensor:
        """
        Pixel Level Anomaly Heatmap
=======
    def compute_anomaly_map(self, score_patches: np.ndarray) -> np.ndarray:
        """Pixel Level Anomaly Heatmap.
>>>>>>> 60887909

        Args:
            patch_scores (torch.Tensor): Patch-level anomaly scores
        Returns:
            torch.Tensor: Map of the pixel-level anomaly scores
        """
        anomaly_map = patch_scores[:, 0].reshape((1, 1, 28, 28))
        anomaly_map = F.interpolate(anomaly_map, size=(self.input_size[0], self.input_size[1]))

        kernel_size = 2 * int(4.0 * self.sigma + 0.5) + 1
        anomaly_map = gaussian_blur2d(anomaly_map, (kernel_size, kernel_size), sigma=(self.sigma, self.sigma))

        return anomaly_map

    @staticmethod
<<<<<<< HEAD
    def compute_anomaly_score(patch_scores: torch.Tensor) -> torch.Tensor:
        """
        Compute Image-Level Anomaly Score
=======
    def compute_anomaly_score(patch_scores: np.ndarray) -> np.ndarray:
        """Compute Image-Level Anomaly Score.
>>>>>>> 60887909

        Args:
            patch_scores (torch.Tensor): Patch-level anomaly scores
        Returns:
            torch.Tensor: Image-level anomaly scores
        """
        confidence = patch_scores[torch.argmax(patch_scores[:, 0])]
        weights = 1 - (torch.max(torch.exp(confidence)) / torch.sum(torch.exp(confidence)))
        score = weights * max(patch_scores[:, 0])
        return score

<<<<<<< HEAD
    def __call__(self, **kwds: torch.Tensor) -> Tuple[torch.Tensor, torch.Tensor]:
        """
        Returns anomaly_map and anomaly_score.
=======
    def __call__(self, **kwds: np.ndarray) -> Tuple[np.ndarray, np.ndarray]:
        """Returns anomaly_map and anomaly_score.

>>>>>>> 60887909
        Expects `patch_scores` keyword to be passed explicitly

        Example
        >>> anomaly_map_generator = AnomalyMapGenerator(input_size=input_size)
        >>> map, score = anomaly_map_generator(patch_scores=numpy_array)

        Raises:
            ValueError: If `patch_scores` key is not found

        Returns:
            Tuple[torch.Tensor, torch.Tensor]: anomaly_map, anomaly_score
        """

        if "patch_scores" not in kwds:
            raise ValueError(f"Expected key `patch_scores`. Found {kwds.keys()}")

        patch_scores = kwds["patch_scores"]
        anomaly_map = self.compute_anomaly_map(patch_scores)
        anomaly_score = self.compute_anomaly_score(patch_scores)
        return anomaly_map, anomaly_score


class PatchcoreModel(DynamicBufferModule, nn.Module):
    """Patchcore Module."""

    def __init__(
        self,
        layers: List[str],
        input_size: Tuple[int, int],
        backbone: str = "wide_resnet50_2",
        apply_tiling: bool = False,
        tile_size: Optional[Tuple[int, int]] = None,
        tile_stride: Optional[int] = None,
    ):
        super().__init__()

        self.backbone = getattr(torchvision.models, backbone)
        self.layers = layers
        self.input_size = input_size
        self.apply_tiling = apply_tiling

        self.feature_extractor = FeatureExtractor(backbone=self.backbone(pretrained=True), layers=self.layers)
        self.feature_pooler = torch.nn.AvgPool2d(3, 1, 1)
        self.nn_search = NearestNeighbors(n_neighbors=9)
        self.anomaly_map_generator = AnomalyMapGenerator(input_size=input_size)

        if apply_tiling:
            assert tile_size is not None
            assert tile_stride is not None
            self.tiler = Tiler(tile_size, tile_stride)

        self.register_buffer("memory_bank", torch.Tensor())
        self.memory_bank: torch.Tensor

    def forward(self, input_tensor: Tensor) -> Union[torch.Tensor, Tuple[torch.Tensor, torch.Tensor]]:
        """Return Embedding during training, or a tuple of anomaly map and anomaly score during testing.

        Steps performed:
        1. Get features from a CNN.
        2. Generate embedding based on the features.
        3. Compute anomaly map in test mode.

        Args:
            input_tensor (Tensor): Input tensor

        Returns:
            Union[torch.Tensor, Tuple[torch.Tensor, torch.Tensor]]: Embedding for training,
                anomaly map and anomaly score for testing.
        """
        if self.apply_tiling:
            input_tensor = self.tiler.tile(input_tensor)

        with torch.no_grad():
            features = self.feature_extractor(input_tensor)

        features = {layer: self.feature_pooler(feature) for layer, feature in features.items()}
        embedding = self.generate_embedding(features)

        if self.apply_tiling:
            embedding = self.tiler.untile(embedding)

        embedding = self.reshape_embedding(embedding)

        if self.training:
            output = embedding
        else:
            patch_scores, _ = self.nn_search.kneighbors(embedding)

            anomaly_map, anomaly_score = self.anomaly_map_generator(patch_scores=patch_scores)
            output = (anomaly_map, anomaly_score)

        return output

    def generate_embedding(self, features: Dict[str, Tensor]) -> torch.Tensor:
        """Generate embedding from hierarchical feature map.

        Args:
            features: Hierarchical feature map from a CNN (ResNet18 or WideResnet)
            features: Dict[str:Tensor]:

        Returns:
            Embedding vector
        """

        embeddings = features[self.layers[0]]
        for layer in self.layers[1:]:
            layer_embedding = features[layer]
            layer_embedding = F.interpolate(layer_embedding, size=embeddings.shape[-2:], mode="nearest")
            embeddings = torch.cat((embeddings, layer_embedding), 1)

        return embeddings

    @staticmethod
    def reshape_embedding(embedding: Tensor) -> Tensor:
        """Reshape Embedding.

        Reshapes Embedding to the following format:
        [Batch, Embedding, Patch, Patch] to [Batch*Patch*Patch, Embedding]

        Args:
            embedding (Tensor): Embedding tensor extracted from CNN features.

        Returns:
            Tensor: Reshaped embedding tensor.
        """
        embedding_size = embedding.size(1)
        embedding = embedding.permute(0, 2, 3, 1).reshape(-1, embedding_size)
        return embedding

    @staticmethod
    def subsample_embedding(embedding: torch.Tensor, sampling_ratio: float) -> torch.Tensor:
        """Subsample embedding based on coreset sampling.

        Args:
            embedding (np.ndarray): Embedding tensor from the CNN
            sampling_ratio (float): Coreset sampling ratio

        Returns:
            np.ndarray: Subsampled embedding whose dimensionality is reduced.
        """
        # Random projection
        random_projector = SparseRandomProjection(eps=0.9)
        random_projector.fit(embedding)

        # Coreset Subsampling
        sampler = KCenterGreedy(model=random_projector, embedding=embedding, sampling_ratio=sampling_ratio)
        coreset = sampler.sample_coreset()
        return coreset


class PatchcoreLightning(AnomalyModule):
    """PatchcoreLightning Module to train PatchCore algorithm.

    Args:
        layers (List[str]): Layers used for feature extraction
        input_size (Tuple[int, int]): Input size for the model.
        tile_size (Tuple[int, int]): Tile size
        tile_stride (int): Stride for tiling
        backbone (str, optional): Pre-trained model backbone. Defaults to "resnet18".
        apply_tiling (bool, optional): Apply tiling. Defaults to False.
    """

    def __init__(self, hparams):
        super().__init__(hparams)

        self.model = PatchcoreModel(
            layers=hparams.model.layers,
            input_size=hparams.model.input_size,
            tile_size=hparams.dataset.tiling.tile_size,
            tile_stride=hparams.dataset.tiling.stride,
            backbone=hparams.model.backbone,
            apply_tiling=hparams.dataset.tiling.apply,
        )
        self.automatic_optimization = False

    def configure_optimizers(self):
        """Configure optimizers.

        Returns:
            None: Do not set optimizers by returning None.
        """
        return None

    def training_step(self, batch, _):  # pylint: disable=arguments-differ
        """Generate feature embedding of the batch.

        Args:
            batch (Dict[str, Any]): Batch containing image filename,
                                    image, label and mask
            _ (int): Batch Index

        Returns:
            Dict[str, np.ndarray]: Embedding Vector
        """
        self.model.feature_extractor.eval()
        embedding = self.model(batch["image"])

        return {"embedding": embedding}

    def training_epoch_end(self, outputs):
        """Concatenate batch embeddings to generate normal embedding.

        Apply coreset subsampling to the embedding set for dimensionality reduction.

        Args:
            outputs (List[Dict[str, np.ndarray]]): List of embedding vectors
        """
        embedding = torch.vstack([output["embedding"] for output in outputs])
        sampling_ratio = self.hparams.model.coreset_sampling_ratio

        embedding = self.model.subsample_embedding(embedding, sampling_ratio)

        self.model.nn_search.fit(embedding)
        self.model.memory_bank = embedding

    def validation_step(self, batch, _):  # pylint: disable=arguments-differ
        """Get batch of anomaly maps from input image batch.

        Args:
            batch (Dict[str, Any]): Batch containing image filename,
                                    image, label and mask
            _ (int): Batch Index

        Returns:
            Dict[str, Any]: Image filenames, test images, GT and predicted label/masks
        """

        anomaly_maps, _ = self.model(batch["image"])
        batch["anomaly_maps"] = anomaly_maps

        return batch<|MERGE_RESOLUTION|>--- conflicted
+++ resolved
@@ -45,14 +45,8 @@
         self.input_size = input_size
         self.sigma = sigma
 
-<<<<<<< HEAD
     def compute_anomaly_map(self, patch_scores: torch.Tensor) -> torch.Tensor:
-        """
-        Pixel Level Anomaly Heatmap
-=======
-    def compute_anomaly_map(self, score_patches: np.ndarray) -> np.ndarray:
         """Pixel Level Anomaly Heatmap.
->>>>>>> 60887909
 
         Args:
             patch_scores (torch.Tensor): Patch-level anomaly scores
@@ -68,14 +62,8 @@
         return anomaly_map
 
     @staticmethod
-<<<<<<< HEAD
     def compute_anomaly_score(patch_scores: torch.Tensor) -> torch.Tensor:
-        """
-        Compute Image-Level Anomaly Score
-=======
-    def compute_anomaly_score(patch_scores: np.ndarray) -> np.ndarray:
         """Compute Image-Level Anomaly Score.
->>>>>>> 60887909
 
         Args:
             patch_scores (torch.Tensor): Patch-level anomaly scores
@@ -87,15 +75,9 @@
         score = weights * max(patch_scores[:, 0])
         return score
 
-<<<<<<< HEAD
     def __call__(self, **kwds: torch.Tensor) -> Tuple[torch.Tensor, torch.Tensor]:
-        """
-        Returns anomaly_map and anomaly_score.
-=======
-    def __call__(self, **kwds: np.ndarray) -> Tuple[np.ndarray, np.ndarray]:
         """Returns anomaly_map and anomaly_score.
 
->>>>>>> 60887909
         Expects `patch_scores` keyword to be passed explicitly
 
         Example
