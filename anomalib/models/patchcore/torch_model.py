"""PyTorch model for the PatchCore model implementation."""

# Copyright (C) 2022 Intel Corporation
# SPDX-License-Identifier: Apache-2.0

from typing import Dict, List, Optional, Tuple, Union

import torch
import torch.nn.functional as F
from torch import Tensor, nn

from anomalib.models.components import (
    DynamicBufferModule,
    KCenterGreedy,
    TimmFeatureExtractor,
)
from anomalib.models.patchcore.anomaly_map import AnomalyMapGenerator
from anomalib.pre_processing import Tiler


class PatchcoreModel(DynamicBufferModule, nn.Module):
    """Patchcore Module."""

    def __init__(
        self,
        input_size: Tuple[int, int],
        layers: List[str],
        backbone: str = "wide_resnet50_2",
        pre_trained: bool = True,
        num_neighbors: int = 9,
    ) -> None:
        super().__init__()
        self.tiler: Optional[Tiler] = None

        self.backbone = backbone
        self.layers = layers
        self.input_size = input_size
        self.num_neighbors = num_neighbors

<<<<<<< HEAD
        self.feature_extractor = TimmFeatureExtractor(
            backbone=self.backbone, pre_trained=pre_trained, layers=self.layers
        )
        self.feature_pooler = torch.nn.AvgPool2d(3, 1, 1)
=======
        self.feature_extractor = FeatureExtractor(backbone=self.backbone, pre_trained=pre_trained, layers=self.layers)
        self.feature_pooler = torch.nn.AvgPool2d(3, 1, 1, count_include_pad=False)
>>>>>>> 2f0a87cf
        self.anomaly_map_generator = AnomalyMapGenerator(input_size=input_size)

        self.register_buffer("memory_bank", Tensor())
        self.memory_bank: Tensor

    def forward(self, input_tensor: Tensor) -> Union[Tensor, Tuple[Tensor, Tensor]]:
        """Return Embedding during training, or a tuple of anomaly map and anomaly score during testing.

        Steps performed:
        1. Get features from a CNN.
        2. Generate embedding based on the features.
        3. Compute anomaly map in test mode.

        Args:
            input_tensor (Tensor): Input tensor

        Returns:
            Union[Tensor, Tuple[Tensor, Tensor]]: Embedding for training,
                anomaly map and anomaly score for testing.
        """
        if self.tiler:
            input_tensor = self.tiler.tile(input_tensor)

        with torch.no_grad():
            features = self.feature_extractor(input_tensor)

        features = {layer: self.feature_pooler(feature) for layer, feature in features.items()}
        embedding = self.generate_embedding(features)

        if self.tiler:
            embedding = self.tiler.untile(embedding)

        batch_size, _, width, height = embedding.shape
        embedding = self.reshape_embedding(embedding)

        if self.training:
            output = embedding
        else:
            # apply nearest neighbor search
            patch_scores, locations = self.nearest_neighbors(embedding=embedding, n_neighbors=1)
            # reshape to batch dimension
            patch_scores = patch_scores.reshape((batch_size, -1))
            locations = locations.reshape((batch_size, -1))
            # compute anomaly score
            anomaly_score = self.compute_anomaly_score(patch_scores, locations, embedding)
            # reshape to w, h
            patch_scores = patch_scores.reshape((batch_size, 1, width, height))
            # get anomaly map
            anomaly_map = self.anomaly_map_generator(patch_scores)

            output = (anomaly_map, anomaly_score)

        return output

    def generate_embedding(self, features: Dict[str, Tensor]) -> Tensor:
        """Generate embedding from hierarchical feature map.

        Args:
            features: Hierarchical feature map from a CNN (ResNet18 or WideResnet)
            features: Dict[str:Tensor]:

        Returns:
            Embedding vector
        """

        embeddings = features[self.layers[0]]
        for layer in self.layers[1:]:
            layer_embedding = features[layer]
            layer_embedding = F.interpolate(layer_embedding, size=embeddings.shape[-2:], mode="nearest")
            embeddings = torch.cat((embeddings, layer_embedding), 1)

        return embeddings

    @staticmethod
    def reshape_embedding(embedding: Tensor) -> Tensor:
        """Reshape Embedding.

        Reshapes Embedding to the following format:
        [Batch, Embedding, Patch, Patch] to [Batch*Patch*Patch, Embedding]

        Args:
            embedding (Tensor): Embedding tensor extracted from CNN features.

        Returns:
            Tensor: Reshaped embedding tensor.
        """
        embedding_size = embedding.size(1)
        embedding = embedding.permute(0, 2, 3, 1).reshape(-1, embedding_size)
        return embedding

    def subsample_embedding(self, embedding: Tensor, sampling_ratio: float) -> None:
        """Subsample embedding based on coreset sampling and store to memory.

        Args:
            embedding (np.ndarray): Embedding tensor from the CNN
            sampling_ratio (float): Coreset sampling ratio
        """

        # Coreset Subsampling
        sampler = KCenterGreedy(embedding=embedding, sampling_ratio=sampling_ratio)
        coreset = sampler.sample_coreset()
        self.memory_bank = coreset

    def nearest_neighbors(self, embedding: Tensor, n_neighbors: int) -> Tuple[Tensor, Tensor]:
        """Nearest Neighbours using brute force method and euclidean norm.

        Args:
            embedding (Tensor): Features to compare the distance with the memory bank.
            n_neighbors (int): Number of neighbors to look at

        Returns:
            Tensor: Patch scores.
            Tensor: Locations of the nearest neighbor(s).
        """
        distances = torch.cdist(embedding, self.memory_bank, p=2.0)  # euclidean norm
        patch_scores, locations = distances.topk(k=n_neighbors, largest=False, dim=1)
        return patch_scores, locations

    def compute_anomaly_score(self, patch_scores: Tensor, locations: Tensor, embedding: Tensor) -> Tensor:
        """Compute Image-Level Anomaly Score.

        Args:
            patch_scores (Tensor): Patch-level anomaly scores
            locations: Memory bank locations of the nearest neighbor for each patch location
            embedding: The feature embeddings that generated the patch scores
        Returns:
            Tensor: Image-level anomaly scores
        """

        # 1. Find the patch with the largest distance to it's nearest neighbor in each image
        max_patches = torch.argmax(patch_scores, dim=1)  # (m^test,* in the paper)
        # 2. Find the distance of the patch to it's nearest neighbor, and the location of the nn in the membank
        score = patch_scores[torch.arange(len(patch_scores)), max_patches]  # s in the paper
        nn_index = locations[torch.arange(len(patch_scores)), max_patches]  # m^* in the paper
        # 3. Find the support samples of the nearest neighbor in the membank
        nn_sample = self.memory_bank[nn_index, :]
        _, support_samples = self.nearest_neighbors(nn_sample, n_neighbors=self.num_neighbors)  # N_b(m^*) in the paper
        # 4. Find the distance of the patch features to each of the support samples
        distances = torch.cdist(embedding[max_patches].unsqueeze(1), self.memory_bank[support_samples], p=2.0)
        # 5. Apply softmax to find the weights
        weights = (1 - F.softmax(distances.squeeze()))[..., 0]
        # 6. Apply the weight factor to the score
        score = weights * score  # S^* in the paper
        return score<|MERGE_RESOLUTION|>--- conflicted
+++ resolved
@@ -37,15 +37,10 @@
         self.input_size = input_size
         self.num_neighbors = num_neighbors
 
-<<<<<<< HEAD
         self.feature_extractor = TimmFeatureExtractor(
             backbone=self.backbone, pre_trained=pre_trained, layers=self.layers
         )
-        self.feature_pooler = torch.nn.AvgPool2d(3, 1, 1)
-=======
-        self.feature_extractor = FeatureExtractor(backbone=self.backbone, pre_trained=pre_trained, layers=self.layers)
         self.feature_pooler = torch.nn.AvgPool2d(3, 1, 1, count_include_pad=False)
->>>>>>> 2f0a87cf
         self.anomaly_map_generator = AnomalyMapGenerator(input_size=input_size)
 
         self.register_buffer("memory_bank", Tensor())
