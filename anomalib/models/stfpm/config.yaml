seed_everything: 42

data:
  class_path: anomalib.data.MVTec
  init_args:
    root: ./datasets/MVTec
    category: bottle
    image_size: [256, 256]
    train_batch_size: 32
    test_batch_size: 32
    num_workers: 8
    task: segmentation
    transform_config_train: null
    transform_config_val: null
    seed: 0
    create_validation_set: false

model:
<<<<<<< HEAD
  name: stfpm
  student_teacher_model:
    backbone: resnet18
    layers:
      - layer1
      - layer2
      - layer3
  lr: 0.4
  momentum: 0.9
  weight_decay: 0.0001
  early_stopping:
    patience: 3
    metric: pixel_AUROC
    mode: max
  normalization_method: min_max # options: [null, min_max, cdf]
=======
  class_path: anomalib.models.Stfpm
  init_args:
    input_size: [256, 256]
    feature_extractor:
      backbone: resnet18
      pre_trained: true
      layers:
        - layer1
        - layer2
        - layer3

optimizer:
  class_path: torch.optim.sgd.SGD
  init_args:
    lr: 0.4
    momentum: 0.9
    weight_decay: 0.0001
>>>>>>> 985862ca

metrics:
  image_metrics:
    - F1Score
    - AUROC
  pixel_metrics:
    - F1Score
    - AUROC

post_processing:
  normalization_method: MIN_MAX # <null, min_max, cdf>
  threshold_method: ADAPTIVE # options: [adaptive, manual]
  manual_image_threshold: null
  manual_pixel_threshold: null

visualization:
  task: segmentation
  mode: full
  image_save_path: null
  inputs_are_normalized: true
  show_images: false
  log_images: false
  save_images: true

logging:
  logger: [] # options: [comet, tensorboard, wandb, csv] or combinations.
  log_graph: false # Logs the model graph to respective logger.

optimization:
  export_mode: null #options: onnx, openvino
# PL Trainer Args. Don't add extra parameter here.
trainer:
  callbacks:
    - class_path: pytorch_lightning.callbacks.EarlyStopping
      init_args:
        patience: 3
        monitor: pixel_AUROC
        mode: max
  accelerator: auto # <"cpu", "gpu", "tpu", "ipu", "hpu", "auto">
  accumulate_grad_batches: 1
  amp_backend: native
  auto_lr_find: false
  auto_scale_batch_size: false
  auto_select_gpus: false
  benchmark: false
  check_val_every_n_epoch: 1
  default_root_dir: null
  detect_anomaly: false
  deterministic: false
  devices: 1
  enable_checkpointing: true
  enable_model_summary: true
  enable_progress_bar: true
  fast_dev_run: false
  gpus: null # Set automatically
  gradient_clip_val: 0
  ipus: null
  limit_predict_batches: 1.0
  limit_test_batches: 1.0
  limit_train_batches: 1.0
  limit_val_batches: 1.0
  log_every_n_steps: 50
  log_gpu_memory: null
  max_epochs: 100
  max_steps: -1
  max_time: null
  min_epochs: null
  min_steps: null
  move_metrics_to_cpu: false
  multiple_trainloader_mode: max_size_cycle
  num_nodes: 1
  num_processes: null
  num_sanity_val_steps: 0
  overfit_batches: 0.0
  plugins: null
  precision: 32
  profiler: null
  reload_dataloaders_every_n_epochs: 0
  replace_sampler_ddp: true
  resume_from_checkpoint: null
  strategy: null
  sync_batchnorm: false
  tpu_cores: null
  track_grad_norm: -1
  val_check_interval: 1.0<|MERGE_RESOLUTION|>--- conflicted
+++ resolved
@@ -16,29 +16,11 @@
     create_validation_set: false
 
 model:
-<<<<<<< HEAD
-  name: stfpm
-  student_teacher_model:
-    backbone: resnet18
-    layers:
-      - layer1
-      - layer2
-      - layer3
-  lr: 0.4
-  momentum: 0.9
-  weight_decay: 0.0001
-  early_stopping:
-    patience: 3
-    metric: pixel_AUROC
-    mode: max
-  normalization_method: min_max # options: [null, min_max, cdf]
-=======
   class_path: anomalib.models.Stfpm
   init_args:
     input_size: [256, 256]
-    feature_extractor:
+    student_teacher_model:
       backbone: resnet18
-      pre_trained: true
       layers:
         - layer1
         - layer2
@@ -50,7 +32,6 @@
     lr: 0.4
     momentum: 0.9
     weight_decay: 0.0001
->>>>>>> 985862ca
 
 metrics:
   image_metrics:
