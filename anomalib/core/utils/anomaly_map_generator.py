"""
Anomaly Map Generator
"""

<<<<<<< HEAD
from typing import Tuple, Union
=======
from typing import Tuple
>>>>>>> 893f9908

import cv2
import numpy as np
from omegaconf import ListConfig
from skimage import morphology
from sklearn.metrics import precision_recall_curve


class BaseAnomalyMapGenerator:
    """
    BaseAnomalyMapGenerator
    """

    def __init__(self, input_size: Union[ListConfig, Tuple], alpha: float = 0.4, gamma: int = 0, sigma: int = 4):
        self.input_size = input_size if isinstance(input_size, tuple) else tuple(input_size)
        self.sigma = sigma
        self.alpha = alpha
        self.beta = 1 - self.alpha
        self.gamma = gamma

    @staticmethod
    def compute_heatmap(anomaly_map: np.ndarray) -> np.ndarray:
        """Compute anomaly color heatmap

        Args:
          anomaly_map: Final anomaly map computed by the distance metric.
          anomaly_map: np.ndarray:

        Returns:
          Anomaly heatmap via Jet Color Map.

        """
        anomaly_map = (anomaly_map - anomaly_map.min()) / np.ptp(anomaly_map)
        anomaly_map = anomaly_map * 255
        anomaly_map = anomaly_map.astype(np.uint8)

        heatmap = cv2.applyColorMap(anomaly_map, cv2.COLORMAP_JET)
        return heatmap

    def apply_heatmap_on_image(self, anomaly_map: np.ndarray, image: np.ndarray) -> np.ndarray:
        """Apply anomaly heatmap on input test image.

        Args:
          anomaly_map: Anomaly color map
          image: Input test image
          anomaly_map: np.ndarray:
          image: np.ndarray:

        Returns:
          Output image, where anomaly color map is blended on top of the input image.

        """

        heatmap = self.compute_heatmap(anomaly_map)
        heatmap_on_image = cv2.addWeighted(heatmap, self.alpha, image, self.beta, self.gamma)
        heatmap_on_image = cv2.cvtColor(heatmap_on_image, cv2.COLOR_BGR2RGB)
        return heatmap_on_image

    @staticmethod
    def compute_adaptive_threshold(ground_truth: np.ndarray, predictions: np.ndarray) -> Tuple[float, float]:
        """Compute adaptive threshold, based on the f1 metric of the true labels and the predicted anomaly scores

        Args:
          ground_truth: Pixel-level or image-level ground truth labels.
          predictions: Anomaly scores predicted by the model.

        Returns:
          Threshold value based on the best f1 score.
          Value of the best f1 score.

        """

        precision, recall, thresholds = precision_recall_curve(ground_truth.flatten(), predictions.flatten())
        numerator = 2 * precision * recall
        denominator = precision + recall
        f1_score = np.divide(numerator, denominator, out=np.zeros_like(numerator), where=denominator != 0)
        threshold = thresholds[np.argmax(f1_score)]
        max_f1_score = np.max(f1_score)

        return threshold, max_f1_score

    @staticmethod
    def compute_mask(anomaly_map: np.ndarray, threshold: float, kernel_size: int = 4) -> np.ndarray:
        """Compute anomaly mask via thresholding the predicted anomaly map.

        Args:
          anomaly_map: Anomaly map predicted via the model
          threshold: Value to threshold anomaly scores into 0-1 range.
          kernel_size: Value to apply morphological operations to the predicted mask
          anomaly_map: np.ndarray:
          threshold: float:
          kernel_size: int:  (Default value = 4)

        Returns:
          Predicted anomaly mask

        """

        mask = np.zeros_like(anomaly_map).astype(np.uint8)
        mask[anomaly_map > threshold] = 1

        kernel = morphology.disk(kernel_size)
        mask = morphology.opening(mask, kernel)

        mask *= 255

        return mask<|MERGE_RESOLUTION|>--- conflicted
+++ resolved
@@ -2,11 +2,7 @@
 Anomaly Map Generator
 """
 
-<<<<<<< HEAD
 from typing import Tuple, Union
-=======
-from typing import Tuple
->>>>>>> 893f9908
 
 import cv2
 import numpy as np
