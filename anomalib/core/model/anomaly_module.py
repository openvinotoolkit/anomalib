--- conflicted
+++ resolved
@@ -19,23 +19,16 @@
 import pytorch_lightning as pl
 from omegaconf import DictConfig, ListConfig
 from pytorch_lightning.callbacks.base import Callback
-<<<<<<< HEAD
 from torch import Tensor, nn
-=======
-from torch import nn
 from torchmetrics import F1, MetricCollection
->>>>>>> cf8bdf67
 
 from anomalib.core.metrics import AUROC, OptimalF1
 
 
 class AnomalyModule(pl.LightningModule):
     """AnomalyModule to train, validate, predict and test images.
-<<<<<<< HEAD
 
     Acts as a base class for all the Anomaly Modules in the library.
-=======
->>>>>>> cf8bdf67
 
     Args:
         params (Union[DictConfig, ListConfig]): Configuration
@@ -49,13 +42,8 @@
         self.save_hyperparameters(params)
         self.loss: Tensor
         self.callbacks: List[Callback]
-<<<<<<< HEAD
-        self.register_buffer("threshold", Tensor([params.model.threshold.default]))
+        self.register_buffer("threshold", Tensor([params.model.threshold.default]))  # pylint: disable=not-callable
         self.threshold: Tensor
-=======
-        self.register_buffer("threshold", torch.tensor(params.model.threshold.default))  # pylint: disable=not-callable
-        self.threshold: torch.Tensor
->>>>>>> cf8bdf67
 
         self.model: nn.Module
 
@@ -70,11 +58,7 @@
         if self.hparams.dataset.task == "segmentation":
             self.pixel_metrics = self.image_metrics.clone(prefix="pixel_")
 
-<<<<<<< HEAD
     def forward(self, batch: Tensor):  # pylint: disable=arguments-differ
-=======
-    def forward(self, batch):  # pylint: disable=arguments-differ
->>>>>>> cf8bdf67
         """Forward-pass input tensor to the module.
 
         Args:
@@ -85,13 +69,9 @@
         """
         return self.model(batch)
 
-<<<<<<< HEAD
     def predict_step(
         self, batch: Tensor, batch_idx: int, dataloader_idx: int
     ):  # pylint: disable=arguments-differ, signature-differs
-=======
-    def predict_step(self, batch, batch_idx, _):  # pylint: disable=arguments-differ, signature-differs
->>>>>>> cf8bdf67
         """Step function called during :meth:`~pytorch_lightning.trainer.trainer.Trainer.predict`.
 
         By default, it calls :meth:`~pytorch_lightning.core.lightning.LightningModule.forward`.
@@ -107,11 +87,7 @@
         """
         return self._post_process(self.validation_step(batch, batch_idx), predict_labels=True)
 
-<<<<<<< HEAD
     def test_step(self, batch: Tensor, _):  # pylint: disable=arguments-differ
-=======
-    def test_step(self, batch, _):  # pylint: disable=arguments-differ
->>>>>>> cf8bdf67
         """Calls validation_step for anomaly map/score calculation.
 
         Args:
@@ -124,21 +100,7 @@
         """
         return self.validation_step(batch, _)
 
-<<<<<<< HEAD
     def validation_step_end(self, val_step_outputs: Dict[str, Tensor]):  # pylint: disable=arguments-differ
-        """Compute and add predicted score and predicted labels to the outputs."""
-        return self._post_process(val_step_outputs)
-
-    def test_step_end(self, test_step_outputs: Dict[str, Tensor]):  # pylint: disable=arguments-differ
-        """Compute and add predicted score and predicted labels to the outputs."""
-        return self._post_process(test_step_outputs)
-
-    def validation_epoch_end(self, outputs: List[Dict[str, Tensor]]):
-        """Compute image-level performance metrics.
-
-        If threshold is set to adaptive, then it calculates the optimal threshold based on the F1 score.
-=======
-    def validation_step_end(self, val_step_outputs):  # pylint: disable=arguments-differ
         """Called at the end of each validation step."""
         val_step_outputs = self._post_process(val_step_outputs)
         self.image_metrics(val_step_outputs["pred_scores"], val_step_outputs["label"].int())
@@ -146,30 +108,17 @@
             self.pixel_metrics(val_step_outputs["anomaly_maps"].flatten(), val_step_outputs["mask"].flatten().int())
         return val_step_outputs
 
-    def test_step_end(self, test_step_outputs):  # pylint: disable=arguments-differ
+    def test_step_end(self, test_step_outputs: Dict[str, Tensor]):  # pylint: disable=arguments-differ
         """Called at the end of each test step."""
         return self.validation_step_end(test_step_outputs)
 
     def validation_epoch_end(self, _outputs):
         """Compute threshold and performance metrics.
->>>>>>> cf8bdf67
 
         Args:
           outputs: Batch of outputs from the validation step
         """
         if self.hparams.model.threshold.adaptive:
-<<<<<<< HEAD
-            threshold, _ = compute_threshold_and_f1_score(self.results.true_labels, self.results.pred_scores)
-            self.threshold = Tensor([threshold])
-        self.results.evaluate(self.threshold.item())
-        self._log_metrics()
-
-    def test_epoch_end(self, outputs: List[Dict[str, Tensor]]):
-        """Compute and save anomaly scores of the test set.
-
-        Args:
-            outputs: Batch of outputs from the validation step.
-=======
             self.image_metrics.compute()
             self.threshold = self.image_metrics.OptimalF1.threshold
         self._log_metrics()
@@ -179,15 +128,10 @@
 
         Args:
             outputs: Batch of outputs from the validation step
->>>>>>> cf8bdf67
         """
         self._log_metrics()
 
-<<<<<<< HEAD
     def _post_process(self, outputs: Dict[str, Tensor], predict_labels=False) -> Dict[str, Tensor]:
-=======
-    def _post_process(self, outputs, predict_labels=False):
->>>>>>> cf8bdf67
         """Compute labels based on model predictions."""
         if "pred_scores" not in outputs and "anomaly_maps" in outputs:
             outputs["pred_scores"] = (
@@ -199,11 +143,6 @@
 
     def _log_metrics(self):
         """Log computed performance metrics."""
-<<<<<<< HEAD
-        for name, value in self.results.performance.items():
-            self.log(name=name, value=value, on_epoch=True, prog_bar=True)
-=======
         self.log_dict(self.image_metrics)
         if self.hparams.dataset.task == "segmentation":
-            self.log_dict(self.pixel_metrics)
->>>>>>> cf8bdf67
+            self.log_dict(self.pixel_metrics)