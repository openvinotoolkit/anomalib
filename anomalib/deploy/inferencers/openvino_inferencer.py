--- conflicted
+++ resolved
@@ -149,13 +149,8 @@
         # If predictions returns a single value, this means that the task is
         # classification, and the value is the classification prediction score.
         if len(predictions.shape) == 1:
-<<<<<<< HEAD
             task = TaskType.CLASSIFICATION
-            pred_score = predictions.item()
-=======
-            task = "classification"
             pred_score = predictions
->>>>>>> ab6cb57d
         else:
             task = TaskType.SEGMENTATION
             anomaly_map = predictions.squeeze()
@@ -167,13 +162,9 @@
         if "image_threshold" in meta_data:
             pred_label = pred_score >= meta_data["image_threshold"]
 
-<<<<<<< HEAD
-        if task in [TaskType.SEGMENTATION, TaskType.DETECTION]:
-=======
-        if task == "classification":
+        if task == TaskType.CLASSIFICATION:
             _, pred_score = self._normalize(pred_scores=pred_score, meta_data=meta_data)
-        elif task == "segmentation":
->>>>>>> ab6cb57d
+        elif task in [TaskType.SEGMENTATION, TaskType.DETECTION]:
             if "pixel_threshold" in meta_data:
                 pred_mask = (anomaly_map >= meta_data["pixel_threshold"]).astype(np.uint8)
 
